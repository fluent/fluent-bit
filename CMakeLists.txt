--- conflicted
+++ resolved
@@ -543,15 +543,11 @@
 # MsgPack options
 if(FLB_PREFER_SYSTEM_LIB_MSGPACK)
   find_package(PkgConfig)
-<<<<<<< HEAD
-  pkg_check_modules(MSGPACK msgpack>=4.0.0)
-=======
   # Try msgpack first (Ubuntu/Debian), then msgpack-c (Arch Linux)
   pkg_check_modules(MSGPACK msgpack>=4.0.0)
   if(NOT MSGPACK_FOUND)
     pkg_check_modules(MSGPACK msgpack-c>=4.0.0)
   endif()
->>>>>>> cb28d0ba
 endif()
 if(MSGPACK_FOUND)
   include_directories(${MSGPACK_INCLUDE_DIRS})
