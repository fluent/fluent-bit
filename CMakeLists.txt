cmake_minimum_required(VERSION 2.8)
project(fluent-bit)

# Update CFLAGS
set(CMAKE_C_FLAGS "${CMAKE_C_FLAGS} -Wall -fPIC ")
if(NOT ${CMAKE_SYSTEM_NAME} MATCHES "Windows")
  set(CMAKE_C_FLAGS "${CMAKE_C_FLAGS} -D__FILENAME__='\"$(subst ${CMAKE_SOURCE_DIR}/,,$(abspath $<))\"'")
else()
  set(CMAKE_C_FLAGS "${CMAKE_C_FLAGS} -D__FILENAME__=__FILE__")
endif()

include(GNUInstallDirs)
include(ExternalProject)
include(cmake/FindJournald.cmake)
include(cmake/FindMonkey.cmake)

# Output paths
set(FLB_ROOT "${CMAKE_CURRENT_SOURCE_DIR}")
set(CMAKE_RUNTIME_OUTPUT_DIRECTORY "${CMAKE_CURRENT_BINARY_DIR}/bin")
set(CMAKE_LIBRARY_OUTPUT_DIRECTORY "${CMAKE_CURRENT_BINARY_DIR}/lib")
set(CMAKE_ARCHIVE_OUTPUT_DIRECTORY "${CMAKE_CURRENT_BINARY_DIR}/library")

# Fluent Bit Version
set(FLB_VERSION_MAJOR  0)
set(FLB_VERSION_MINOR 14)
set(FLB_VERSION_PATCH  0)
set(FLB_VERSION_STR "${FLB_VERSION_MAJOR}.${FLB_VERSION_MINOR}.${FLB_VERSION_PATCH}")

# Build Options
option(FLB_ALL                "Enable all features"           No)
option(FLB_DEBUG              "Build with debug symbols"      No)
option(FLB_JEMALLOC           "Build with Jemalloc support"   No)
option(FLB_REGEX              "Build wiht Regex support"     Yes)
option(FLB_TLS                "Build with SSL/TLS support"    No)
option(FLB_WITHOUT_BIN        "Do not build executable"       No)
option(FLB_WITHOUT_EXAMPLES   "Do not build examples"         No)
option(FLB_WITHOUT_SHARED_LIB "Do not build shared library"   No)
option(FLB_STATS              "Enable stats support"          No)
option(FLB_VALGRIND           "Enable Valgrind support"       No)
option(FLB_TRACE              "Enable trace mode"             No)
option(FLB_TESTS_RUNTIME      "Enable runtime tests"          No)
option(FLB_TESTS_INTERNAL     "Enabel internal tests"         No)
option(FLB_MTRACE             "Enable mtrace support"         No)
option(FLB_BUFFERING          "Enable buffering support"      No)
option(FLB_POSIX_TLS          "Force POSIX thread storage"    No)
option(FLB_WITHOUT_INOTIFY    "Disable inotify support"       No)
option(FLB_SQLDB              "Enable SQL embedded DB"        No)
option(FLB_HTTP_SERVER        "Enable HTTP Server"            No)
option(FLB_BACKTRACE          "Enable stacktrace support"    Yes)
option(FLB_LUAJIT             "Enable Lua Scripting support" Yes)

# Metrics: Experimental Feature, disabled by default on 0.12 series
# but enabled in the upcoming 0.13 release. Note that development
# mode enable this feature.
option(FLB_METRICS            "Enable metrics support"       No)

# Proxy Plugins
option(FLB_PROXY_GO           "Enable Go plugins support"   Yes)

# Advanced options for Flushing methods
# =====================================
# Flush methods defines under what kind of context/environment the plugins
# flush callback is invoked. Since this is done through co-routines
# there are two options available:
#
# FLB_FLUSH_LIBCO: set by default, use lib/flb_libco implementation which
# supports amd64, arm, x86 and ppc.
#
# FLB_FLUSH_UCONTEXT (DEPRECATED): It uses POSIX ucontext for co-routines
# implementation.
# Despites this is POSIX deprecated, it's supported on Linux and BSD
# systems, but specific old-toolchains do not implement it.

# Build-in Plugins
option(FLB_IN_CPU          "Enable CPU input plugin"            Yes)
option(FLB_IN_DISK         "Enable Disk input plugin"           Yes)
option(FLB_IN_EXEC         "Enable Exec input plugin"           Yes)
option(FLB_IN_FORWARD      "Enable Forward input plugin"        Yes)
option(FLB_IN_HEALTH       "Enable Health input plugin"         Yes)
option(FLB_IN_HTTP         "Enable HTTP input plugin"            No)
option(FLB_IN_MEM          "Enable Memory input plugin"         Yes)
option(FLB_IN_KMSG         "Enable Kernel log input plugin"     Yes)
option(FLB_IN_LIB          "Enable library mode input plugin"   Yes)
option(FLB_IN_RANDOM       "Enable random input plugin"         Yes)
option(FLB_IN_SERIAL       "Enable Serial input plugin"         Yes)
option(FLB_IN_STDIN        "Enable Standard input plugin"       Yes)
option(FLB_IN_SYSLOG       "Enable Syslog input plugin"         Yes)
option(FLB_IN_TAIL         "Enable Tail input plugin"           Yes)
option(FLB_IN_TCP          "Enable TCP input plugin"            Yes)
option(FLB_IN_MQTT         "Enable MQTT Broker input plugin"    Yes)
option(FLB_IN_HEAD         "Enable Head input plugin"           Yes)
option(FLB_IN_PROC         "Enable Process input plugin"        Yes)
option(FLB_IN_SYSTEMD      "Enable Systemd input plugin"        Yes)
option(FLB_IN_DUMMY        "Enable Dummy input plugin"          Yes)
option(FLB_IN_NETIF        "Enable NetworkIF input plugin"      Yes)
option(FLB_OUT_AZURE       "Enable Azure output plugin"         Yes)
option(FLB_OUT_COUNTER     "Enable Counter output plugin"       Yes)
option(FLB_OUT_ES          "Enable Elasticsearch output plugin" Yes)
option(FLB_OUT_EXIT        "Enable Exit output plugin"          Yes)
option(FLB_OUT_FORWARD     "Enable Forward output plugin"       Yes)
option(FLB_OUT_HTTP        "Enable HTTP output plugin"          Yes)
option(FLB_OUT_INFLUXDB    "Enable InfluxDB output plugin"      Yes)
option(FLB_OUT_NATS        "Enable NATS output plugin"          Yes)
option(FLB_OUT_PLOT        "Enable Plot output plugin"          Yes)
option(FLB_OUT_FILE        "Enable file output plugin"          Yes)
option(FLB_OUT_TD          "Enable Treasure Data output plugin" Yes)
option(FLB_OUT_RETRY       "Enable Retry test output plugin"     No)
option(FLB_OUT_SPLUNK      "Enable Splunk output plugin"        Yes)
option(FLB_OUT_STDOUT      "Enable STDOUT output plugin"        Yes)
option(FLB_OUT_LIB         "Enable library mode output plugin"  Yes)
option(FLB_OUT_NULL        "Enable dev null output plugin"      Yes)
option(FLB_OUT_FLOWCOUNTER "Enable flowcount output plugin"     Yes)
option(FLB_OUT_KAFKA       "Enable Kafka output plugin"          No)
option(FLB_OUT_KAFKA_REST  "Enable Kafka Rest output plugin"    Yes)
option(FLB_FILTER_GREP     "Enable grep filter"                 Yes)
option(FLB_FILTER_MODIFY   "Enable modify filter"               Yes)
option(FLB_FILTER_STDOUT   "Enable stdout filter"               Yes)
option(FLB_FILTER_PARSER   "Enable parser filter"               Yes)
option(FLB_FILTER_KUBERNETES "Enable kubernetes filter"         Yes)
option(FLB_FILTER_THROTTLE "Enable throttle filter"             Yes)
option(FLB_FILTER_RECORD_MODIFIER "Enable record_modifier filter" Yes)
<<<<<<< HEAD
option(FLB_FILTER_NEST     "Enable nest filter" Yes)
=======
option(FLB_FILTER_LUA      "Enable Lua scripting filter"        Yes)
>>>>>>> af8b0809

# Enable all features
if(FLB_ALL)
  # Global
  set(FLB_DEBUG        1)
  set(FLB_TLS          1)
  set(FLB_BUFFERING    1)

  # Input plugins
  set(FLB_IN_CPU       1)
  set(FLB_IN_MEM       1)
  set(FLB_IN_KMSG      1)
  set(FLB_IN_MQTT      1)
  set(FLB_IN_SERIAL    1)
  set(FLB_IN_STDIN     1)
  set(FLB_IN_HEAD      1)
  set(FLB_IN_PROC      1)
  set(FLB_IN_DISK      1)
  set(FLB_IN_DUMMY     1)
  set(FLB_IN_NETIF     1)
  set(FLB_IN_EXEC      1)

  # Output plugins
  set(FLB_OUT_ES       1)
  set(FLB_OUT_FORWARD  1)
  set(FLB_OUT_HTTP     1)
  set(FLB_OUT_NATS     1)
  set(FLB_OUT_NULL     1)
  set(FLB_OUT_PLOT     1)
  set(FLB_OUT_FILE     1)
  set(FLB_OUT_RETRY    1)
  set(FLB_OUT_TD       1)
  set(FLB_OUT_STDOUT   1)
  set(FLB_OUT_LIB      1)
  set(FLB_OUT_FLOWCOUNTER 1)
endif()

if(FLB_DEV)
  set(FLB_DEBUG          On)
  set(FLB_TRACE          On)
  set(FLB_METRICS        On)
  set(FLB_HTTP_SERVER    On)
  set(FLB_TESTS_INTERNAL On)
endif()

# Macro to set definitions
macro(FLB_DEFINITION var)
  add_definitions(-D${var})
  set(FLB_BUILD_FLAGS "${FLB_BUILD_FLAGS}#ifndef ${var}\n#define ${var}\n#endif\n")
  set(FLB_INFO_FLAGS "${FLB_INFO_FLAGS} ${var}")
endmacro()

macro(FLB_OPTION option value)
  set(${option} ${value} CACHE "" INTERNAL FORCE)
endmacro()

# Enable Debug symbols if specified
if(FLB_DEBUG)
  set(CMAKE_BUILD_TYPE "Debug")
endif()

# General Headers
include_directories(
  include/
  lib/
  lib/flb_libco
  lib/sha1
  lib/msgpack-2.1.3/include
  lib/luajit-2.0.5/src/
  ${MONKEY_INCLUDE_DIR}
  )

# On Windows, the core uses libevent
if(CMAKE_SYSTEM_NAME MATCHES "Windows")
  include_directories(
    lib/monkey/mk_core/deps/libevent/include
    ${PROJECT_BINARY_DIR}/lib/monkey/mk_core/deps/libevent/include
    )
endif()

# mk_core is aware about jemalloc usage, we need to disable this as
# fluent-bit do not use it.
set(WITH_SYSTEM_MALLOC  1 CACHE BOOL "Use system memory allocator")

# MsgPack options
option(MSGPACK_ENABLE_CXX             OFF)
option(MSGPACK_ENABLE_SHARED          OFF)
option(MSGPACK_BUILD_TESTS            OFF)
option(MSGPACK_BUILD_EXAMPLES         OFF)
add_subdirectory(lib/msgpack-2.1.3 EXCLUDE_FROM_ALL)

# Lib: build the core libraries used by Fluent-Bit
FLB_DEFINITION(JSMN_PARENT_LINKS)
FLB_DEFINITION(JSMN_STRICT)
add_subdirectory(lib/jsmn)

if(FLB_BUFFERING)
  add_subdirectory(lib/sha1)
endif()

# Runtime Tests (filter_kubernetes) requires HTTP Server
if(FLB_TESTS_RUNTIME)
  FLB_OPTION(FLB_HTTP_SERVER  ON)
endif()

# MK Core
macro(MK_SET_OPTION option value)
  set(${option} ${value} CACHE "" INTERNAL FORCE)
endmacro()
MK_SET_OPTION(MK_SYSTEM_MALLOC  ON)
MK_SET_OPTION(MK_DEBUG          ON)

# Build Monkey HTTP Server
if(FLB_HTTP_SERVER)
  add_subdirectory(lib/monkey/ EXCLUDE_FROM_ALL)
else()
  add_subdirectory(lib/monkey/mk_core EXCLUDE_FROM_ALL)
endif()

# SSL/TLS: add encryption support
if(FLB_OUT_TD)
  set(FLB_TLS ON)
endif()

if(FLB_TLS)
  FLB_DEFINITION(FLB_HAVE_TLS)
  option(ENABLE_TESTING  OFF)
  option(ENABLE_PROGRAMS OFF)
  option(INSTALL_MBEDTLS_HEADERS OFF)
  add_subdirectory(lib/mbedtls-2.8.0 EXCLUDE_FROM_ALL)
  include_directories(lib/mbedtls-2.8.0/include)
endif()

# Metrics
if(FLB_METRICS)
  FLB_DEFINITION(FLB_HAVE_METRICS)
endif()

if(FLB_IN_TAIL)
  set(FLB_SQLDB ON)
endif()

if(FLB_SQLDB)
  FLB_DEFINITION(FLB_HAVE_SQLDB)
  add_subdirectory(lib/sqlite-amalgamation-3230000)
  include_directories(lib/sqlite-amalgamation-3230000)
endif()

if(FLB_BUFFERING)
  FLB_DEFINITION(FLB_HAVE_BUFFERING)
endif()

if(FLB_TRACE)
  FLB_DEFINITION(FLB_HAVE_TRACE)
endif()

if(FLB_STATS)
  FLB_DEFINITION(FLB_HAVE_STATS)
endif()

if(FLB_HTTP_SERVER)
  FLB_OPTION(FLB_METRICS ON)
  FLB_DEFINITION(FLB_HAVE_METRICS)
  FLB_DEFINITION(FLB_HAVE_HTTP_SERVER)
endif()

FLB_DEFINITION(FLB_HAVE_FLUSH_LIBCO)
if(NOT TARGET co)
  add_subdirectory(lib/flb_libco)
endif()

# Systemd Journald support
if(JOURNALD_FOUND)
  FLB_DEFINITION(FLB_HAVE_SYSTEMD)
else()
  FLB_OPTION(FLB_IN_SYSTEMD OFF)
endif()

# Valgrind support
check_c_source_compiles("
  #include <valgrind/valgrind.h>
  int main() {
     return 0;
  }" FLB_HAVE_VALGRIND)

if(FLB_VALGRIND OR FLB_HAVE_VALGRIND)
  FLB_DEFINITION(FLB_HAVE_VALGRIND)
endif()

# fork(2) support
check_c_source_compiles("
  #include <unistd.h>
  int main() {
     fork();
     return 0;
  }" FLB_HAVE_FORK)

if(FLB_HAVE_FORK)
  FLB_DEFINITION(FLB_HAVE_FORK)
endif()

# mtrace support
if(FLB_MTRACE)
  check_c_source_compiles("
    #include <mcheck.h>
    int main() {
       return 0;
    }" FLB_HAVE_MTRACE)

  if(FLB_HAVE_MTRACE AND FLB_DEBUG)
    FLB_DEFINITION(FLB_HAVE_MTRACE)
  endif()
endif()

# timespec_get() support
check_c_source_compiles("
  #include <time.h>
  int main() {
     struct tm tm;
     return timespec_get(&tm, TIME_UTC);
  }" FLB_HAVE_TIMESPEC_GET)
if(FLB_HAVE_TIMESPEC_GET)
  FLB_DEFINITION(FLB_HAVE_TIMESPEC_GET)
endif()

if(FLB_TD)
  FLB_DEFINITION(FLB_IS_TD_AGENT)
  FLB_OPTION(FLB_JEMALLOC ON)
  set(FLB_PROG_NAME "TD Agent Bit")
  set(FLB_OUT_NAME "td-agent-bit")
  set(WITHOUT_HEADERS On)
else()
  set(FLB_PROG_NAME "Fluent Bit")
  set(FLB_OUT_NAME "fluent-bit")
endif()

if(FLB_PROXY_GO AND (NOT CMAKE_SYSTEM_NAME MATCHES "Windows"))
  FLB_DEFINITION(FLB_HAVE_PROXY_GO)
else()
  if(FLB_PROXY_GO)
    unset(FLB_PROXY_GO CACHE)
  endif()
endif()

if("${GNU_HOST}" STREQUAL "")
    set(AUTOCONF_HOST_OPT "")
else()
    set(AUTOCONF_HOST_OPT "--host=${GNU_HOST}")
endif()

# Memory Allocator
# ================
if(FLB_JEMALLOC AND ${CMAKE_SYSTEM_NAME} MATCHES "Linux")
  FLB_DEFINITION(FLB_HAVE_JEMALLOC)
  FLB_DEFINITION(JEMALLOC_MANGLE)

  # Link to Jemalloc as an external dependency
  ExternalProject_Add(jemalloc
    SOURCE_DIR ${CMAKE_CURRENT_SOURCE_DIR}/lib/jemalloc
    CONFIGURE_COMMAND ${CMAKE_CURRENT_SOURCE_DIR}/lib/jemalloc/configure ${AUTOCONF_HOST_OPT} --with-lg-quantum=3 --enable-cc-silence --prefix=<INSTALL_DIR>
    CFLAGS=-std=gnu99\ -Wall\ -pipe\ -g3\ -O3\ -funroll-loops
    BUILD_COMMAND ${MAKE}
    INSTALL_DIR ${CMAKE_CURRENT_BINARY_DIR}/
    INSTALL_COMMAND $(MAKE) install_lib_static install_include)
  add_library(libjemalloc STATIC IMPORTED GLOBAL)
  set_target_properties(libjemalloc PROPERTIES IMPORTED_LOCATION "${CMAKE_CURRENT_BINARY_DIR}/lib/libjemalloc_pic.a")
  add_dependencies(libjemalloc jemalloc)
  include_directories("${CMAKE_CURRENT_BINARY_DIR}/include/")
else()
  FLB_OPTION(FLB_JEMALLOC OFF)
endif()

# LibBacktrace (friendly stacktrace support)
# =========================================
if(FLB_BACKTRACE)
  FLB_DEFINITION(FLB_HAVE_LIBBACKTRACE)
  ExternalProject_Add(backtrace
    SOURCE_DIR ${CMAKE_CURRENT_SOURCE_DIR}/lib/libbacktrace-177940370/
    CONFIGURE_COMMAND ${CMAKE_CURRENT_SOURCE_DIR}/lib/libbacktrace-177940370/configure ${AUTOCONF_HOST_OPT} --prefix=<INSTALL_DIR> --enable-shared=no --enable-static=yes
    BUILD_COMMAND ${MAKE}
    )
  add_library(libbacktrace STATIC IMPORTED GLOBAL)
  set_target_properties(libbacktrace PROPERTIES IMPORTED_LOCATION "${CMAKE_CURRENT_BINARY_DIR}/backtrace-prefix/lib/libbacktrace.a")
  add_dependencies(libbacktrace backtrace)
  include_directories("${CMAKE_CURRENT_BINARY_DIR}/backtrace-prefix/include/")
endif()

# Onigmo (Regex Engine)
# =====================
if(FLB_REGEX)
  ExternalProject_Add(onigmo
    SOURCE_DIR ${CMAKE_CURRENT_SOURCE_DIR}/lib/onigmo
    CONFIGURE_COMMAND ${CMAKE_CURRENT_SOURCE_DIR}/lib/onigmo/configure ${AUTOCONF_HOST_OPT} --with-pic --disable-shared --enable-static --prefix=<INSTALL_DIR>
    CFLAGS=-std=gnu99\ -Wall\ -pipe\ -g3\ -O3\ -funroll-loops
    BUILD_COMMAND ${MAKE}
    INSTALL_DIR ${CMAKE_CURRENT_BINARY_DIR}/
    INSTALL_COMMAND $(MAKE) install)
  add_library(libonigmo STATIC IMPORTED GLOBAL)
  set_target_properties(libonigmo PROPERTIES IMPORTED_LOCATION "${CMAKE_CURRENT_BINARY_DIR}/lib/libonigmo.a")
  add_dependencies(libonigmo onigmo)
  include_directories("${CMAKE_CURRENT_BINARY_DIR}/include/")
  FLB_DEFINITION(FLB_HAVE_REGEX)
endif()

# LuaJIT (Scripting Support)
# ==========================
if(FLB_LUAJIT)
  set(LUA_PATH ${CMAKE_CURRENT_SOURCE_DIR}/lib/luajit-2.0.5)
  ExternalProject_Add(luajit
    SOURCE_DIR ${LUA_PATH}
    CONFIGURE_COMMAND ${LUA_PATH}/configure
    BUILD_COMMAND make BUILD_MODE=static XCFLAGS="-fPIC" -C ${LUA_PATH}
    INSTALL_COMMAND cp ${LUA_PATH}/src/libluajit.a "${CMAKE_CURRENT_BINARY_DIR}/lib/libluajit.a")
  add_library(libluajit STATIC IMPORTED GLOBAL)
  set_target_properties(libluajit PROPERTIES IMPORTED_LOCATION "${CMAKE_CURRENT_BINARY_DIR}/lib/libluajit.a")
  add_dependencies(libluajit luajit)
  include_directories("${CMAKE_CURRENT_BINARY_DIR}/include/")
  FLB_DEFINITION(FLB_HAVE_LUAJIT)
endif()

# Pthread Local Storage
# =====================
# By default we expect the compiler already support thread local storage
# through __thread type, otherwise Fluent Bit fallback to the old POSIX
# pthread mode (pthread_key_t), or it can be forced setting FLB_POSIX_TLS
# for testing/compatibility purposes.
if(NOT FLB_POSIX_TLS)
  check_c_source_compiles("
   __thread int a;
   int main() {
       __tls_get_addr(0);
       return 0;
   }" FLB_HAVE_C_TLS)
  if(FLB_HAVE_C_TLS)
    FLB_DEFINITION(FLB_HAVE_C_TLS)
  endif()
endif()

# accept(4)
check_c_source_compiles("
    #define _GNU_SOURCE
    #include <stdio.h>
    #include <sys/socket.h>
    int main() {
        accept4(0, NULL, NULL, 0);
        return 0;
    }" FLB_HAVE_ACCEPT4)
if(FLB_HAVE_ACCEPT4)
  FLB_DEFINITION(FLB_HAVE_ACCEPT4)
endif()

# inotify_init(2)
if(NOT FLB_WITHOUT_INOTIFY)
  check_c_source_compiles("
    #include <sys/inotify.h>
    int main() {
        return inotify_init1(0);
    }" FLB_HAVE_INOTIFY)
  if(FLB_HAVE_INOTIFY)
    FLB_DEFINITION(FLB_HAVE_INOTIFY)
  endif()
endif()

configure_file(
  "${PROJECT_SOURCE_DIR}/include/fluent-bit/flb_info.h.in"
  "${PROJECT_SOURCE_DIR}/include/fluent-bit/flb_info.h"
  )

configure_file(
  "${PROJECT_SOURCE_DIR}/include/fluent-bit/flb_version.h.in"
  "${PROJECT_SOURCE_DIR}/include/fluent-bit/flb_version.h"
  )

# Instruct CMake to build the Fluent Bit Core
add_subdirectory(include)
add_subdirectory(plugins)
add_subdirectory(src)

if(NOT FLB_WITHOUT_EXAMPLES)
  add_subdirectory(examples)
endif()

if(FLB_TESTS_RUNTIME)
  enable_testing()
  add_subdirectory(tests/runtime/)
endif()

if(FLB_TESTS_INTERNAL)
  enable_testing()
  add_subdirectory(tests/internal/)
endif()


### CPACK / RPM
set(CPACK_PACKAGE_VERSION ${FLB_VERSION_STR})
set(CPACK_GENERATOR "RPM")
set(CPACK_PACKAGE_NAME "td-agent-bit")
set(CPACK_PACKAGE_RELEASE 1)
set(CPACK_PACKAGE_CONTACT "Eduardo Silva <eduardo@treasure-data.com>")
set(CPACK_PACKAGE_VENDOR "Treasure Data")
set(CPACK_PACKAGING_INSTALL_PREFIX "/opt/td-agent-bit")
set(CPACK_PACKAGE_FILE_NAME "${CPACK_PACKAGE_NAME}-${CPACK_PACKAGE_VERSION}-${CPACK_PACKAGE_RELEASE}.${CMAKE_SYSTEM_PROCESSOR}")
set(CPACK_RPM_PACKAGE_GROUP "System Environment/Daemons")
set(CPACK_RPM_PACKAGE_LICENSE "Apache v2.0")
set(CPACK_PACKAGE_DESCRIPTION_FILE "${PROJECT_SOURCE_DIR}/cpack/description")
set(CPACK_PACKAGE_DESCRIPTION_SUMMARY "Fast data collector for Linux")
set(CPACK_RPM_SPEC_MORE_DEFINE "%define ignore \#")
set(CPACK_RPM_USER_FILELIST
	"%ignore /lib"
	"%ignore /lib/systemd"
	"%ignore /lib/systemd/system"
	"%ignore /lib64"
	"%ignore /lib64/pkgconfig"
	"%ignore /opt"
	"%ignore /etc")
set(CPACK_PACKAGING_INSTALL_PREFIX "/")
include(CPack)<|MERGE_RESOLUTION|>--- conflicted
+++ resolved
@@ -119,11 +119,8 @@
 option(FLB_FILTER_KUBERNETES "Enable kubernetes filter"         Yes)
 option(FLB_FILTER_THROTTLE "Enable throttle filter"             Yes)
 option(FLB_FILTER_RECORD_MODIFIER "Enable record_modifier filter" Yes)
-<<<<<<< HEAD
-option(FLB_FILTER_NEST     "Enable nest filter" Yes)
-=======
-option(FLB_FILTER_LUA      "Enable Lua scripting filter"        Yes)
->>>>>>> af8b0809
+option(FLB_FILTER_NEST     "Enable nest filter"                   Yes)
+option(FLB_FILTER_LUA      "Enable Lua scripting filter"          Yes)
 
 # Enable all features
 if(FLB_ALL)
