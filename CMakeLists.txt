--- conflicted
+++ resolved
@@ -255,11 +255,8 @@
 option(FLB_OUT_S3                      "Enable AWS S3 output plugin"                  Yes)
 option(FLB_OUT_VIVO_EXPORTER           "Enabel Vivo exporter output plugin"           Yes)
 option(FLB_OUT_WEBSOCKET               "Enable Websocket output plugin"               Yes)
-<<<<<<< HEAD
 option(FLB_OUT_OCI_LOGAN               "Enable OCI Logging analytics plugin"          Yes)
-=======
 option(FLB_OUT_CHRONICLE               "Enable Google Chronicle output plugin"        Yes)
->>>>>>> 6fd4a75e
 option(FLB_FILTER_ALTER_SIZE           "Enable alter_size filter"                     Yes)
 option(FLB_FILTER_AWS                  "Enable aws filter"                            Yes)
 option(FLB_FILTER_ECS                  "Enable AWS ECS filter"                        Yes)
