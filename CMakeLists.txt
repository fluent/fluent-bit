cmake_minimum_required(VERSION 3.12)
project(fluent-bit C)

# CMP0069 ensures that LTO is enabled for all compilers
cmake_policy(SET CMP0069 NEW)
set(CMAKE_POLICY_DEFAULT_CMP0069 NEW)

# Fluent Bit Version
set(FLB_VERSION_MAJOR  2)
set(FLB_VERSION_MINOR  1)
set(FLB_VERSION_PATCH  5)
set(FLB_VERSION_STR "${FLB_VERSION_MAJOR}.${FLB_VERSION_MINOR}.${FLB_VERSION_PATCH}")

set(CMAKE_POSITION_INDEPENDENT_CODE ON)
set(CMAKE_EXPORT_COMPILE_COMMANDS ON)

# Define macro to identify Windows system (without Cygwin)
if(CMAKE_SYSTEM_NAME MATCHES "Windows")
  set(FLB_SYSTEM_WINDOWS On)
  add_definitions(-DFLB_SYSTEM_WINDOWS)
endif()

# Define macro to identify macOS system
if(CMAKE_SYSTEM_NAME MATCHES "Darwin")
  set(FLB_SYSTEM_MACOS On)
  add_definitions(-DFLB_SYSTEM_MACOS)
endif()

# Define macro to identify Linux system
if(CMAKE_SYSTEM_NAME MATCHES "Linux")
  set(FLB_SYSTEM_LINUX On)
  add_definitions(-DFLB_SYSTEM_LINUX)
endif()

# Update CFLAGS
if (MSVC)
  add_definitions(-D_CRT_SECURE_NO_WARNINGS)
  add_definitions(-D_CRT_NONSTDC_NO_WARNINGS)

  # Use custom CFLAGS for MSVC
  #
  #   /Zi ...... Generate pdb files.
  #   /MT ...... Static link C runtimes.
  #   /wd4711 .. C4711 (function selected for inline expansion)
  #   /wd4100 .. C4100 (unreferenced formal parameter)
  #   /wd5045 .. C5045 (Spectre mitigation)
  #
  set(CMAKE_C_FLAGS "/DWIN32 /D_WINDOWS /DNDEBUG /O2 /Zi /wd4100 /wd4711 /wd5045")
  set(CMAKE_EXE_LINKER_FLAGS "/Debug /INCREMENTAL:NO")
  set(CMAKE_BUILD_TYPE None)

  # Use add_compile_options() to set /MT since Visual Studio
  # Generator does not notice /MT in CMAKE_C_FLAGS.
  add_compile_options(/MT)
else()
  set(CMAKE_C_FLAGS "${CMAKE_C_FLAGS} -Wall")
  # The following flags are to enhance security, but it may impact performance,
  # we disable them by default.
  if (FLB_WASM_STACK_PROTECT)
    if (WAMR_BUILD_TARGET MATCHES "X86_.*" OR WAMR_BUILD_TARGET STREQUAL "AMD_64")
      set (CMAKE_C_FLAGS "${CMAKE_C_FLAGS} -ftrapv -D_FORTIFY_SOURCE=2")
    endif ()
    set (CMAKE_C_FLAGS "${CMAKE_C_FLAGS} -fstack-protector-strong --param ssp-buffer-size=4")
    set (CMAKE_C_FLAGS "${CMAKE_C_FLAGS} -Wl,-z,noexecstack,-z,relro,-z,now")
  endif()
endif()

set(CMAKE_C_FLAGS "${CMAKE_C_FLAGS} -D__FLB_FILENAME__=__FILE__")

if(${CMAKE_SYSTEM_PROCESSOR} MATCHES "armv7l")
  set(CMAKE_C_LINK_FLAGS "${CMAKE_C_LINK_FLAGS} -latomic")
  set(CMAKE_CXX_LINK_FLAGS "${CMAKE_CXX_LINK_FLAGS} -latomic")
endif()
if(${CMAKE_SYSTEM_NAME} MATCHES "FreeBSD")
  set(FLB_SYSTEM_FREEBSD On)
  add_definitions(-DFLB_SYSTEM_FREEBSD)
  set(CMAKE_C_LINK_FLAGS "${CMAKE_C_LINK_FLAGS} -lutil")
  set(CMAKE_CXX_LINK_FLAGS "${CMAKE_CXX_LINK_FLAGS} -lutil")
endif()

# *BSD is not supported platform for wasm-micro-runtime. Now, we should be disabled for these platforms.
if(${CMAKE_SYSTEM_NAME} MATCHES "BSD")
  message(STATUS "This platform is not supported for WASM feature so disabled.")
  set(FLB_WASM OFF)
endif()

include(GNUInstallDirs)
include(ExternalProject)
include(cmake/FindJournald.cmake)
include(cmake/FindMonkey.cmake)
include(cmake/macros.cmake)
set(CMAKE_MODULE_PATH "${PROJECT_SOURCE_DIR}/cmake/sanitizers-cmake/cmake" ${CMAKE_MODULE_PATH})
find_package(Sanitizers)

# Output paths
set(FLB_ROOT "${CMAKE_CURRENT_SOURCE_DIR}")
set(CMAKE_RUNTIME_OUTPUT_DIRECTORY "${CMAKE_CURRENT_BINARY_DIR}/bin")
set(CMAKE_LIBRARY_OUTPUT_DIRECTORY "${CMAKE_CURRENT_BINARY_DIR}/lib")
set(CMAKE_ARCHIVE_OUTPUT_DIRECTORY "${CMAKE_CURRENT_BINARY_DIR}/library")

# Build Options
option(FLB_ALL                 "Enable all features"                         No)
option(FLB_DEBUG               "Build with debug mode (-g)"                 Yes)
option(FLB_RELEASE             "Build with release mode (-O2 -g -DNDEBUG)"   No)
set(FLB_IPO "ReleaseOnly" CACHE STRING "Build with interprocedural optimization")
set_property(CACHE FLB_IPO PROPERTY STRINGS "On;Off;ReleaseOnly")
option(FLB_SMALL               "Optimise for small size"       No)
option(FLB_COVERAGE            "Build with code-coverage"      No)
option(FLB_JEMALLOC            "Build with Jemalloc support"   No)
option(FLB_REGEX               "Build with Regex support"     Yes)
option(FLB_UTF8_ENCODER        "Build with UTF8 encoding support" Yes)
option(FLB_PARSER              "Build with Parser support"    Yes)
option(FLB_TLS                 "Build with SSL/TLS support"   Yes)
option(FLB_BINARY              "Build executable binary"      Yes)
option(FLB_EXAMPLES            "Build examples"               Yes)
option(FLB_SHARED_LIB          "Build shared library"         Yes)
option(FLB_VALGRIND            "Enable Valgrind support"       No)
option(FLB_TRACE               "Enable trace mode"             No)
option(FLB_CHUNK_TRACE         "Enable chunk traces"          Yes)
option(FLB_TESTS_RUNTIME       "Enable runtime tests"          No)
option(FLB_TESTS_INTERNAL      "Enable internal tests"         No)
option(FLB_TESTS_INTERNAL_FUZZ "Enable internal fuzz tests"    No)
option(FLB_TESTS_OSSFUZZ       "Enable OSS-Fuzz build"         No)
option(FLB_MTRACE              "Enable mtrace support"         No)
option(FLB_POSIX_TLS           "Force POSIX thread storage"    No)
option(FLB_INOTIFY             "Enable inotify support"       Yes)
option(FLB_SQLDB               "Enable SQL embedded DB"       Yes)
option(FLB_HTTP_SERVER         "Enable HTTP Server"           Yes)
option(FLB_BACKTRACE           "Enable stacktrace support"    Yes)
option(FLB_LUAJIT              "Enable Lua Scripting support" Yes)
option(FLB_RECORD_ACCESSOR     "Enable record accessor"       Yes)
option(FLB_SIGNV4              "Enable AWS Signv4 support"    Yes)
option(FLB_AWS                 "Enable AWS support"           Yes)
option(FLB_STATIC_CONF         "Build binary using static configuration")
option(FLB_STREAM_PROCESSOR    "Enable Stream Processor"                    Yes)
option(FLB_CORO_STACK_SIZE     "Set coroutine stack size")
option(FLB_AVRO_ENCODER        "Build with Avro encoding support"            No)
option(FLB_AWS_ERROR_REPORTER  "Build with aws error reporting support"      No)
option(FLB_ARROW               "Build with Apache Arrow support"             No)
option(FLB_WINDOWS_DEFAULTS    "Build with predefined Windows settings"     Yes)
option(FLB_WASM                "Build with WASM runtime support"            Yes)
option(FLB_WAMRC               "Build with WASM AOT compiler executable"    No)
option(FLB_WASM_STACK_PROTECT  "Build with WASM runtime with strong stack protector flags" No)

# Native Metrics Support (cmetrics)
option(FLB_METRICS             "Enable metrics support"       Yes)

# Proxy Plugins
option(FLB_PROXY_GO            "Enable Go plugins support"    Yes)

# Built-in Custom Plugins
option(FLB_CUSTOM_CALYPTIA     "Enable Calyptia Support"      Yes)

# Config formats
option(FLB_CONFIG_YAML         "Enable YAML config format"    Yes)

# Built-in Plugins
option(FLB_IN_CPU                      "Enable CPU input plugin"                      Yes)
option(FLB_IN_THERMAL                  "Enable Thermal plugin"                        Yes)
option(FLB_IN_DISK                     "Enable Disk input plugin"                     Yes)
option(FLB_IN_DOCKER                   "Enable Docker input plugin"                   Yes)
option(FLB_IN_DOCKER_EVENTS            "Enable Docker events input plugin"            Yes)
option(FLB_IN_EXEC                     "Enable Exec input plugin"                     Yes)
option(FLB_IN_EXEC_WASI                "Enable Exec WASI input plugin"                Yes)
option(FLB_IN_EVENT_TEST               "Enable Events test plugin"                    Yes)
option(FLB_IN_EVENT_TYPE               "Enable event type plugin"                     Yes)
option(FLB_IN_FLUENTBIT_METRICS        "Enable Fluent Bit metrics  plugin"            Yes)
option(FLB_IN_FORWARD                  "Enable Forward input plugin"                  Yes)
option(FLB_IN_HEALTH                   "Enable Health input plugin"                   Yes)
option(FLB_IN_HTTP                     "Enable HTTP input plugin"                     Yes)
option(FLB_IN_MEM                      "Enable Memory input plugin"                   Yes)
<<<<<<< HEAD
option(FLB_IN_KAFKA                    "Enable Kafka input plugin"                     No)
option(FLB_IN_KUBERNETES_EVENTS        "Enabke Kubernetes Events plugin"              Yes)
=======
option(FLB_IN_KAFKA                    "Enable Kafka input plugin"                    Yes)
>>>>>>> 3fdd42c6
option(FLB_IN_KMSG                     "Enable Kernel log input plugin"               Yes)
option(FLB_IN_LIB                      "Enable library mode input plugin"             Yes)
option(FLB_IN_RANDOM                   "Enable random input plugin"                   Yes)
option(FLB_IN_SERIAL                   "Enable Serial input plugin"                   Yes)
option(FLB_IN_STDIN                    "Enable Standard input plugin"                 Yes)
option(FLB_IN_SYSLOG                   "Enable Syslog input plugin"                   Yes)
option(FLB_IN_TAIL                     "Enable Tail input plugin"                     Yes)
option(FLB_IN_UDP                      "Enable UDP input plugin"                      Yes)
option(FLB_IN_TCP                      "Enable TCP input plugin"                      Yes)
option(FLB_IN_UNIX_SOCKET              "Enable Unix socket input plugin"               No)
option(FLB_IN_MQTT                     "Enable MQTT Broker input plugin"              Yes)
option(FLB_IN_HEAD                     "Enable Head input plugin"                     Yes)
option(FLB_IN_PROC                     "Enable Process input plugin"                  Yes)
option(FLB_IN_SYSTEMD                  "Enable Systemd input plugin"                  Yes)
option(FLB_IN_DUMMY                    "Enable Dummy input plugin"                    Yes)
option(FLB_IN_NGINX_EXPORTER_METRICS   "Enable Nginx Metrics input plugin"            Yes)
option(FLB_IN_NETIF                    "Enable NetworkIF input plugin"                Yes)
option(FLB_IN_WINLOG                   "Enable Windows Log input plugin"               No)
option(FLB_IN_WINSTAT                  "Enable Windows Stat input plugin"              No)
option(FLB_IN_WINEVTLOG                "Enable Windows EvtLog input plugin"            No)
option(FLB_IN_COLLECTD                 "Enable Collectd input plugin"                 Yes)
option(FLB_IN_PROMETHEUS_SCRAPE        "Enable Promeheus Scrape input plugin"         Yes)
option(FLB_IN_STATSD                   "Enable StatsD input plugin"                   Yes)
option(FLB_IN_EVENT_TEST               "Enable event test plugin"                      No)
option(FLB_IN_STORAGE_BACKLOG          "Enable storage backlog input plugin"          Yes)
option(FLB_IN_EMITTER                  "Enable emitter input plugin"                  Yes)
option(FLB_IN_NODE_EXPORTER_METRICS    "Enable node exporter metrics input plugin"    Yes)
option(FLB_IN_WINDOWS_EXPORTER_METRICS "Enable windows exporter metrics input plugin" Yes)
option(FLB_IN_PODMAN_METRICS           "Enable Podman Metrics input plugin"           Yes)
option(FLB_IN_OPENTELEMETRY            "Enable OpenTelemetry input plugin"            Yes)
option(FLB_IN_ELASTICSEARCH            "Enable Elasticsearch (Bulk API) input plugin" Yes)
option(FLB_IN_CALYPTIA_FLEET           "Enable Calyptia Fleet input plugin"           Yes)
option(FLB_OUT_AZURE                   "Enable Azure output plugin"                   Yes)
option(FLB_OUT_AZURE_BLOB              "Enable Azure output plugin"                   Yes)
option(FLB_OUT_AZURE_KUSTO             "Enable Azure Kusto output plugin"             Yes)
option(FLB_OUT_BIGQUERY                "Enable BigQuery output plugin"                Yes)
option(FLB_OUT_CALYPTIA                "Enable Calyptia monitoring plugin"            Yes)
option(FLB_OUT_COUNTER                 "Enable Counter output plugin"                 Yes)
option(FLB_OUT_DATADOG                 "Enable DataDog output plugin"                 Yes)
option(FLB_OUT_ES                      "Enable Elasticsearch output plugin"           Yes)
option(FLB_OUT_EXIT                    "Enable Exit output plugin"                    Yes)
option(FLB_OUT_FORWARD                 "Enable Forward output plugin"                 Yes)
option(FLB_OUT_GELF                    "Enable GELF output plugin"                    Yes)
option(FLB_OUT_HTTP                    "Enable HTTP output plugin"                    Yes)
option(FLB_OUT_INFLUXDB                "Enable InfluxDB output plugin"                Yes)
option(FLB_OUT_NATS                    "Enable NATS output plugin"                    Yes)
option(FLB_OUT_NRLOGS                  "Enable New Relic output plugin"               Yes)
option(FLB_OUT_OPENSEARCH              "Enable OpenSearch output plugin"              Yes)
option(FLB_OUT_TCP                     "Enable TCP output plugin"                     Yes)
option(FLB_OUT_UDP                     "Enable UDP output plugin"                     Yes)
option(FLB_OUT_PLOT                    "Enable Plot output plugin"                    Yes)
option(FLB_OUT_FILE                    "Enable file output plugin"                    Yes)
option(FLB_OUT_TD                      "Enable Treasure Data output plugin"           Yes)
option(FLB_OUT_RETRY                   "Enable Retry test output plugin"               No)
option(FLB_OUT_PGSQL                   "Enable PostgreSQL output plugin"               No)
option(FLB_OUT_SKYWALKING              "Enable Apache SkyWalking output plugin"       Yes)
option(FLB_OUT_SLACK                   "Enable Slack output plugin"                   Yes)
option(FLB_OUT_SPLUNK                  "Enable Splunk output plugin"                  Yes)
option(FLB_OUT_STACKDRIVER             "Enable Stackdriver output plugin"             Yes)
option(FLB_OUT_STDOUT                  "Enable STDOUT output plugin"                  Yes)
option(FLB_OUT_SYSLOG                  "Enable Syslog output plugin"                  Yes)
option(FLB_OUT_LIB                     "Enable library mode output plugin"            Yes)
option(FLB_OUT_NULL                    "Enable dev null output plugin"                Yes)
option(FLB_OUT_FLOWCOUNTER             "Enable flowcount output plugin"               Yes)
option(FLB_OUT_LOGDNA                  "Enable LogDNA output plugin"                  Yes)
option(FLB_OUT_LOKI                    "Enable Loki output plugin"                    Yes)
option(FLB_OUT_KAFKA                   "Enable Kafka output plugin"                   Yes)
option(FLB_OUT_KAFKA_REST              "Enable Kafka Rest output plugin"              Yes)
option(FLB_OUT_CLOUDWATCH_LOGS         "Enable AWS CloudWatch output plugin"          Yes)
option(FLB_OUT_KINESIS_FIREHOSE        "Enable AWS Firehose output plugin"            Yes)
option(FLB_OUT_KINESIS_STREAMS         "Enable AWS Kinesis output plugin"             Yes)
option(FLB_OUT_OPENTELEMETRY           "Enable OpenTelemetry plugin"                  Yes)
option(FLB_OUT_PROMETHEUS_EXPORTER     "Enable Prometheus exporter plugin"            Yes)
option(FLB_OUT_PROMETHEUS_REMOTE_WRITE "Enable Prometheus remote write plugin"        Yes)
option(FLB_OUT_S3                      "Enable AWS S3 output plugin"                  Yes)
option(FLB_OUT_VIVO_EXPORTER           "Enabel Vivo exporter output plugin"           Yes)
option(FLB_OUT_WEBSOCKET               "Enable Websocket output plugin"               Yes)
option(FLB_FILTER_ALTER_SIZE           "Enable alter_size filter"                     Yes)
option(FLB_FILTER_AWS                  "Enable aws filter"                            Yes)
option(FLB_FILTER_ECS                  "Enable AWS ECS filter"                        Yes)
option(FLB_FILTER_CHECKLIST            "Enable checklist filter"                      Yes)
option(FLB_FILTER_EXPECT               "Enable expect filter"                         Yes)
option(FLB_FILTER_GREP                 "Enable grep filter"                           Yes)
option(FLB_FILTER_MODIFY               "Enable modify filter"                         Yes)
option(FLB_FILTER_STDOUT               "Enable stdout filter"                         Yes)
option(FLB_FILTER_PARSER               "Enable parser filter"                         Yes)
option(FLB_FILTER_KUBERNETES           "Enable kubernetes filter"                     Yes)
option(FLB_FILTER_REWRITE_TAG          "Enable tag rewrite filter"                    Yes)
option(FLB_FILTER_THROTTLE             "Enable throttle filter"                       Yes)
option(FLB_FILTER_THROTTLE_SIZE        "Enable throttle size filter"                   No)
option(FLB_FILTER_TYPE_CONVERTER       "Enable type converter filter"                 Yes)
option(FLB_FILTER_MULTILINE            "Enable multiline filter"                      Yes)
option(FLB_FILTER_NEST                 "Enable nest filter"                           Yes)
option(FLB_FILTER_LOG_TO_METRICS       "Enable log-derived metrics filter"            Yes)
option(FLB_FILTER_LUA                  "Enable Lua scripting filter"                  Yes)
option(FLB_FILTER_LUA_USE_MPACK        "Enable mpack on the lua filter"                No)
option(FLB_FILTER_RECORD_MODIFIER      "Enable record_modifier filter"                Yes)
option(FLB_FILTER_TENSORFLOW           "Enable tensorflow filter"                      No)
option(FLB_FILTER_GEOIP2               "Enable geoip2 filter"                         Yes)
option(FLB_FILTER_NIGHTFALL            "Enable Nightfall filter"                      Yes)
option(FLB_FILTER_WASM                 "Enable WASM filter"                           Yes)
option(FLB_PROCESSOR_LABELS            "Enable metrics label manipulation processor"  Yes)
option(FLB_PROCESSOR_ATTRIBUTES        "Enable atributes manipulation processor"      Yes)

if(DEFINED FLB_NIGHTLY_BUILD AND NOT "${FLB_NIGHTLY_BUILD}" STREQUAL "")
  FLB_DEFINITION_VAL(FLB_NIGHTLY_BUILD ${FLB_NIGHTLY_BUILD})
endif()

if(FLB_IN_STORAGE_BACKLOG)
  FLB_DEFINITION(FLB_HAVE_IN_STORAGE_BACKLOG)
endif()

# Debug callbacks
option(FLB_HTTP_CLIENT_DEBUG  "Enable HTTP Client debug callbacks"   No)

# Run ldconfig on package post-install
option(FLB_RUN_LDCONFIG "Enable execution of ldconfig after installation" No)

# Enable all features
if(FLB_ALL)
  # Global
  set(FLB_DEBUG           1)
  set(FLB_TLS             1)

  # Input plugins
  set(FLB_IN_CPU          1)
  set(FLB_IN_MEM          1)
  set(FLB_IN_KMSG         1)
  set(FLB_IN_MQTT         1)
  set(FLB_IN_SERIAL       1)
  set(FLB_IN_STDIN        1)
  set(FLB_IN_HEAD         1)
  set(FLB_IN_PROC         1)
  set(FLB_IN_DISK         1)
  set(FLB_IN_DUMMY        1)
  set(FLB_IN_DUMMY_THREAD 1)
  set(FLB_IN_NETIF        1)
  set(FLB_IN_NGINX_STATUS 1)
  set(FLB_IN_EXEC         1)
  set(FLB_IN_UNIX_SOCKET  1)

  # Output plugins
  set(FLB_OUT_ES          1)
  set(FLB_OUT_FORWARD     1)
  set(FLB_OUT_GELF        1)
  set(FLB_OUT_HTTP        1)
  set(FLB_OUT_NATS        1)
  set(FLB_OUT_NULL        1)
  set(FLB_OUT_PLOT        1)
  set(FLB_OUT_FILE        1)
  set(FLB_OUT_RETRY       1)
  set(FLB_OUT_TD          1)
  set(FLB_OUT_STDOUT      1)
  set(FLB_OUT_S3          1)
  set(FLB_OUT_SYSLOG      1)
  set(FLB_OUT_LIB         1)
  set(FLB_OUT_FLOWCOUNTER 1)
  set(FLB_OUT_WEBSOCKET   1)
endif()

if(FLB_DEV)
  set(FLB_DEBUG             On)
  set(FLB_TRACE             On)
  set(FLB_CHUNK_TRACE       On)
  set(FLB_METRICS           On)
  set(FLB_IN_EVENT_TEST     On)
  set(FLB_HTTP_SERVER       On)
  set(FLB_HTTP_CLIENT_DEBUG On)
  set(FLB_TESTS_INTERNAL    On)
endif()

if(FLB_TRACE)
  add_definitions(-DFLB_TRACE=1)
endif()

if(FLB_CHUNK_TRACE)
  FLB_DEFINITION(FLB_HAVE_CHUNK_TRACE)
endif()

# SSL/TLS: add encryption support
if(FLB_OUT_TD)
  set(FLB_TLS ON)
endif()

if(FLB_HTTP_CLIENT_DEBUG)
  FLB_DEFINITION(FLB_HAVE_HTTP_CLIENT_DEBUG)
endif()

if (FLB_TESTS_OSSFUZZ)
  FLB_DEFINITION(FLB_HAVE_TESTS_OSSFUZZ)
  # Disable for fuzz testing
  set(FLB_CONFIG_YAML Off)
endif()

if (FLB_WASM)
  # For Linking libedit adjustments on LLVM 15.
  include(cmake/FindLibEdit.cmake)
endif()

# Set Fluent Bit dependency libraries path
include(cmake/libraries.cmake)

# Export headers provided by libraries/dependencies
include(cmake/headers.cmake)

# Tweak build targets for Windows
if(FLB_SYSTEM_WINDOWS)
  include(cmake/windows-setup.cmake)
endif()

# Tweak build targets for macOS
if (FLB_SYSTEM_MACOS)
  # build tweaks
  include(cmake/macos-setup.cmake)
endif()

# Extract Git commit information for debug output.
# Note that this is only set when cmake is run, the intent here is to use in CI for verification of releases so is acceptable.
# For a better solution see https://jonathanhamberg.com/post/cmake-embedding-git-hash/ but this is simple and easy.
find_package(Git)
# If we do not have Git or this is not a Git repo or another error this just is ignored and we have no output at runtime.
execute_process(COMMAND
  "${GIT_EXECUTABLE}" log -1 --format=%H
  WORKING_DIRECTORY "${FLB_ROOT}"
  OUTPUT_VARIABLE FLB_GIT_HASH
  ERROR_QUIET OUTPUT_STRIP_TRAILING_WHITESPACE)
message(STATUS "Git hash: ${FLB_GIT_HASH}")

# Optional features like Stream Processor and Record Accessor needs Flex
# and Bison to generate it parsers.
find_package(FLEX 2)
find_package(BISON 3)

if(FLEX_FOUND AND BISON_FOUND)
  set(FLB_FLEX_BISON  1)
endif()

if(FLB_SMALL)
  if(CMAKE_COMPILER_IS_GNUCC)
    set(strip_flag  " -s ")
  else()
    set(strip_flag  "")
  endif()
  set(CMAKE_C_FLAGS "${CMAKE_C_FLAGS} -Os -g0 ${strip_flag} -fno-stack-protector -fomit-frame-pointer -DNDEBUG -U_FORTIFY_SOURCE")
endif()

if(FLB_COVERAGE)
  set(CMAKE_C_FLAGS "${CMAKE_C_FLAGS} -g -O0 --coverage -fprofile-arcs -ftest-coverage")
  set(CMAKE_BUILD_TYPE "Debug")
endif()

# Enable Debug symbols if specified
if(MSVC)
  set(CMAKE_BUILD_TYPE None)  # Avoid flag conflicts (See CMakeList.txt:L18)
elseif(FLB_DEBUG)
  set(CMAKE_BUILD_TYPE "Debug")
elseif(FLB_RELEASE)
  set(CMAKE_BUILD_TYPE "RelWithDebInfo")
endif()

if(FLB_IPO STREQUAL "On" OR (FLB_IPO STREQUAL "ReleaseOnly" AND FLB_RELEASE))
  include(CheckIPOSupported)
  check_ipo_supported(RESULT ipo_supported)
  # IPO in GCC versions smaller v8 is broken
  if(ipo_supported AND NOT (CMAKE_COMPILER_IS_GNUCC AND CMAKE_CXX_COMPILER_VERSION VERSION_LESS 8))
    set(CMAKE_INTERPROCEDURAL_OPTIMIZATION TRUE)
  else()
    message(Warning "IPO is not supported on this platform")
  endif()
endif()

if(FLB_PARSER)
  FLB_DEFINITION(FLB_HAVE_PARSER)
  message(STATUS "Enabling FLB_REGEX since FLB_PARSER requires")
  set(FLB_REGEX On)
endif()

# Is sanitize_address defined ?
if(SANITIZE_ADDRESS)
  FLB_DEFINITION(FLB_HAVE_SANITIZE_ADDRESS)
endif()

# Record Accessor
if(FLB_RECORD_ACCESSOR)
  if(NOT FLB_FLEX_BISON)
    message(FATAL_ERROR
      "Record Accessor feature requires Flex and Bison in your system.\n"
      "This is a build time dependency, you can either install the "
      "dependencies or disable the feature setting the CMake option "
      "-DFLB_RECORD_ACCESSOR=Off ."
      )
  endif()
  FLB_DEFINITION(FLB_HAVE_RECORD_ACCESSOR)
endif()

# Stream Processor
if(FLB_STREAM_PROCESSOR)
  if(NOT FLB_FLEX_BISON)
    message(FATAL_ERROR
      "Stream Processor feature requires Flex and Bison in your system.\n"
      "This is a build time dependency, you can either install the "
      "dependencies or disable the feature setting the CMake option "
      "-DFLB_STREAM_PROCESSOR=Off ."
      )
  endif()

  # Enable Stream Processor internal helper plugin
  set(FLB_IN_STREAM_PROCESSOR On)
  FLB_DEFINITION(FLB_HAVE_STREAM_PROCESSOR)
endif()

# mk_core is aware about jemalloc usage, we need to disable this as
# fluent-bit do not use it.
set(WITH_SYSTEM_MALLOC  1 CACHE BOOL "Use system memory allocator")

# Headers: required headers by bundled libraries, this act as a helper for
# CFL, Ctraces, CMetrics and fluent-otel-proto
#
# Note: any check_c_source_compiles() cmake function might require this to
# work.
#
set(CMAKE_REQUIRED_INCLUDES
  ${FLB_PATH_ROOT_SOURCE}/${FLB_PATH_LIB_CFL}/include
  ${FLB_PATH_ROOT_SOURCE}/${FLB_PATH_LIB_FLUENT_OTEL}/include/
  ${FLB_PATH_ROOT_SOURCE}/${FLB_PATH_LIB_FLUENT_OTEL}/proto_c/
  )

# CFL
add_subdirectory(${FLB_PATH_LIB_CFL} EXCLUDE_FROM_ALL)

# fluent-otel-proto
FLB_OPTION(FLUENT_PROTO_METRICS ON)
add_subdirectory(${FLB_PATH_LIB_FLUENT_OTEL} EXCLUDE_FROM_ALL)

# MsgPack options
option(MSGPACK_ENABLE_CXX             OFF)
option(MSGPACK_ENABLE_SHARED          OFF)
option(MSGPACK_BUILD_TESTS            OFF)
option(MSGPACK_BUILD_EXAMPLES         OFF)
add_subdirectory(${FLB_PATH_LIB_MSGPACK} EXCLUDE_FROM_ALL)

# MPack
add_definitions(-DMPACK_EXTENSIONS=1)
add_subdirectory(${FLB_PATH_LIB_MPACK} EXCLUDE_FROM_ALL)

# Miniz (zip)
add_subdirectory(${FLB_PATH_LIB_MINIZ} EXCLUDE_FROM_ALL)

# ring buffer library
add_subdirectory(${FLB_PATH_LIB_RING_BUFFER} EXCLUDE_FROM_ALL)

# Avro
if(FLB_AVRO_ENCODER)
  # jansson
  option(JANSSON_BUILD_DOCS         OFF)
  option(JANSSON_EXAMPLES           OFF)
  option(JANSSON_WITHOUT_TESTS       ON)
  option(JANSSON_BUILD_SHARED_LIBS  OFF)
  add_subdirectory(${FLB_PATH_LIB_JANSSON})

  #avro
  add_subdirectory(${FLB_PATH_LIB_AVRO} EXCLUDE_FROM_ALL)
endif()

# tutf8e
if(FLB_UTF8_ENCODER)
  add_subdirectory(${FLB_PATH_LIB_TUTF8E} EXCLUDE_FROM_ALL)
endif()

# snappy
add_subdirectory(${FLB_PATH_LIB_SNAPPY} EXCLUDE_FROM_ALL)

# CMetrics
add_subdirectory(${FLB_PATH_LIB_CMETRICS} EXCLUDE_FROM_ALL)

# CTraces
add_subdirectory(${FLB_PATH_LIB_CTRACES} EXCLUDE_FROM_ALL)

# C-Ares (DNS library)
FLB_OPTION(CARES_STATIC      ON)
FLB_OPTION(CARES_SHARED      OFF)
FLB_OPTION(CARES_INSTALL     OFF)
FLB_OPTION(CARES_BUILD_TESTS OFF)
FLB_OPTION(CARES_BUILD_TOOLS OFF)
if (FLB_SYSTEM_MACOS)
  # macOS SDK always has <arpa/nameser.h>.
  FLB_DEFINITION(CARES_HAVE_ARPA_NAMESER_H)
endif()
add_subdirectory(${FLB_PATH_LIB_CARES})# EXCLUDE_FROM_ALL)

# Chunk I/O
FLB_OPTION(CIO_LIB_STATIC  ON)
FLB_OPTION(CIO_LIB_SHARED  OFF)
add_subdirectory(${FLB_PATH_LIB_CHUNKIO} EXCLUDE_FROM_ALL)

# Lib: build the core libraries used by Fluent-Bit
FLB_DEFINITION(JSMN_PARENT_LINKS)
FLB_DEFINITION(JSMN_STRICT)
add_subdirectory(${FLB_PATH_LIB_JSMN})
# Runtime Tests (filter_kubernetes) requires HTTP Server
if(FLB_TESTS_RUNTIME)
  FLB_OPTION(FLB_HTTP_SERVER  ON)
endif()

# MK Core
macro(MK_SET_OPTION option value)
  set(${option} ${value} CACHE INTERNAL "" FORCE)
endmacro()
MK_SET_OPTION(MK_SYSTEM_MALLOC  ON)
MK_SET_OPTION(MK_DEBUG          ON)

# Build Monkey HTTP Server
if(FLB_HTTP_SERVER)
  add_subdirectory(${FLB_PATH_LIB_MONKEY} EXCLUDE_FROM_ALL)
else()
  add_subdirectory(${FLB_PATH_LIB_MONKEY}/mk_core EXCLUDE_FROM_ALL)
endif()

if(FLB_TLS)
  FLB_DEFINITION(FLB_HAVE_TLS)

  option(ENABLE_TESTING  OFF)
  option(ENABLE_PROGRAMS OFF)
  option(INSTALL_MBEDTLS_HEADERS OFF)

  # Link OpenSSL statically on Windows.
  if (FLB_SYSTEM_WINDOWS)
    set(OPENSSL_USE_STATIC_LIBS ON)
    set(OPENSSL_MSVC_STATIC_RT  ON)
  endif()

  # find OpenSSL (our preferred choice now)
  find_package(OpenSSL)
  if(OPENSSL_FOUND)
    FLB_DEFINITION(FLB_HAVE_OPENSSL)
  endif()
endif()

# Metrics
if(FLB_METRICS)
  FLB_DEFINITION(FLB_HAVE_METRICS)
endif()

# WASM
if(FLB_WASM)
  if (FLB_SYSTEM_LINUX)
    check_c_source_compiles("
       #include <stdatomic.h>
       int main() {
          _Atomic int a;
          return 0;
       }" FLB_HAVE_STDATOMIC_H)
    check_include_files(stdatomic.h FLB_HAVE_STDATOMIC_H)
    if (FLB_HAVE_STDATOMIC_H)
      enable_language (ASM)
      FLB_DEFINITION(FLB_HAVE_WASM)
    else ()
      message(STATUS "This platform does not provide stdatomic.h that is needed for the FLB_WASM feature so disabled.")
      set(FLB_WASM OFF)
    endif ()
  else ()
    enable_language (ASM)
    FLB_DEFINITION(FLB_HAVE_WASM)
  endif ()
endif()

# AWS
if (FLB_AWS)
  FLB_DEFINITION(FLB_HAVE_AWS)

  # Support for credential_process in the AWS config file is currently Linux-only.
  # The current implementation might work for other Unix systems, but would require
  # further testing to confirm.
  # Spawning a sub-process in Windows is very different and will require its own
  # implementation.
  if(${CMAKE_SYSTEM_NAME} MATCHES "Linux")
    FLB_OPTION(FLB_HAVE_AWS_CREDENTIAL_PROCESS ON)
    FLB_DEFINITION(FLB_HAVE_AWS_CREDENTIAL_PROCESS)
  else()
    FLB_OPTION(FLB_HAVE_AWS_CREDENTIAL_PROCESS OFF)
  endif()
endif()

if (FLB_AWS_ERROR_REPORTER)
  FLB_DEFINITION(FLB_HAVE_AWS_ERROR_REPORTER)
endif()

# Signv4
if (FLB_SIGNV4)
  FLB_DEFINITION(FLB_HAVE_SIGNV4)
endif()

if(FLB_SQLDB)
  FLB_DEFINITION(FLB_HAVE_SQLDB)
  add_subdirectory(${FLB_PATH_LIB_SQLITE})
endif()

if(FLB_TRACE)
  FLB_DEFINITION(FLB_HAVE_TRACE)
endif()

# Disable colors and any other control characters in the output
if (FLB_LOG_NO_CONTROL_CHARS)
  FLB_DEFINITION(FLB_LOG_NO_CONTROL_CHARS)
endif()

if(FLB_HTTP_SERVER)
  FLB_OPTION(FLB_METRICS ON)
  FLB_DEFINITION(FLB_HAVE_METRICS)
  FLB_DEFINITION(FLB_HAVE_HTTP_SERVER)
endif()

if(NOT TARGET co)
  add_subdirectory(${FLB_PATH_LIB_CO})
endif()

if(NOT TARGET rbtree)
  add_subdirectory(${FLB_PATH_LIB_RBTREE})
endif()

# Systemd Journald support
if(JOURNALD_FOUND)
  FLB_DEFINITION(FLB_HAVE_SYSTEMD)

  check_c_source_compiles("
    #include <systemd/sd-bus.h>
    int main() {
       return 0;
    }" FLB_HAVE_SYSTEMD_SDBUS)

  if(FLB_HAVE_SYSTEMD_SDBUS)
    FLB_DEFINITION(FLB_HAVE_SYSTEMD_SDBUS)
  endif()
else()
  FLB_OPTION(FLB_IN_SYSTEMD OFF)
endif()

# Valgrind support
check_c_source_compiles("
  #include <valgrind/valgrind.h>
  int main() {
     return 0;
  }" FLB_HAVE_VALGRIND)

if(FLB_VALGRIND OR FLB_HAVE_VALGRIND)
  FLB_DEFINITION(FLB_HAVE_VALGRIND)
endif()

# fork(2) support
check_c_source_compiles("
  #include <unistd.h>
  int main() {
     fork();
     return 0;
  }" FLB_HAVE_FORK)

if(FLB_HAVE_FORK)
  FLB_DEFINITION(FLB_HAVE_FORK)
endif()

# mtrace support
if(FLB_MTRACE)
  check_c_source_compiles("
    #include <mcheck.h>
    int main() {
       return 0;
    }" FLB_HAVE_MTRACE)

  if(FLB_HAVE_MTRACE AND FLB_DEBUG)
    FLB_DEFINITION(FLB_HAVE_MTRACE)
  endif()
endif()

# timespec_get() support
check_c_source_compiles("
  #include <time.h>
  int main() {
     struct tm tm;
     return timespec_get(&tm, TIME_UTC);
  }" FLB_HAVE_TIMESPEC_GET)
if(FLB_HAVE_TIMESPEC_GET)
  FLB_DEFINITION(FLB_HAVE_TIMESPEC_GET)
endif()

# gmtoff support
check_c_source_compiles("
  #include <time.h>
  int main() {
     struct tm tm;
     tm.tm_gmtoff = 0;
     return 0;
  }" FLB_HAVE_GMTOFF)
if(FLB_HAVE_GMTOFF)
  FLB_DEFINITION(FLB_HAVE_GMTOFF)
endif()

# clock_get_time() support for macOS.
check_c_source_compiles("
  #include <mach/clock.h>
  #include <mach/mach.h>
  int main() {
      clock_serv_t cclock;
      mach_timespec_t mts;
      host_get_clock_service(mach_host_self(), CALENDAR_CLOCK, &cclock);
      clock_get_time(cclock, &mts);
      return mach_port_deallocate(mach_task_self(), cclock);
  }" FLB_HAVE_CLOCK_GET_TIME)
if(FLB_HAVE_CLOCK_GET_TIME)
  FLB_DEFINITION(FLB_HAVE_CLOCK_GET_TIME)
endif()

# unix socket support
check_c_source_compiles("
  #include <unistd.h>
  #include <sys/un.h>
  #include <sys/types.h>
  #include <sys/socket.h>
  int main() {
      int sock;
      sock = socket(AF_UNIX, SOCK_STREAM, 0);
      close(sock);
      return 0;
  }" FLB_HAVE_UNIX_SOCKET)
if(FLB_HAVE_UNIX_SOCKET)
  FLB_DEFINITION(FLB_HAVE_UNIX_SOCKET)
endif()

# Configuration file YAML format support
if(FLB_CONFIG_YAML)
  find_package(PkgConfig)
  # libyaml's corresponding pkg-config file is yaml-0.1.pc.
  # We should search it first.
  pkg_check_modules(LIBYAML QUIET yaml-0.1)

  if (LIBYAML_FOUND)
    # For if(FLB_HAVE_LIBYAML) clause on CMakeList.txt.
    set(FLB_HAVE_LIBYAML 1)
    FLB_DEFINITION(FLB_HAVE_LIBYAML)
    # For non-standard libyaml installation paths such as homebrew bottled libyaml.
    include_directories(${LIBYAML_INCLUDEDIR})
    link_directories(${LIBYAML_LIBRARY_DIRS})
  else()
    if (FLB_LIBYAML_DIR)
      set(LIBYAML_LIBRARY_DIRS "${FLB_LIBYAML_DIR}/lib")
      set(LIBYAML_INCLUDEDIR "${FLB_LIBYAML_DIR}/include")
      message(STATUS "specified libyaml dir: ${FLB_LIBYAML_DIR}")
      if (MSVC)
        FLB_DEFINITION(YAML_DECLARE_STATIC)
      endif ()
      set(FLB_HAVE_LIBYAML 1)
      FLB_DEFINITION(FLB_HAVE_LIBYAML)
      include_directories(${LIBYAML_INCLUDEDIR})
      link_directories(${LIBYAML_LIBRARY_DIRS})
    else ()
      # Requires libyaml support
      check_c_source_compiles("
      #include <yaml.h>
      int main() {
        yaml_parser_t parser;
        return 0;
      }" FLB_HAVE_LIBYAML)

      if(NOT FLB_HAVE_LIBYAML)
        message(FATAL_ERROR
          "YAML development dependencies required for YAML configuration format handling.\n"
          "This is a build time dependency, you can either install the "
          "dependencies or disable the feature setting the CMake option "
          "-DFLB_CONFIG_YAML=Off ."
        )
      endif()
    endif ()

    FLB_DEFINITION(FLB_HAVE_LIBYAML)
  endif()
endif()

# check attribute alloc_size
check_c_source_compiles("
#include <stdlib.h>
__attribute__ ((alloc_size(1, 2))) static void* f(size_t a, size_t b) {
    return calloc(a, b);
}
int main() {
    f(1, 2);
    return 0;
}
" FLB_HAVE_ATTRIBUTE_ALLOC_SIZE)
if(FLB_HAVE_ATTRIBUTE_ALLOC_SIZE)
  FLB_DEFINITION(FLB_HAVE_ATTRIBUTE_ALLOC_SIZE)
endif()

# parameters for flb_msgpack_raw_to_json_sds buffer strategy
if (NOT DEFINED FLB_MSGPACK_TO_JSON_INIT_BUFFER_SIZE)
  FLB_DEFINITION_VAL(FLB_MSGPACK_TO_JSON_INIT_BUFFER_SIZE 2.0)
else()
  FLB_DEFINITION_VAL(FLB_MSGPACK_TO_JSON_INIT_BUFFER_SIZE ${FLB_MSGPACK_TO_JSON_INIT_BUFFER_SIZE})
endif()

if (NOT DEFINED FLB_MSGPACK_TO_JSON_REALLOC_BUFFER_SIZE)
  FLB_DEFINITION_VAL(FLB_MSGPACK_TO_JSON_REALLOC_BUFFER_SIZE 0.10)
else()
  FLB_DEFINITION_VAL(FLB_MSGPACK_TO_JSON_REALLOC_BUFFER_SIZE ${FLB_MSGPACK_TO_JSON_REALLOC_BUFFER_SIZE})
endif()

# Build tools/xxd-c
add_subdirectory(tools/xxd-c)

# Static configuration generator (using xxd-c)
if(FLB_STATIC_CONF)
  FLB_DEFINITION(FLB_HAVE_STATIC_CONF)
  add_subdirectory(gen_static_conf)
endif()

# Special definition to set the coroutine stack size
if(FLB_CORO_STACK_SIZE)
  add_definitions(-DFLB_CORO_STACK_SIZE=${FLB_CORO_STACK_SIZE})
  set(FLB_BUILD_FLAGS "${FLB_BUILD_FLAGS}#ifndef FLB_CORO_STACK_SIZE\n#define FLB_CORO_STACK_SIZE ${FLB_CORO_STACK_SIZE}\n#endif\n")
else()

endif()

set(FLB_PROG_NAME "Fluent Bit")
set(FLB_OUT_NAME "fluent-bit")

if(FLB_PROXY_GO)
  FLB_DEFINITION(FLB_HAVE_PROXY_GO)
endif()

if("${GNU_HOST}" STREQUAL "")
    set(AUTOCONF_HOST_OPT "")
else()
    set(AUTOCONF_HOST_OPT "--host=${GNU_HOST}")
endif()

# Memory Allocator
# ================
if(FLB_JEMALLOC AND ${CMAKE_SYSTEM_NAME} MATCHES "Linux")
  FLB_DEFINITION(FLB_HAVE_JEMALLOC)
  FLB_DEFINITION(JEMALLOC_MANGLE)

  # Add support for options like page size, if empty we default it
  if(NOT DEFINED FLB_JEMALLOC_OPTIONS OR "${FLB_JEMALLOC_OPTIONS}" STREQUAL "")
    set(FLB_JEMALLOC_OPTIONS "--with-lg-quantum=3")
  endif()
  # Split into a list so CMake handles it correctly when passing to configure command
  separate_arguments(FLB_JEMALLOC_OPTIONS_LIST UNIX_COMMAND ${FLB_JEMALLOC_OPTIONS})
  message(STATUS "jemalloc configure: ${FLB_JEMALLOC_OPTIONS_LIST}")

  # Link to Jemalloc as an external dependency
  ExternalProject_Add(jemalloc
    SOURCE_DIR ${CMAKE_CURRENT_SOURCE_DIR}/lib/jemalloc-5.3.0
    CONFIGURE_COMMAND ${CMAKE_CURRENT_SOURCE_DIR}/lib/jemalloc-5.3.0/configure ${AUTOCONF_HOST_OPT} "${FLB_JEMALLOC_OPTIONS_LIST}" --prefix=<INSTALL_DIR>
    CFLAGS=-std=gnu99\ -Wall\ -pipe\ -g3\ -O3\ -funroll-loops
    BUILD_COMMAND $(MAKE)
    INSTALL_DIR ${CMAKE_CURRENT_BINARY_DIR}/
    INSTALL_COMMAND $(MAKE) install_lib_static install_include)
  add_library(libjemalloc STATIC IMPORTED GLOBAL)
  set_target_properties(libjemalloc PROPERTIES IMPORTED_LOCATION "${CMAKE_CURRENT_BINARY_DIR}/lib/libjemalloc_pic.a")
  add_dependencies(libjemalloc jemalloc)
  include_directories("${CMAKE_BINARY_DIR}/include/")
else()
  FLB_OPTION(FLB_JEMALLOC OFF)
endif()

# LibBacktrace (friendly stacktrace support)
# =========================================
if(FLB_BACKTRACE)
  FLB_DEFINITION(FLB_HAVE_LIBBACKTRACE)
  if (CMAKE_OSX_SYSROOT)
    # From macOS Mojave, /usr/include does not store C SDK headers.
    # For libbacktrace building on macOS, we have to tell C headers where they are located.
    set(DEPS_C_COMPILER "${CMAKE_C_COMPILER} -isysroot ${CMAKE_OSX_SYSROOT}")
  else()
    set(DEPS_C_COMPILER "${CMAKE_C_COMPILER}")
  endif()
  ExternalProject_Add(backtrace
    SOURCE_DIR ${CMAKE_CURRENT_SOURCE_DIR}/lib/libbacktrace-8602fda/
    CONFIGURE_COMMAND ${CMAKE_CURRENT_SOURCE_DIR}/lib/libbacktrace-8602fda/configure ${AUTOCONF_HOST_OPT} --prefix=<INSTALL_DIR> --enable-shared=no --enable-static=yes
    BUILD_COMMAND $(MAKE)
    INSTALL_COMMAND $(MAKE) DESTDIR= install
    )
  add_library(libbacktrace STATIC IMPORTED GLOBAL)
  set_target_properties(libbacktrace PROPERTIES IMPORTED_LOCATION "${CMAKE_CURRENT_BINARY_DIR}/backtrace-prefix/lib/libbacktrace.a")
  add_dependencies(libbacktrace backtrace)
  include_directories("${CMAKE_CURRENT_BINARY_DIR}/backtrace-prefix/include/")
endif()

if(FLB_IN_KAFKA OR FLB_OUT_KAFKA)
    FLB_OPTION(RDKAFKA_BUILD_STATIC    On)
    FLB_OPTION(RDKAFKA_BUILD_EXAMPLES Off)
    FLB_OPTION(RDKAFKA_BUILD_TESTS    Off)
    FLB_OPTION(ENABLE_LZ4_EXT         Off)

    # disable Curl
    if (FLB_SYSTEM_MACOS)
      FLB_OPTION(WITH_CURL  Off)
    endif()

    add_subdirectory(${FLB_PATH_LIB_RDKAFKA} EXCLUDE_FROM_ALL)
endif()

# Onigmo (Regex Engine) options
# =====================
if(FLB_REGEX)
  option(ONIGMO_SHARED_LIB    OFF)
  option(ONIGMO_CTESTS        OFF)
  option(ONIGMO_CTESTS_SAMPLE OFF)
  option(ONIGMO_PYTHON_TESTS  OFF)
  FLB_DEFINITION(FLB_HAVE_REGEX)

  if (FLB_SYSTEM_WINDOWS)
    # We need this line in order to link libonigmo.lib statically.
    # Read onigmo/README for details.
    FLB_DEFINITION_VAL(ONIG_EXTERN "extern")
  endif()
  add_subdirectory(${FLB_PATH_LIB_ONIGMO} EXCLUDE_FROM_ALL)
endif()

# tutf8e (UTF8 Encoding)
# =====================
if(FLB_UTF8_ENCODER)
  FLB_DEFINITION(FLB_HAVE_UTF8_ENCODER)
endif()

# avro-c (Avro Encoding)
# =====================
if(FLB_AVRO_ENCODER)
  FLB_DEFINITION(FLB_HAVE_AVRO_ENCODER)
endif()

# LuaJIT (Scripting Support)
# ==========================
if(FLB_LUAJIT)
  include(cmake/luajit.cmake)
  FLB_DEFINITION(FLB_HAVE_LUAJIT)
endif()

# PostgreSQL
# ==========
find_package(PostgreSQL)
if(FLB_OUT_PGSQL AND (NOT PostgreSQL_FOUND))
   FLB_OPTION(FLB_OUT_PGSQL OFF)
endif()

# Arrow GLib
# ==========
find_package(PkgConfig)
pkg_check_modules(ARROW_GLIB QUIET arrow-glib)
if(FLB_ARROW AND ARROW_GLIB_FOUND)
  FLB_DEFINITION(FLB_HAVE_ARROW)
else()
  set(FLB_ARROW OFF)
endif()

# Pthread Local Storage
# =====================
# By default we expect the compiler already support thread local storage
# through __thread type, otherwise Fluent Bit fallback to the old POSIX
# pthread mode (pthread_key_t), or it can be forced setting FLB_POSIX_TLS
# for testing/compatibility purposes.
if(NOT FLB_POSIX_TLS)
  check_c_source_compiles("
   __thread int a;
   int main() {
       __tls_get_addr(0);
       return 0;
   }" FLB_HAVE_C_TLS)
  if(FLB_HAVE_C_TLS)
    FLB_DEFINITION(FLB_HAVE_C_TLS)
  endif()
endif()

# accept(4)
check_c_source_compiles("
    #define _GNU_SOURCE
    #include <stdio.h>
    #include <sys/socket.h>
    int main() {
        accept4(0, NULL, NULL, 0);
        return 0;
    }" FLB_HAVE_ACCEPT4)
if(FLB_HAVE_ACCEPT4)
  FLB_DEFINITION(FLB_HAVE_ACCEPT4)
endif()

# inotify_init(2)
if(FLB_INOTIFY)
  check_c_source_compiles("
    #include <sys/inotify.h>
    int main() {
        return inotify_init1(0);
    }" FLB_HAVE_INOTIFY)
  if(FLB_HAVE_INOTIFY)
    FLB_DEFINITION(FLB_HAVE_INOTIFY)
  endif()
endif()

include(CheckSymbolExists)

# Check for getentropy(3)
check_symbol_exists(getentropy "unistd.h" HAVE_GETENTROPY)
if(HAVE_GETENTROPY)
  FLB_DEFINITION(FLB_HAVE_GETENTROPY)
endif()

# getentropy(3) is in sys/random.h on mac
check_symbol_exists(getentropy "sys/random.h" HAVE_GETENTROPY_SYS_RANDOM)
if(HAVE_GETENTROPY_SYS_RANDOM)
  FLB_DEFINITION(FLB_HAVE_GETENTROPY_SYS_RANDOM)
endif()

configure_file(
  "${PROJECT_SOURCE_DIR}/include/fluent-bit/flb_info.h.in"
  "${PROJECT_SOURCE_DIR}/include/fluent-bit/flb_info.h"
  )

configure_file(
  "${PROJECT_SOURCE_DIR}/include/fluent-bit/flb_version.h.in"
  "${PROJECT_SOURCE_DIR}/include/fluent-bit/flb_version.h"
  )

configure_file(
  "${PROJECT_SOURCE_DIR}/include/fluent-bit/tls/flb_tls_info.h.in"
  "${PROJECT_SOURCE_DIR}/include/fluent-bit/tls/flb_tls_info.h"
  )

# Installation Directories
# ========================
if(${CMAKE_SYSTEM_NAME} MATCHES "Windows")
  set(FLB_INSTALL_BINDIR "bin")
  set(FLB_INSTALL_LIBDIR "lib")
  set(FLB_INSTALL_CONFDIR "conf")
  set(FLB_INSTALL_INCLUDEDIR "include")
else()
  set(FLB_INSTALL_BINDIR ${CMAKE_INSTALL_FULL_BINDIR})
  set(FLB_INSTALL_LIBDIR "${CMAKE_INSTALL_LIBDIR}/${FLB_OUT_NAME}")
  set(FLB_INSTALL_CONFDIR "${CMAKE_INSTALL_SYSCONFDIR}/${FLB_OUT_NAME}/")
  set(FLB_INSTALL_INCLUDEDIR "${CMAKE_INSTALL_PREFIX}/include")
endif()

# Instruct CMake to build the Fluent Bit Core
add_subdirectory(include)
add_subdirectory(plugins)
add_subdirectory(src)

if(NOT FLB_SHARED_LIB)
  set(FLB_EXAMPLES OFF)
endif()

if(FLB_EXAMPLES)
  add_subdirectory(examples)
endif()

if(FLB_TESTS_RUNTIME)
  enable_testing()
  add_subdirectory(tests/runtime/)
  add_subdirectory(tests/runtime_shell/)
endif()

if(FLB_TESTS_INTERNAL)
  enable_testing()
  add_subdirectory(tests/internal/)
endif()

# Installer Generation (Cpack)
# ============================

set(CPACK_PACKAGE_VERSION ${FLB_VERSION_STR})
set(CPACK_PACKAGE_NAME "fluent-bit")

set(CPACK_PACKAGE_RELEASE 1)
set(CPACK_PACKAGE_CONTACT "Eduardo Silva <eduardo@calyptia.com>")
set(CPACK_PACKAGE_VENDOR "Calyptia Inc.")
set(CPACK_RESOURCE_FILE_LICENSE "${PROJECT_SOURCE_DIR}/LICENSE")
set(CPACK_PACKAGING_INSTALL_PREFIX "/")

set(CPACK_PACKAGE_FILE_NAME "${CPACK_PACKAGE_NAME}-${CPACK_PACKAGE_VERSION}-${CPACK_PACKAGE_RELEASE}.${CMAKE_SYSTEM_PROCESSOR}")

if(FLB_SYSTEM_WINDOWS)
  set(CPACK_GENERATOR "NSIS" "ZIP" "WIX")

  if (CMAKE_SYSTEM_PROCESSOR MATCHES "^(ARM64|AARCH64)")
    set(CPACK_PACKAGE_FILE_NAME "${CPACK_PACKAGE_NAME}-${CPACK_PACKAGE_VERSION}-winarm64")
  elseif(CMAKE_SIZEOF_VOID_P EQUAL 8)
    set(CPACK_PACKAGE_FILE_NAME "${CPACK_PACKAGE_NAME}-${CPACK_PACKAGE_VERSION}-win64")
  else()
    set(CPACK_PACKAGE_FILE_NAME "${CPACK_PACKAGE_NAME}-${CPACK_PACKAGE_VERSION}-win32")
  endif()
endif()

# Enable components
set(CPACK_DEB_COMPONENT_INSTALL ON)
set(CPACK_RPM_COMPONENT_INSTALL ON)
set(CPACK_productbuild_COMPONENT_INSTALL ON)
set(CPACK_COMPONENTS_ALL ${CPACK_COMPONENTS_ALL} binary library headers headers-extra)
set(CPACK_COMPONENTS_GROUPING "ONE_PER_GROUP")

set(CPACK_COMPONENT_BINARY_GROUP "RUNTIME")
set(CPACK_COMPONENT_LIBRARY_GROUP "RUNTIME")

# Debian package setup and name sanitizer
set(CPACK_DEBIAN_PACKAGE_SHLIBDEPS ON)

find_program(DPKG_PROGRAM dpkg DOC "dpkg program of Debian-based systems")
if(DPKG_PROGRAM)
  execute_process(
    COMMAND ${DPKG_PROGRAM} --print-architecture
    OUTPUT_VARIABLE CPACK_DEBIAN_PACKAGE_ARCHITECTURE
    OUTPUT_STRIP_TRAILING_WHITESPACE
    )

  set(CPACK_DEBIAN_HEADERS_FILE_NAME "${CPACK_PACKAGE_NAME}_${CPACK_PACKAGE_VERSION}_${CPACK_DEBIAN_PACKAGE_ARCHITECTURE}-headers.deb")
  set(CPACK_DEBIAN_HEADERS_EXTRA_FILE_NAME "${CPACK_PACKAGE_NAME}_${CPACK_PACKAGE_VERSION}_${CPACK_DEBIAN_PACKAGE_ARCHITECTURE}-headers-extra.deb")
  set(CPACK_DEBIAN_RUNTIME_PACKAGE_NAME "${CPACK_PACKAGE_NAME}")
  set(CPACK_DEBIAN_RUNTIME_FILE_NAME "${CPACK_PACKAGE_NAME}_${CPACK_PACKAGE_VERSION}_${CPACK_DEBIAN_PACKAGE_ARCHITECTURE}.deb")
  set(CPACK_DEBIAN_RUNTIME_PACKAGE_CONTROL_EXTRA
    ${PROJECT_SOURCE_DIR}/cpack/debian/conffiles
    )

  if(FLB_RUN_LDCONFIG)
    set(LDCONFIG_DIR ${FLB_INSTALL_LIBDIR})
    file(WRITE ${PROJECT_BINARY_DIR}/scripts/postinst "
mkdir -p /etc/ld.so.conf.d
echo \"${LDCONFIG_DIR}\" > /etc/ld.so.conf.d/libfluent-bit.conf
ldconfig
    ")
    file(WRITE ${PROJECT_BINARY_DIR}/scripts/prerm "
rm -f -- /etc/ld.so.conf.d/libfluent-bit.conf
ldconfig
    ")
    set(CPACK_DEBIAN_RUNTIME_PACKAGE_CONTROL_EXTRA "${PROJECT_BINARY_DIR}/scripts/postinst;${PROJECT_BINARY_DIR}/scripts/prerm")
  endif(FLB_RUN_LDCONFIG)

endif()

# RPM Generation information
set(CPACK_RPM_PACKAGE_GROUP "System Environment/Daemons")
set(CPACK_RPM_PACKAGE_LICENSE "Apache v2.0")
set(CPACK_RPM_PACKAGE_RELEASE ${CPACK_PACKAGE_RELEASE})
set(CPACK_PACKAGE_DESCRIPTION_FILE "${PROJECT_SOURCE_DIR}/cpack/description")
set(CPACK_PACKAGE_DESCRIPTION_SUMMARY "Fast data collector for Linux")
set(CPACK_RPM_SPEC_MORE_DEFINE "%define ignore \#")
set(CPACK_RPM_RUNTIME_USER_FILELIST
  "%config(noreplace) /etc/${FLB_OUT_NAME}/${FLB_OUT_NAME}.conf"
  "%config(noreplace) /etc/${FLB_OUT_NAME}/parsers.conf"
  "%config(noreplace) /etc/${FLB_OUT_NAME}/plugins.conf"
  "%ignore /lib"
  "%ignore /lib/systemd"
  "%ignore /lib/systemd/system"
  "%ignore /lib64"
  "%ignore /lib64/pkgconfig"
  "%ignore /usr/local"
  "%ignore /usr/local/bin"
  "%ignore /opt"
  "%ignore /etc")

set(CPACK_RPM_PACKAGE_AUTOREQ ON)
set(CPACK_RPM_RUNTIME_PACKAGE_NAME "${CPACK_PACKAGE_NAME}")
set(CPACK_RPM_HEADERS_FILE_NAME "${CPACK_PACKAGE_NAME}-${CPACK_PACKAGE_VERSION}-${CPACK_PACKAGE_RELEASE}.${CMAKE_SYSTEM_PROCESSOR}-headers.rpm")
set(CPACK_RPM_HEADERS_EXTRA_FILE_NAME "${CPACK_PACKAGE_NAME}-${CPACK_PACKAGE_VERSION}-${CPACK_PACKAGE_RELEASE}.${CMAKE_SYSTEM_PROCESSOR}-headers-extra.rpm")
set(CPACK_RPM_RUNTIME_FILE_NAME "${CPACK_PACKAGE_NAME}-${CPACK_PACKAGE_VERSION}-${CPACK_PACKAGE_RELEASE}.${CMAKE_SYSTEM_PROCESSOR}.rpm")

# CPack: DEB
set(CPACK_DEBIAN_PACKAGE_SHLIBDEPS ON)

# CPack: Windows System
if(CPACK_GENERATOR MATCHES "NSIS")
  set(CPACK_MONOLITHIC_INSTALL 1)
  set(CPACK_PACKAGE_INSTALL_DIRECTORY "fluent-bit")
endif()

# CPack: Windows System w/ WiX
if(CPACK_GENERATOR MATCHES "WIX")
  set(CPACK_WIX_UPGRADE_GUID cb6825fd-37e6-4596-a55d-6d490d4fe178)
  configure_file(LICENSE "${CMAKE_CURRENT_BINARY_DIR}/LICENSE.txt")
  configure_file(${CMAKE_SOURCE_DIR}/cpack/wix/WIX.template.in.cmakein
    ${CMAKE_CURRENT_BINARY_DIR}/WIX.template.in)
  # Specify LICENSE file that has .txt extension
  set(CPACK_RESOURCE_FILE_LICENSE "${CMAKE_CURRENT_BINARY_DIR}/LICENSE.txt")
  set(CPACK_WIX_TEMPLATE ${CMAKE_CURRENT_BINARY_DIR}/WIX.template.in)
  set(CPACK_WIX_LIGHT_EXTENSIONS "WixUtilExtension")
endif()

if(FLB_SYSTEM_MACOS)
  # Determine the platform suffix
  execute_process(
    COMMAND uname -m
    RESULT_VARIABLE UNAME_M_RESULT
    OUTPUT_VARIABLE UNAME_ARCH
    OUTPUT_STRIP_TRAILING_WHITESPACE
    )
  if (UNAME_M_RESULT EQUAL 0 AND UNAME_ARCH STREQUAL "arm64")
    set(FLUENT_BIT_PKG ${CMAKE_CURRENT_BINARY_DIR}/fluent-bit-${FLB_VERSION_STR}-apple)
  elseif(UNAME_M_RESULT EQUAL 0 AND UNAME_ARCH STREQUAL "x86_64")
    set(FLUENT_BIT_PKG ${CMAKE_CURRENT_BINARY_DIR}/fluent-bit-${FLB_VERSION_STR}-intel)
  else()
    set(FLUENT_BIT_PKG ${CMAKE_CURRENT_BINARY_DIR}/fluent-bit-${FLB_VERSION_STR}-${UNAME_ARCH})
  endif()

  if (CPACK_GENERATOR MATCHES "productbuild")
    set(CPACK_SET_DESTDIR "ON")
    configure_file(cpack/macos/welcome.txt.cmakein ${CMAKE_CURRENT_BINARY_DIR}/welcome.txt)
    configure_file(cpack/macos/fluent-bit.plist.cmakein ${CMAKE_CURRENT_BINARY_DIR}/${FLB_OUT_NAME}.plist)
    configure_file(LICENSE ${CMAKE_CURRENT_BINARY_DIR}/LICENSE.txt)
    find_program(CONVERTER textutil)
    if (NOT CONVERTER)
      message(FATAL_ERROR "textutil not found.")
    endif()
    if (CONVERTER)
      execute_process(COMMAND ${CONVERTER} -convert html "${CMAKE_SOURCE_DIR}/README.md" -output "${CMAKE_BINARY_DIR}/README.html")
    endif()
    set(CPACK_PACKAGE_FILE_NAME "${FLUENT_BIT_PKG}")
    set(CPACK_RESOURCE_FILE_WELCOME ${CMAKE_CURRENT_BINARY_DIR}/welcome.txt)
    set(CPACK_RESOURCE_FILE_LICENSE ${CMAKE_CURRENT_BINARY_DIR}/LICENSE.txt)
    set(CPACK_RESOURCE_FILE_README ${CMAKE_CURRENT_BINARY_DIR}/README.html)
    set(CPACK_PRODUCTBUILD_IDENTIFIER "io.fluentbit.${FLB_OUT_NAME}")
    install(FILES ${CMAKE_CURRENT_BINARY_DIR}/${FLB_OUT_NAME}.plist
      COMPONENT binary
      DESTINATION /Library/LaunchDaemons)
  endif()
endif()

include(CPack)<|MERGE_RESOLUTION|>--- conflicted
+++ resolved
@@ -169,12 +169,8 @@
 option(FLB_IN_HEALTH                   "Enable Health input plugin"                   Yes)
 option(FLB_IN_HTTP                     "Enable HTTP input plugin"                     Yes)
 option(FLB_IN_MEM                      "Enable Memory input plugin"                   Yes)
-<<<<<<< HEAD
-option(FLB_IN_KAFKA                    "Enable Kafka input plugin"                     No)
 option(FLB_IN_KUBERNETES_EVENTS        "Enabke Kubernetes Events plugin"              Yes)
-=======
 option(FLB_IN_KAFKA                    "Enable Kafka input plugin"                    Yes)
->>>>>>> 3fdd42c6
 option(FLB_IN_KMSG                     "Enable Kernel log input plugin"               Yes)
 option(FLB_IN_LIB                      "Enable library mode input plugin"             Yes)
 option(FLB_IN_RANDOM                   "Enable random input plugin"                   Yes)
