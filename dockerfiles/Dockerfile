
# To use this container you may need to do the following:
# https://askubuntu.com/a/1369504
# sudo add-apt-repository ppa:jacob/virtualisation #(for Ubuntu 20.04)
# sudo apt-get update && sudo apt-get install qemu qemu-user qemu-user-static
# https://stackoverflow.com/a/60667468
# docker run --rm --privileged multiarch/qemu-user-static --reset -p yes
# docker buildx rm builder
# docker buildx create --name builder --use
# docker buildx inspect --bootstrap
# docker buildx build --platform "linux/amd64,linux/arm64,linux/arm/v7" -f ./dockerfiles/Dockerfile.multiarch --build-arg FLB_TARBALL=https://github.com/fluent/fluent-bit/archive/v1.8.11.tar.gz ./dockerfiles/

# Set this to the current release version: it gets done so as part of the release.
ARG RELEASE_VERSION=1.9.5

# For multi-arch builds - assumption is running on an AMD64 host
FROM multiarch/qemu-user-static:x86_64-arm as qemu-arm32
FROM multiarch/qemu-user-static:x86_64-aarch64 as qemu-arm64

FROM debian:bullseye-slim as builder

COPY --from=qemu-arm32 /usr/bin/qemu-arm-static /usr/bin/
COPY --from=qemu-arm64 /usr/bin/qemu-aarch64-static /usr/bin/

ARG FLB_NIGHTLY_BUILD
ENV FLB_NIGHTLY_BUILD=$FLB_NIGHTLY_BUILD

ARG FLB_TRACE=Off
ENV FLB_TRACE=${FLB_TRACE}

RUN mkdir -p /fluent-bit/bin /fluent-bit/etc /fluent-bit/log

ENV DEBIAN_FRONTEND noninteractive

# hadolint ignore=DL3008
RUN apt-get update && \
    apt-get install -y --no-install-recommends \
    build-essential \
    curl \
    ca-certificates \
    cmake \
    git \
    make \
    tar \
    libssl-dev \
    libsasl2-dev \
    pkg-config \
    libsystemd-dev \
    zlib1g-dev \
    libpq-dev \
    postgresql-server-dev-all \
    flex \
    bison \
    libyaml-dev \
    && apt-get clean \
    && rm -rf /var/lib/apt/lists/*

# Must be run from root of repo
WORKDIR /src/fluent-bit/
COPY . ./

WORKDIR /src/fluent-bit/build/
RUN cmake -DFLB_RELEASE=On \
          -DFLB_JEMALLOC=On \
          -DFLB_TLS=On \
          -DFLB_SHARED_LIB=Off \
          -DFLB_EXAMPLES=Off \
          -DFLB_HTTP_SERVER=On \
          -DFLB_IN_EXEC=Off \
          -DFLB_IN_SYSTEMD=On \
          -DFLB_OUT_KAFKA=On \
          -DFLB_OUT_PGSQL=On \
          -DFLB_NIGHTLY_BUILD="$FLB_NIGHTLY_BUILD" \
          -DFLB_LOG_NO_CONTROL_CHARS=On \
<<<<<<< HEAD
          -DFLB_TRACE="$FLB_TRACE" \
=======
>>>>>>> d059a5a5
          ..

RUN make -j "$(getconf _NPROCESSORS_ONLN)"
RUN install bin/fluent-bit /fluent-bit/bin/

# Configuration files
COPY conf/fluent-bit.conf \
     conf/parsers.conf \
     conf/parsers_ambassador.conf \
     conf/parsers_java.conf \
     conf/parsers_extra.conf \
     conf/parsers_openstack.conf \
     conf/parsers_cinder.conf \
     conf/plugins.conf \
     /fluent-bit/etc/

# Generate schema and include as part of the container image
RUN /fluent-bit/bin/fluent-bit -J > /fluent-bit/etc/schema.json

# Simple example of how to properly extract packages for reuse in distroless
# Taken from: https://github.com/GoogleContainerTools/distroless/issues/863
FROM debian:bullseye-slim as deb-extractor
COPY --from=qemu-arm32 /usr/bin/qemu-arm-static /usr/bin/
COPY --from=qemu-arm64 /usr/bin/qemu-aarch64-static /usr/bin/

# We download all debs locally then extract them into a directory we can use as the root for distroless.
# We also include some extra handling for the status files that some tooling uses for scanning, etc.
WORKDIR /tmp
RUN apt-get update && \
    apt-get download \
        libssl1.1 \
        libsasl2-2 \
        pkg-config \
        libpq5 \
        libsystemd0 \
        zlib1g \
        ca-certificates \
        libatomic1 \
        libgcrypt20 \
        libzstd1 \
        liblz4-1 \
        libgssapi-krb5-2 \
        libldap-2.4-2 \
        libgpg-error0 \
        libkrb5-3 \
        libk5crypto3 \
        libcom-err2 \
        libkrb5support0 \
        libgnutls30 \
        libkeyutils1 \
        libp11-kit0 \
        libidn2-0 \
        libunistring2 \
        libtasn1-6 \
        libnettle8 \
        libhogweed6 \
        libgmp10 \
        libffi7 \
        liblzma5 \
        libyaml-0-2 && \
    mkdir -p /dpkg/var/lib/dpkg/status.d/ && \
    for deb in *.deb; do \
        package_name=$(dpkg-deb -I ${deb} | awk '/^ Package: .*$/ {print $2}'); \
        echo "Processing: ${package_name}"; \
        dpkg --ctrl-tarfile $deb | tar -Oxf - ./control > /dpkg/var/lib/dpkg/status.d/${package_name}; \
        dpkg --extract $deb /dpkg || exit 10; \
    done

# Remove unnecessary files extracted from deb packages like man pages and docs etc.
RUN find /dpkg/ -type d -empty -delete && \
    rm -r /dpkg/usr/share/doc/

# We want latest at time of build
# hadolint ignore=DL3006
FROM gcr.io/distroless/cc-debian11 as production
ARG RELEASE_VERSION
ENV FLUENT_BIT_VERSION=${RELEASE_VERSION}
LABEL description="Fluent Bit multi-architecture container image" \
      vendor="Fluent Organization" \
      version="${RELEASE_VERSION}" \
      author="Eduardo Silva <eduardo@calyptia.com>" \
      org.opencontainers.image.description="Fluent Bit container image" \
      org.opencontainers.image.title="Fluent Bit" \
      org.opencontainers.image.licenses="Apache-2.0" \
      org.opencontainers.image.vendor="Fluent Organization" \
      org.opencontainers.image.version="${RELEASE_VERSION}" \
      org.opencontainers.image.source="https://github.com/fluent/fluent-bit" \
      org.opencontainers.image.documentation="https://docs.fluentbit.io/" \
      org.opencontainers.image.authors="Eduardo Silva <eduardo@calyptia.com>"

# Copy the libraries from the extractor stage into root
COPY --from=deb-extractor /dpkg /

# Copy certificates
COPY --from=builder /etc/ssl/certs /etc/ssl/certs

# Finally the binaries as most likely to change
COPY --from=builder /fluent-bit /fluent-bit

EXPOSE 2020

# Entry point
ENTRYPOINT [ "/fluent-bit/bin/fluent-bit" ]
CMD ["/fluent-bit/bin/fluent-bit", "-c", "/fluent-bit/etc/fluent-bit.conf"]

FROM debian:bullseye-slim as debug
ARG RELEASE_VERSION
ENV FLUENT_BIT_VERSION=${RELEASE_VERSION}
LABEL description="Fluent Bit multi-architecture debug container image" \
      vendor="Fluent Organization" \
      version="${RELEASE_VERSION}-debug" \
      author="Eduardo Silva <eduardo@calyptia.com>" \
      org.opencontainers.image.description="Fluent Bit debug container image" \
      org.opencontainers.image.title="Fluent Bit Debug" \
      org.opencontainers.image.licenses="Apache-2.0" \
      org.opencontainers.image.vendor="Fluent Organization" \
      org.opencontainers.image.version="${RELEASE_VERSION}-debug" \
      org.opencontainers.image.source="https://github.com/fluent/fluent-bit" \
      org.opencontainers.image.documentation="https://docs.fluentbit.io/" \
      org.opencontainers.image.authors="Eduardo Silva <eduardo@calyptia.com>"

COPY --from=qemu-arm32 /usr/bin/qemu-arm-static /usr/bin/
COPY --from=qemu-arm64 /usr/bin/qemu-aarch64-static /usr/bin/
ENV DEBIAN_FRONTEND noninteractive

# hadolint ignore=DL3008
RUN apt-get update && \
    apt-get install -y --no-install-recommends \
        libssl1.1 \
        libsasl2-2 \
        pkg-config \
        libpq5 \
        libsystemd0 \
        zlib1g \
        ca-certificates \
        libatomic1 \
        libgcrypt20 \
        libyaml-0-2 \
        bash gdb valgrind build-essential  \
        git bash-completion vim tmux jq \
        dnsutils iputils-ping iputils-arping iputils-tracepath iputils-clockdiff \
        tcpdump curl nmap tcpflow iftop \
        net-tools mtr netcat-openbsd bridge-utils iperf ngrep \
        openssl \
        htop atop strace iotop sysstat ncdu logrotate hdparm pciutils psmisc tree pv \
    && apt-get clean \
    && rm -rf /var/lib/apt/lists/*

RUN rm -f /usr/bin/qemu-*-static
COPY --from=builder /fluent-bit /fluent-bit

EXPOSE 2020

# No entry point so we can just shell in
CMD ["/fluent-bit/bin/fluent-bit", "-c", "/fluent-bit/etc/fluent-bit.conf"]<|MERGE_RESOLUTION|>--- conflicted
+++ resolved
@@ -72,10 +72,7 @@
           -DFLB_OUT_PGSQL=On \
           -DFLB_NIGHTLY_BUILD="$FLB_NIGHTLY_BUILD" \
           -DFLB_LOG_NO_CONTROL_CHARS=On \
-<<<<<<< HEAD
           -DFLB_TRACE="$FLB_TRACE" \
-=======
->>>>>>> d059a5a5
           ..
 
 RUN make -j "$(getconf _NPROCESSORS_ONLN)"
