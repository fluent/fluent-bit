/* -*- Mode: C; tab-width: 4; indent-tabs-mode: nil; c-basic-offset: 4 -*- */

/*  Fluent Bit
 *  ==========
 *  Copyright (C) 2019-2021 The Fluent Bit Authors
 *  Copyright (C) 2015-2018 Treasure Data Inc.
 *
 *  Licensed under the Apache License, Version 2.0 (the "License");
 *  you may not use this file except in compliance with the License.
 *  You may obtain a copy of the License at
 *
 *      http://www.apache.org/licenses/LICENSE-2.0
 *
 *  Unless required by applicable law or agreed to in writing, software
 *  distributed under the License is distributed on an "AS IS" BASIS,
 *  WITHOUT WARRANTIES OR CONDITIONS OF ANY KIND, either express or implied.
 *  See the License for the specific language governing permissions and
 *  limitations under the License.
 */

#include <stdio.h>
#include <stdlib.h>
#include <signal.h>
#include <stddef.h>

#include <monkey/mk_core.h>
#include <fluent-bit/flb_info.h>
#include <fluent-bit/flb_mem.h>
#include <fluent-bit/flb_str.h>
#include <fluent-bit/flb_kv.h>
#include <fluent-bit/flb_env.h>
#include <fluent-bit/flb_macros.h>
#include <fluent-bit/flb_config.h>
#include <fluent-bit/flb_parser.h>
#include <fluent-bit/flb_plugin.h>
#include <fluent-bit/flb_plugins.h>
#include <fluent-bit/flb_slist.h>
#include <fluent-bit/flb_kernel.h>
#include <fluent-bit/flb_worker.h>
#include <fluent-bit/flb_scheduler.h>
#include <fluent-bit/flb_http_server.h>
#include <fluent-bit/flb_plugin.h>
#include <fluent-bit/flb_utils.h>
#include <fluent-bit/multiline/flb_ml.h>

const char *FLB_CONF_ENV_LOGLEVEL = "FLB_LOG_LEVEL";

int flb_regex_init();

struct flb_service_config service_configs[] = {
    {FLB_CONF_STR_FLUSH,
     FLB_CONF_TYPE_DOUBLE,
     offsetof(struct flb_config, flush)},

    {FLB_CONF_STR_GRACE,
     FLB_CONF_TYPE_INT,
     offsetof(struct flb_config, grace)},

    {FLB_CONF_STR_DAEMON,
     FLB_CONF_TYPE_BOOL,
     offsetof(struct flb_config, daemon)},

    {FLB_CONF_STR_LOGFILE,
     FLB_CONF_TYPE_STR,
     offsetof(struct flb_config, log_file)},

    {FLB_CONF_STR_PARSERS_FILE,
     FLB_CONF_TYPE_STR,
     offsetof(struct flb_config, parsers_file)},

    {FLB_CONF_STR_PLUGINS_FILE,
     FLB_CONF_TYPE_STR,
     offsetof(struct flb_config, plugins_file)},

    {FLB_CONF_STR_LOGLEVEL,
     FLB_CONF_TYPE_STR,
     offsetof(struct flb_config, log)},

#ifdef FLB_HAVE_HTTP_SERVER
    {FLB_CONF_STR_HTTP_SERVER,
     FLB_CONF_TYPE_BOOL,
     offsetof(struct flb_config, http_server)},

    {FLB_CONF_STR_HTTP_LISTEN,
     FLB_CONF_TYPE_STR,
     offsetof(struct flb_config, http_listen)},

    {FLB_CONF_STR_HTTP_PORT,
     FLB_CONF_TYPE_STR,
     offsetof(struct flb_config, http_port)},

     {FLB_CONF_STR_HEALTH_CHECK,
      FLB_CONF_TYPE_BOOL,
      offsetof(struct flb_config, health_check)},

    {FLB_CONF_STR_HC_ERRORS_COUNT,
     FLB_CONF_TYPE_INT,
     offsetof(struct flb_config, hc_errors_count)},

    {FLB_CONF_STR_HC_RETRIES_FAILURE_COUNT,
     FLB_CONF_TYPE_INT,
     offsetof(struct flb_config, hc_retry_failure_count)},

    {FLB_CONF_STR_HC_PERIOD,
     FLB_CONF_TYPE_INT,
     offsetof(struct flb_config, health_check_period)},

#endif
    /* DNS*/
    {FLB_CONF_DNS_MODE,
     FLB_CONF_TYPE_STR,
     offsetof(struct flb_config, dns_mode)},

    {FLB_CONF_DNS_RESOLVER,
     FLB_CONF_TYPE_STR,
     offsetof(struct flb_config, dns_resolver)},

    /* Storage */
    {FLB_CONF_STORAGE_PATH,
     FLB_CONF_TYPE_STR,
     offsetof(struct flb_config, storage_path)},
    {FLB_CONF_STORAGE_SYNC,
     FLB_CONF_TYPE_STR,
     offsetof(struct flb_config, storage_sync)},
    {FLB_CONF_STORAGE_METRICS,
     FLB_CONF_TYPE_BOOL,
     offsetof(struct flb_config, storage_metrics)},
    {FLB_CONF_STORAGE_CHECKSUM,
     FLB_CONF_TYPE_BOOL,
     offsetof(struct flb_config, storage_checksum)},
    {FLB_CONF_STORAGE_BL_MEM_LIMIT,
     FLB_CONF_TYPE_STR,
     offsetof(struct flb_config, storage_bl_mem_limit)},
    {FLB_CONF_STORAGE_MAX_CHUNKS_UP,
     FLB_CONF_TYPE_INT,
     offsetof(struct flb_config, storage_max_chunks_up)},

    /* Coroutines */
    {FLB_CONF_STR_CORO_STACK_SIZE,
     FLB_CONF_TYPE_INT,
     offsetof(struct flb_config, coro_stack_size)},

    /* Scheduler */
    {FLB_CONF_STR_SCHED_CAP,
     FLB_CONF_TYPE_INT,
     offsetof(struct flb_config, sched_cap)},
    {FLB_CONF_STR_SCHED_BASE,
     FLB_CONF_TYPE_INT,
     offsetof(struct flb_config, sched_base)},

#ifdef FLB_HAVE_STREAM_PROCESSOR
    {FLB_CONF_STR_STREAMS_FILE,
     FLB_CONF_TYPE_STR,
     offsetof(struct flb_config, stream_processor_file)},
#endif

    {NULL, FLB_CONF_TYPE_OTHER, 0} /* end of array */
};


struct flb_config *flb_config_init()
{
    int ret;
    struct flb_config *config;

    config = flb_calloc(1, sizeof(struct flb_config));
    if (!config) {
        flb_errno();
        return NULL;
    }

    MK_EVENT_ZERO(&config->ch_event);
    MK_EVENT_ZERO(&config->event_flush);
    MK_EVENT_ZERO(&config->event_shutdown);

    /* is data ingestion active ? */
    config->is_ingestion_active = FLB_TRUE;

    /* Is the engine (event loop) actively running ? */
    config->is_running = FLB_TRUE;

    /* Flush */
    config->flush        = FLB_CONFIG_FLUSH_SECS;
    config->daemon       = FLB_FALSE;
    config->init_time    = time(NULL);
    config->kernel       = flb_kernel_info();
    config->verbose      = 3;
    config->grace        = 5;
    config->grace_count  = 0;
    config->exit_status_code = 0;

#ifdef FLB_HAVE_HTTP_SERVER
    config->http_ctx                     = NULL;
    config->http_server                  = FLB_FALSE;
    config->http_listen                  = flb_strdup(FLB_CONFIG_HTTP_LISTEN);
    config->http_port                    = flb_strdup(FLB_CONFIG_HTTP_PORT);
    config->health_check                 = FLB_FALSE;
    config->hc_errors_count              = HC_ERRORS_COUNT_DEFAULT;
    config->hc_retry_failure_count       = HC_RETRY_FAILURE_COUNTS_DEFAULT;
    config->health_check_period          = HEALTH_CHECK_PERIOD;
#endif

    config->http_proxy = getenv("HTTP_PROXY");
    if (flb_str_emptyval(config->http_proxy) == FLB_TRUE) {
        /* Proxy should not be set when the `HTTP_PROXY` is set to "" */
        config->http_proxy = NULL;
    }
    config->no_proxy = getenv("NO_PROXY");
    if (flb_str_emptyval(config->no_proxy) == FLB_TRUE || config->http_proxy == NULL) {
        /* NoProxy  should not be set when the `NO_PROXYY` is set to "" or there is no Proxy. */
        config->no_proxy = NULL;
    }

    config->cio          = NULL;
    config->storage_path = NULL;
    config->storage_input_plugin = NULL;

    config->sched_cap  = FLB_SCHED_CAP;
    config->sched_base = FLB_SCHED_BASE;

#ifdef FLB_HAVE_SQLDB
    mk_list_init(&config->sqldb_list);
#endif

#ifdef FLB_HAVE_LUAJIT
    mk_list_init(&config->luajit_list);
#endif

#ifdef FLB_HAVE_STREAM_PROCESSOR
    flb_slist_create(&config->stream_processor_tasks);
#endif

    /* Set default coroutines stack size */
<<<<<<< HEAD
    config->coro_stack_size = FLB_CORO_STACK_SIZE;
    if (config->coro_stack_size < getpagesize()) {
        flb_info("[config] changing coro_stack_size from %u to %u bytes",
                 config->coro_stack_size, getpagesize());
        config->coro_stack_size = (unsigned int)getpagesize();
    }
=======
    config->coro_stack_size = FLB_CORO_STACK_SIZE_BYTE;
>>>>>>> 49e24269

    /* Initialize linked lists */
    mk_list_init(&config->collectors);
    mk_list_init(&config->custom_plugins);
    mk_list_init(&config->custom_plugins);
    mk_list_init(&config->in_plugins);
    mk_list_init(&config->parser_plugins);
    mk_list_init(&config->filter_plugins);
    mk_list_init(&config->out_plugins);
    mk_list_init(&config->customs);
    mk_list_init(&config->inputs);
    mk_list_init(&config->parsers);
    mk_list_init(&config->filters);
    mk_list_init(&config->outputs);
    mk_list_init(&config->proxies);
    mk_list_init(&config->workers);
    mk_list_init(&config->upstreams);
    mk_list_init(&config->cmetrics);

    memset(&config->tasks_map, '\0', sizeof(config->tasks_map));

    /* Environment */
    config->env = flb_env_create();

    /* Multiline core */
    mk_list_init(&config->multiline_parsers);
    flb_ml_init(config);

    /* Register static plugins */
    ret = flb_plugins_register(config);
    if (ret == -1) {
        flb_error("[config] plugins registration failed");
        flb_config_exit(config);
        return NULL;
    }

    /* Create environment for dynamic plugins */
    config->dso_plugins = flb_plugin_create();

    /* Ignoring SIGPIPE on Windows (scary) */
#ifndef _WIN32
    /* Ignore SIGPIPE */
    signal(SIGPIPE, SIG_IGN);
#endif

    /* Prepare worker interface */
    flb_worker_init(config);

#ifdef FLB_HAVE_REGEX
    /* Regex support */
    flb_regex_init();
#endif

    return config;
}

void flb_config_exit(struct flb_config *config)
{
    struct mk_list *tmp;
    struct mk_list *head;
    struct flb_input_collector *collector;

    if (config->log_file) {
        flb_free(config->log_file);
    }

    if (config->log) {
        flb_log_destroy(config->log, config);
    }

    if (config->parsers_file) {
        flb_free(config->parsers_file);
    }

    if (config->plugins_file) {
        flb_free(config->plugins_file);
    }

    if (config->kernel) {
        flb_free(config->kernel->s_version.data);
        flb_free(config->kernel);
    }

    /* release resources */
    if (config->ch_event.fd) {
        mk_event_closesocket(config->ch_event.fd);
    }

    /* Pipe */
    if (config->ch_data[0]) {
        mk_event_closesocket(config->ch_data[0]);
        mk_event_closesocket(config->ch_data[1]);
    }

    /* Channel manager */
    if (config->ch_manager[0] > 0) {
        mk_event_closesocket(config->ch_manager[0]);
        if (config->ch_manager[0] != config->ch_manager[1]) {
            mk_event_closesocket(config->ch_manager[1]);
        }
    }

    /* Channel notifications */
    if (config->ch_notif[0] > 0) {
        mk_event_closesocket(config->ch_notif[0]);
        if (config->ch_notif[0] != config->ch_notif[1]) {
            mk_event_closesocket(config->ch_notif[1]);
        }
    }

    /* Collectors */
    mk_list_foreach_safe(head, tmp, &config->collectors) {
        collector = mk_list_entry(head, struct flb_input_collector, _head);

        if (collector->type == FLB_COLLECT_TIME) {
            if (collector->fd_timer > 0) {
                mk_event_timeout_destroy(config->evl, &collector->event);
                mk_event_closesocket(collector->fd_timer);
            }
        } else {
            mk_event_del(config->evl, &collector->event);
        }

        mk_list_del(&collector->_head);
        flb_free(collector);
    }

    flb_env_destroy(config->env);

    /* Program name */
    if (config->program_name) {
        flb_sds_destroy(config->program_name);
    }

    /* Conf path */
    if (config->conf_path) {
        flb_free(config->conf_path);
    }

    /* Working directory */
    if (config->workdir) {
        flb_free(config->workdir);
    }

    /* Destroy any DSO context */
    flb_plugin_destroy(config->dso_plugins);

    /* Workers */
    flb_worker_exit(config);

    /* Event flush */
    if (config->evl) {
        mk_event_del(config->evl, &config->event_flush);
    }
    mk_event_closesocket(config->flush_fd);

    /* Release scheduler */
    flb_sched_destroy(config->sched);

#ifdef FLB_HAVE_HTTP_SERVER
    if (config->http_listen) {
        flb_free(config->http_listen);
    }

    if (config->http_port) {
        flb_free(config->http_port);
    }
#endif

#ifdef FLB_HAVE_PARSER
    /* parsers */
    flb_parser_exit(config);
#endif

    if (config->storage_path) {
        flb_free(config->storage_path);
    }
    if (config->storage_sync) {
        flb_free(config->storage_sync);
    }
    if (config->storage_bl_mem_limit) {
        flb_free(config->storage_bl_mem_limit);
    }

#ifdef FLB_HAVE_STREAM_PROCESSOR
    if (config->stream_processor_file) {
        flb_free(config->stream_processor_file);
    }

    flb_slist_destroy(&config->stream_processor_tasks);
#endif

    if (config->evl) {
        mk_event_loop_destroy(config->evl);
    }

    flb_plugins_unregister(config);
    flb_free(config);
}

const char *flb_config_prop_get(const char *key, struct mk_list *list)
{
    return flb_kv_get_key_value(key, list);
}

static inline int prop_key_check(const char *key, const char *kv, int k_len)
{
    size_t len;

    len = strnlen(key,256);
    if (strncasecmp(key, kv, k_len) == 0 && len == k_len) {
        return 0;
    }
    return -1;
}

static int set_log_level(struct flb_config *config, const char *v_str)
{
    if (v_str != NULL) {
        if (strcasecmp(v_str, "error") == 0) {
            config->verbose = 1;
        }
        else if (strcasecmp(v_str, "warn") == 0 ||
                 strcasecmp(v_str, "warning") == 0) {
            config->verbose = 2;
        }
        else if (strcasecmp(v_str, "info") == 0) {
            config->verbose = 3;
        }
        else if (strcasecmp(v_str, "debug") == 0) {
            config->verbose = 4;
        }
        else if (strcasecmp(v_str, "trace") == 0) {
            config->verbose = 5;
        }
        else if (strcasecmp(v_str, "off") == 0) {
            config->verbose = FLB_LOG_OFF;
        }
        else {
            return -1;
        }
    }
    else if (config->log) {
        config->verbose = 3;
    }
    return 0;
}

int set_log_level_from_env(struct flb_config *config)
{
    const char *val = NULL;
    val = flb_env_get(config->env, FLB_CONF_ENV_LOGLEVEL);
    if (val) {
        return set_log_level(config, val);
    }
    return -1;
}

int flb_config_set_property(struct flb_config *config,
                            const char *k, const char *v)
{
    int i=0;
    int ret = -1;
    int *i_val;
    double *d_val;
    char **s_val;
    size_t len = strnlen(k, 256);
    char *key = service_configs[0].key;
    flb_sds_t tmp = NULL;

    while (key != NULL) {
        if (prop_key_check(key, k,len) == 0) {
            if (!strncasecmp(key, FLB_CONF_STR_LOGLEVEL, 256)) {
                #ifndef FLB_HAVE_STATIC_CONF
                if (set_log_level_from_env(config) < 0) {
                #endif
                    tmp = flb_env_var_translate(config->env, v);
                    if (tmp) {
                        ret = set_log_level(config, tmp);
                        flb_sds_destroy(tmp);
                        tmp = NULL;
                    }
                    else {
                        ret = set_log_level(config, v);
                    }
                #ifndef FLB_HAVE_STATIC_CONF
                }
                #endif
            }
            else if (!strncasecmp(key, FLB_CONF_STR_PARSERS_FILE, 32)) {
#ifdef FLB_HAVE_PARSER
                tmp = flb_env_var_translate(config->env, v);
                ret = flb_parser_conf_file(tmp, config);
                flb_sds_destroy(tmp);
                tmp = NULL;
#endif
            }
            else if (!strncasecmp(key, FLB_CONF_STR_PLUGINS_FILE, 32)) {
                tmp = flb_env_var_translate(config->env, v);
                ret = flb_plugin_load_config_file(tmp, config);
                flb_sds_destroy(tmp);
                tmp = NULL;
            }
            else {
                ret = 0;
                tmp = flb_env_var_translate(config->env, v);
                switch(service_configs[i].type) {
                case FLB_CONF_TYPE_INT:
                    i_val  = (int*)((char*)config + service_configs[i].offset);
                    *i_val = atoi(tmp);
                    flb_sds_destroy(tmp);
                    break;
                case FLB_CONF_TYPE_DOUBLE:
                    d_val  = (double*)((char*)config + service_configs[i].offset);
                    *d_val = atof(tmp);
                    flb_sds_destroy(tmp);
                    break;
                case FLB_CONF_TYPE_BOOL:
                    i_val = (int*)((char*)config+service_configs[i].offset);
                    *i_val = flb_utils_bool(tmp);
                    flb_sds_destroy(tmp);
                    break;
                case FLB_CONF_TYPE_STR:
                    s_val = (char**)((char*)config+service_configs[i].offset);
                    if ( *s_val != NULL ) {
                        flb_free(*s_val); /* release before overwriting */
                    }

                    *s_val = flb_strdup(tmp);
                    flb_sds_destroy(tmp);
                    break;
                default:
                    ret = -1;
                }
            }

            if (ret < 0) {
                if (tmp) {
                    flb_sds_destroy(tmp);
                }
                return -1;
            }
            return 0;
        }
        key = service_configs[++i].key;
    }
    return 0;
}

int flb_config_set_program_name(struct flb_config *config, char *name)
{
    config->program_name = flb_sds_create(name);

    if (!config->program_name) {
        return -1;
    }

    return 0;
}<|MERGE_RESOLUTION|>--- conflicted
+++ resolved
@@ -231,16 +231,12 @@
 #endif
 
     /* Set default coroutines stack size */
-<<<<<<< HEAD
-    config->coro_stack_size = FLB_CORO_STACK_SIZE;
+    config->coro_stack_size = FLB_CORO_STACK_SIZE_BYTE;
     if (config->coro_stack_size < getpagesize()) {
         flb_info("[config] changing coro_stack_size from %u to %u bytes",
                  config->coro_stack_size, getpagesize());
         config->coro_stack_size = (unsigned int)getpagesize();
     }
-=======
-    config->coro_stack_size = FLB_CORO_STACK_SIZE_BYTE;
->>>>>>> 49e24269
 
     /* Initialize linked lists */
     mk_list_init(&config->collectors);
