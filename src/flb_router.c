/* -*- Mode: C; tab-width: 4; indent-tabs-mode: nil; c-basic-offset: 4 -*- */

/*  Fluent Bit
 *  ==========
 *  Copyright (C) 2015-2018 Treasure Data Inc.
 *
 *  Licensed under the Apache License, Version 2.0 (the "License");
 *  you may not use this file except in compliance with the License.
 *  You may obtain a copy of the License at
 *
 *      http://www.apache.org/licenses/LICENSE-2.0
 *
 *  Unless required by applicable law or agreed to in writing, software
 *  distributed under the License is distributed on an "AS IS" BASIS,
 *  WITHOUT WARRANTIES OR CONDITIONS OF ANY KIND, either express or implied.
 *  See the License for the specific language governing permissions and
 *  limitations under the License.
 */

#include <fluent-bit/flb_info.h>
#include <fluent-bit/flb_mem.h>
#include <fluent-bit/flb_str.h>
#include <fluent-bit/flb_input.h>
#include <fluent-bit/flb_output.h>
#include <fluent-bit/flb_config.h>
#include <fluent-bit/flb_router.h>

#include <string.h>

<<<<<<< HEAD
#define is_tail(off, len) (off >= len ? 1 : 0)

static inline int router_match(const char *tag, int tag_len,
                               const char *match, int match_len,
                               off_t tag_off, off_t match_off, void *match_r)
=======
/* wildcard support */
/* tag and match should be null terminated. */
static inline int router_match(const char *tag, int tag_len,
                               const char *match,
                               void *match_r)
>>>>>>> 270e229b
{
    int ret = FLB_FALSE;
    char *pos = NULL;

#ifdef FLB_HAVE_REGEX
    struct flb_regex *match_regex = match_r;
    int n;
    if (match_regex) {
        n = onig_match(match_regex->regex,
                       (unsigned char *) tag,
                       (unsigned char *) tag + tag_len,
                       (unsigned char *) tag, 0,
                       ONIG_OPTION_NONE);
        if (n > 0) {
            return 1;
        }
    }
#else
    (void) match_r;
#endif

    while (match) {
        if (match[match_off] == '*') {
            while (match[match_off] == '*'){
                /* skip successive '*' */
                match_off++;
                if ( is_tail(match_off, match_len) ) {
                    ret = 1;
                    goto router_match_end;
                }
            }

<<<<<<< HEAD
            while ( (pos = memchr(tag + tag_off,
                                 (int) match[match_off],
                                 tag_len - tag_off))) {
                tag_off = pos - tag;

#ifndef FLB_HAVE_REGEX
                if (router_match(tag, tag_len, match, match_len,
                                 tag_off, match_off, NULL)) {
=======
            while ((pos = strchr(tag, (int) *match))) {
#ifndef FLB_HAVE_REGEX
                if (router_match(pos, tag_len, match, NULL)) {
>>>>>>> 270e229b
#else
                /* We don't need to pass the regex recursively,
                 * we matched in order above
                 */
<<<<<<< HEAD
                if (router_match(tag, tag_len, match, match_len,
                                     tag_off, match_off, NULL)) {
=======
                if (router_match(pos, tag_len, match, NULL)) {
>>>>>>> 270e229b
#endif
                    ret = 1;
                    goto router_match_end;
                }
                tag_off++;
                if ( is_tail(tag_off, tag_len) ) {
                    goto router_match_end;
                }
<<<<<<< HEAD
=======
                tag = pos+1;
>>>>>>> 270e229b
            }
            continue;
        }
<<<<<<< HEAD
        else if (tag[tag_off] != match[match_off]) {
=======
        else if (*tag != *match ) {
>>>>>>> 270e229b
            /* mismatch! */
            goto router_match_end;
        }
        tag_off++;
        match_off++;

        /* check tail */
        if ( is_tail(match_off, match_len) ) {
            if ( is_tail( tag_off, tag_len) ) {
                ret = 1;
            }
            break;
        }
<<<<<<< HEAD
        if ( is_tail(tag_off, tag_len) ) {
            break;
        }
=======
        else if (*tag == '\0'){
            /* end of tag. so matched! */
            ret = 1;
            break;
        }
        tag++;
        match++;
>>>>>>> 270e229b
    }

router_match_end:
    return ret;
}

#ifdef FLB_HAVE_REGEX
int flb_router_match(const char *tag, int tag_len,
                     const char *match, int match_len,
                     struct flb_regex *match_regex)
{
<<<<<<< HEAD
    return router_match(tag, tag_len, match, match_len, 0, 0, match_regex);
=======
    return router_match(tag, tag_len, match, match_regex);
>>>>>>> 270e229b
}

#else
int flb_router_match(const char *tag, int tag_len, 
                     const char *match, int match_len)
{
<<<<<<< HEAD
    return router_match(tag, tag_len, match, match_len, 0, 0, NULL);
=======
    return router_match(tag, tag_len, match, NULL);
>>>>>>> 270e229b
}
#endif


/* Associate and input and output instances due to a previous match */
static int flb_router_connect(struct flb_input_instance *in,
                              struct flb_output_instance *out)
{
    struct flb_router_path *p;

    p = flb_malloc(sizeof(struct flb_router_path));
    if (!p) {
        perror("malloc");
        return -1;
    }

    p->ins = out;
    mk_list_add(&p->_head, &in->routes);

    return 0;
}

/*
 * This routine defines static routes for the plugins that have registered
 * tags. It check where data should go before the service start running, each
 * input 'instance' plugin will contain a list of destinations.
 */
int flb_router_io_set(struct flb_config *config)
{
    int in_count = 0;
    int out_count = 0;
    struct mk_list *i_head;
    struct mk_list *o_head;
    struct flb_input_instance *i_ins;
    struct flb_output_instance *o_ins;

    /* Quick setup for 1:1 */
    mk_list_foreach(i_head, &config->inputs) {
        in_count++;
    }
    mk_list_foreach(o_head, &config->outputs) {
        out_count++;
    }

    /* Just 1 input and 1 output */
    if (in_count == 1 && out_count == 1) {
        i_ins = mk_list_entry_first(&config->inputs,
                                    struct flb_input_instance, _head);
        o_ins = mk_list_entry_first(&config->outputs,
                                    struct flb_output_instance, _head);
        if (!o_ins->match
#ifdef FLB_HAVE_REGEX
            && !o_ins->match_regex
#endif
            ) {
            flb_debug("[router] default match rule %s:%s",
                      i_ins->name, o_ins->name);
            o_ins->match = flb_strdup("*");
            flb_router_connect(i_ins, o_ins);
            return 0;
        }
    }

    /* N:M case, iterate all input instances */
    mk_list_foreach(i_head, &config->inputs) {
        i_ins = mk_list_entry(i_head, struct flb_input_instance, _head);
        if (!i_ins->p) {
            continue;
        }

        if (!i_ins->tag) {
            flb_warn("[router] NO tag for %s input instance",
                     i_ins->name);
            continue;
        }

        flb_trace("[router] input=%s tag=%s", i_ins->name, i_ins->tag);

        /* Try to find a match with output instances */
        mk_list_foreach(o_head, &config->outputs) {
            o_ins = mk_list_entry(o_head, struct flb_output_instance, _head);
            if (!o_ins->match
#ifdef FLB_HAVE_REGEX
                && !o_ins->match_regex
#endif
                ) {
                flb_warn("[router] NO match for %s output instance",
                          o_ins->name);
                continue;
            }

            if (flb_router_match(i_ins->tag, i_ins->tag_len, 
                                 o_ins->match, o_ins->match_len
#ifdef FLB_HAVE_REGEX
                , o_ins->match_regex
#endif
            )) {
                flb_debug("[router] match rule %s:%s",
                          i_ins->name, o_ins->name);
                flb_router_connect(i_ins, o_ins);
            }
        }
    }

    return 0;
}

void flb_router_exit(struct flb_config *config)
{
    struct mk_list *tmp;
    struct mk_list *r_tmp;
    struct mk_list *head;
    struct mk_list *r_head;
    struct flb_input_instance *in;
    struct flb_router_path *r;

    /* Iterate input plugins */
    mk_list_foreach_safe(head, tmp, &config->inputs) {
        in = mk_list_entry(head, struct flb_input_instance, _head);

        /* Iterate instance routes */
        mk_list_foreach_safe(r_head, r_tmp, &in->routes) {
            r = mk_list_entry(r_head, struct flb_router_path, _head);
            mk_list_del(&r->_head);
            flb_free(r);
        }
    }
}<|MERGE_RESOLUTION|>--- conflicted
+++ resolved
@@ -27,19 +27,13 @@
 
 #include <string.h>
 
-<<<<<<< HEAD
+
 #define is_tail(off, len) (off >= len ? 1 : 0)
 
 static inline int router_match(const char *tag, int tag_len,
                                const char *match, int match_len,
                                off_t tag_off, off_t match_off, void *match_r)
-=======
-/* wildcard support */
-/* tag and match should be null terminated. */
-static inline int router_match(const char *tag, int tag_len,
-                               const char *match,
-                               void *match_r)
->>>>>>> 270e229b
+
 {
     int ret = FLB_FALSE;
     char *pos = NULL;
@@ -72,7 +66,7 @@
                 }
             }
 
-<<<<<<< HEAD
+
             while ( (pos = memchr(tag + tag_off,
                                  (int) match[match_off],
                                  tag_len - tag_off))) {
@@ -81,21 +75,15 @@
 #ifndef FLB_HAVE_REGEX
                 if (router_match(tag, tag_len, match, match_len,
                                  tag_off, match_off, NULL)) {
-=======
-            while ((pos = strchr(tag, (int) *match))) {
-#ifndef FLB_HAVE_REGEX
-                if (router_match(pos, tag_len, match, NULL)) {
->>>>>>> 270e229b
+
 #else
                 /* We don't need to pass the regex recursively,
                  * we matched in order above
                  */
-<<<<<<< HEAD
+
                 if (router_match(tag, tag_len, match, match_len,
                                      tag_off, match_off, NULL)) {
-=======
-                if (router_match(pos, tag_len, match, NULL)) {
->>>>>>> 270e229b
+
 #endif
                     ret = 1;
                     goto router_match_end;
@@ -104,18 +92,14 @@
                 if ( is_tail(tag_off, tag_len) ) {
                     goto router_match_end;
                 }
-<<<<<<< HEAD
-=======
-                tag = pos+1;
->>>>>>> 270e229b
+
+
             }
             continue;
         }
-<<<<<<< HEAD
+
         else if (tag[tag_off] != match[match_off]) {
-=======
-        else if (*tag != *match ) {
->>>>>>> 270e229b
+
             /* mismatch! */
             goto router_match_end;
         }
@@ -129,19 +113,11 @@
             }
             break;
         }
-<<<<<<< HEAD
+
         if ( is_tail(tag_off, tag_len) ) {
             break;
         }
-=======
-        else if (*tag == '\0'){
-            /* end of tag. so matched! */
-            ret = 1;
-            break;
-        }
-        tag++;
-        match++;
->>>>>>> 270e229b
+
     }
 
 router_match_end:
@@ -153,22 +129,18 @@
                      const char *match, int match_len,
                      struct flb_regex *match_regex)
 {
-<<<<<<< HEAD
+
     return router_match(tag, tag_len, match, match_len, 0, 0, match_regex);
-=======
-    return router_match(tag, tag_len, match, match_regex);
->>>>>>> 270e229b
+
 }
 
 #else
 int flb_router_match(const char *tag, int tag_len, 
                      const char *match, int match_len)
 {
-<<<<<<< HEAD
+
     return router_match(tag, tag_len, match, match_len, 0, 0, NULL);
-=======
-    return router_match(tag, tag_len, match, NULL);
->>>>>>> 270e229b
+
 }
 #endif
 
