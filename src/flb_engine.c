--- conflicted
+++ resolved
@@ -45,11 +45,8 @@
 #include <fluent-bit/flb_sosreport.h>
 #include <fluent-bit/flb_storage.h>
 #include <fluent-bit/flb_http_server.h>
-<<<<<<< HEAD
 #include <fluent-bit/flb_pack.h>
-=======
 #include <fluent-bit/flb_metrics.h>
->>>>>>> 52f638ee
 
 #ifdef FLB_HAVE_METRICS
 #include <fluent-bit/flb_metrics_exporter.h>
@@ -522,16 +519,12 @@
     struct flb_net_dns dns_ctx;
 
     /* Initialize the networking layer */
-<<<<<<< HEAD
-    flb_net_init();
+    flb_net_lib_init();
     flb_pack_set_null_as_nan(config->convert_nan_to_null);
-=======
-    flb_net_lib_init();
 
     flb_net_ctx_init(&dns_ctx);
     flb_net_dns_ctx_init();
     flb_net_dns_ctx_set(&dns_ctx);
->>>>>>> 52f638ee
 
     /* Create the event loop and set it in the global configuration */
     evl = mk_event_loop_create(256);
