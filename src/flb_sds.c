--- conflicted
+++ resolved
@@ -159,7 +159,6 @@
     return s;
 }
 
-<<<<<<< HEAD
 flb_sds_t flb_sds_cat_utf8 (flb_sds_t s, char *str, int str_len)
 {
     static const char int2hex[] = "0123456789abcdef";
@@ -364,10 +363,7 @@
     return s;
 }
 
-int flb_sds_destroy(flb_sds_t s)
-=======
 void flb_sds_destroy(flb_sds_t s)
->>>>>>> 15f28797
 {
     struct flb_sds *head;
 
