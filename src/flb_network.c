--- conflicted
+++ resolved
@@ -606,21 +606,12 @@
     struct flb_dns_lookup_context *lookup_context;
 
     lookup_context = (struct flb_dns_lookup_context *) arg;
-<<<<<<< HEAD
 
     if (lookup_context->finished ||
         lookup_context->dropped) {
         return;
     }
 
-=======
-
-    if (lookup_context->finished ||
-        lookup_context->dropped) {
-        return;
-    }
-
->>>>>>> d1420684
     if (ARES_SUCCESS == status) {
         *(lookup_context->result) = flb_net_translate_ares_addrinfo(res);
 
@@ -645,7 +636,6 @@
 static int flb_net_getaddrinfo_event_handler(void *arg)
 {
     struct flb_dns_lookup_context *lookup_context;
-<<<<<<< HEAD
 
     lookup_context = FLB_DNS_LOOKUP_CONTEXT_FOR_EVENT(arg);
 
@@ -658,20 +648,6 @@
                     lookup_context->response_event.fd,
                     lookup_context->response_event.fd);
 
-=======
-
-    lookup_context = FLB_DNS_LOOKUP_CONTEXT_FOR_EVENT(arg);
-
-    if (lookup_context->finished ||
-        lookup_context->dropped) {
-        return 0;
-    }
-
-    ares_process_fd(lookup_context->ares_channel,
-                    lookup_context->response_event.fd,
-                    lookup_context->response_event.fd);
-
->>>>>>> d1420684
     if (lookup_context->finished) {
         flb_net_dns_lookup_context_drop(lookup_context);
     }
@@ -716,7 +692,6 @@
     int                            result;
 
     lookup_context = (struct flb_dns_lookup_context *) userdata;
-<<<<<<< HEAD
 
     if (lookup_context->ares_socket_created) {
         /* This context already had a connection established and the code is not ready
@@ -724,15 +699,6 @@
          */
         errno = EACCES;
 
-=======
-
-    if (lookup_context->ares_socket_created) {
-        /* This context already had a connection established and the code is not ready
-         * to handle multiple connections so we abort the process.
-         */
-        errno = EACCES;
-
->>>>>>> d1420684
         return -1;
     }
 
