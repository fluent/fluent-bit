/* -*- Mode: C; tab-width: 4; indent-tabs-mode: nil; c-basic-offset: 4 -*- */

/*  Fluent Bit
 *  ==========
 *  Copyright (C) 2015-2024 The Fluent Bit Authors
 *
 *  Licensed under the Apache License, Version 2.0 (the "License");
 *  you may not use this file except in compliance with the License.
 *  You may obtain a copy of the License at
 *
 *      http://www.apache.org/licenses/LICENSE-2.0
 *
 *  Unless required by applicable law or agreed to in writing, software
 *  distributed under the License is distributed on an "AS IS" BASIS,
 *  WITHOUT WARRANTIES OR CONDITIONS OF ANY KIND, either express or implied.
 *  See the License for the specific language governing permissions and
 *  limitations under the License.
 */

/*
 * This is a very simple HTTP Client interface which aims to provide an
 * easy way to issue HTTP requests and handle reponses from the input/output
 * plugins.
 *
 * It scope is:
 *
 * - Use upstream connections.
 * - Support 'retry' in case the HTTP server timeouts a connection.
 * - Get return Status, Headers and Body content if found.
 * - If Upstream supports keepalive, adjust headers
 */

#define _GNU_SOURCE
#include <string.h>

#include <fluent-bit/flb_info.h>
#include <fluent-bit/flb_kv.h>
#include <fluent-bit/flb_log.h>
#include <fluent-bit/flb_mem.h>
#include <fluent-bit/flb_http_client.h>
#include <fluent-bit/flb_http_client_debug.h>
#include <fluent-bit/flb_utils.h>
#include <fluent-bit/flb_base64.h>



void flb_http_client_debug(struct flb_http_client *c,
                           struct flb_callback *cb_ctx)
{
#ifdef FLB_HAVE_HTTP_CLIENT_DEBUG
    if (cb_ctx) {
        flb_http_client_debug_enable(c, cb_ctx);
    }
#endif
}

/*
 * Removes the port from the host header
 */
int flb_http_strip_port_from_host(struct flb_http_client *c)
{
    struct mk_list *head;
    struct flb_kv *kv;
    char *out_host;
    struct flb_upstream *u;

    u = c->u_conn->upstream;

    if (!c->host) {
        if (!u->proxied_host) {
            out_host = u->tcp_host;
        } else {
            out_host = u->proxied_host;
        }
    } else {
        out_host = (char *) c->host;
    }

    mk_list_foreach(head, &c->headers) {
        kv = mk_list_entry(head, struct flb_kv, _head);
        if (strcasecmp("Host", kv->key) == 0) {
            flb_sds_destroy(kv->val);
            kv->val = NULL;
            kv->val = flb_sds_create(out_host);
            if (!kv->val) {
                flb_errno();
                return -1;
            }
            return 0;
        }
    }

    return -1;
}

int flb_http_allow_duplicated_headers(struct flb_http_client *c, int allow)
{
    if (allow != FLB_TRUE && allow != FLB_FALSE) {
        return -1;
    }

    c->allow_dup_headers = allow;
    return 0;
}

/* check if there is enough space in the client header buffer */
static int header_available(struct flb_http_client *c, int bytes)
{
    int available;

    available = c->header_size - c->header_len;
    if (available < bytes) {
        return -1;
    }

    return 0;
}

/* Try to find a header value in the buffer */
static int header_lookup(struct flb_http_client *c,
                         const char *header, int header_len,
                         const char **out_val, int *out_len)
{
    char *p;
    char *crlf;
    char *end;

    if (!c->resp.data) {
        return FLB_HTTP_MORE;
    }

    /* Lookup the beginning of the header */
    p = strcasestr(c->resp.data, header);
    end = strstr(c->resp.data, "\r\n\r\n");
    if (!p) {
        if (end) {
            /* The headers are complete but the header is not there */
            return FLB_HTTP_NOT_FOUND;
        }

        /* We need more data */
        return FLB_HTTP_MORE;
    }

    /* Exclude matches in the body */
    if (end && p > end) {
        return FLB_HTTP_NOT_FOUND;
    }

    /* Lookup CRLF (end of line \r\n) */
    crlf = strstr(p, "\r\n");
    if (!crlf) {
        return FLB_HTTP_MORE;
    }

    p += header_len;

    *out_val = p;
    *out_len = (crlf - p);

    return FLB_HTTP_OK;
}

/* HTTP/1.1: Check if we have a Chunked Transfer Encoding */
static int check_chunked_encoding(struct flb_http_client *c)
{
    int ret;
    int len;
    const char *header = NULL;

    ret = header_lookup(c, "Transfer-Encoding: ", 19,
                        &header, &len);
    if (ret == FLB_HTTP_NOT_FOUND) {
        /* If the header is missing, this is fine */
        c->resp.chunked_encoding = FLB_FALSE;
        return FLB_HTTP_OK;
    }
    else if (ret == FLB_HTTP_MORE) {
        return FLB_HTTP_MORE;
    }

    if (strncasecmp(header, "chunked", len) == 0) {
        c->resp.chunked_encoding = FLB_TRUE;
    }

    return FLB_HTTP_OK;
}

/* Check response for a 'Content-Length' header */
static int check_content_length(struct flb_http_client *c)
{
    int ret;
    int len;
    const char *header;
    char tmp[256];

    if (c->resp.status == 204) {
        c->resp.content_length = -1;
        return FLB_HTTP_OK;
    }

    ret = header_lookup(c, "Content-Length: ", 16,
                        &header, &len);
    if (ret == FLB_HTTP_MORE) {
        return FLB_HTTP_MORE;
    }
    else if (ret == FLB_HTTP_NOT_FOUND) {
        return FLB_HTTP_NOT_FOUND;
    }

    if (len > sizeof(tmp) - 1) {
        /* Value too long */
        return FLB_HTTP_ERROR;
    }

    /* Copy to temporary buffer */
    memcpy(tmp, header, len);
    tmp[len] = '\0';

    c->resp.content_length = atoi(tmp);
    return FLB_HTTP_OK;
}

/* Check response for a 'Connection' header */
static int check_connection(struct flb_http_client *c)
{
    int ret;
    int len;
    const char *header;
    char *buf;

    ret = header_lookup(c, "Connection: ", 12,
                        &header, &len);
    if (ret == FLB_HTTP_NOT_FOUND) {
        return FLB_HTTP_NOT_FOUND;
    }
    else if (ret == FLB_HTTP_MORE) {
        return FLB_HTTP_MORE;
    }

    buf = flb_malloc(len + 1);
    if (!buf) {
        flb_errno();
        return -1;
    }

    memcpy(buf, header, len);
    buf[len] = '\0';

    if (strncasecmp(buf, "close", 5) == 0) {
        c->resp.connection_close = FLB_TRUE;
    }
    else if (strcasestr(buf, "keep-alive")) {
        c->resp.connection_close = FLB_FALSE;
    }
    flb_free(buf);
    return FLB_HTTP_OK;

}

static inline void consume_bytes(char *buf, int bytes, int length)
{
    memmove(buf, buf + bytes, length - bytes);
}

static int process_chunked_data(struct flb_http_client *c)
{
    long len;
    long drop;
    long val;
    char *p;
    char tmp[32];
<<<<<<< HEAD
    struct flb_http_response *r = &c->resp;    
    int found_full_chunk = FLB_FALSE;
=======
    struct flb_http_client_response *r = &c->resp;
>>>>>>> cbf42c8f

 chunk_start:
    p = strstr(r->chunk_processed_end, "\r\n");
    if (!p) {
        return FLB_HTTP_MORE;
    }

    /* Hexa string length */
    len = (p - r->chunk_processed_end);
    if ((len > sizeof(tmp) - 1) || len == 0) {
        return FLB_HTTP_ERROR;
    }
    p += 2;

    /* Copy hexa string to temporary buffer */
    memcpy(tmp, r->chunk_processed_end, len);
    tmp[len] = '\0';

    /* Convert hexa string to decimal */
    errno = 0;
    val = strtol(tmp, NULL, 16);
    if ((errno == ERANGE && (val == LONG_MAX || val == LONG_MIN))
        || (errno != 0 && val == 0)) {
        flb_errno();
        return FLB_HTTP_ERROR;
    }
    if (val < 0) {
        return FLB_HTTP_ERROR;
    }
    /*
     * 'val' contains the expected number of bytes, check current lengths
     * and do buffer adjustments.
     *
     * we do val + 2 because the chunk always ends with \r\n
     */
    val += 2;

    /* Number of bytes after the Chunk header */
    len = r->data_len - (p - r->data);
    if (len < val) {
        return FLB_HTTP_MORE;
    }

    /* From the current chunk we expect it ends with \r\n */
    if (p[val -2] != '\r' || p[val - 1] != '\n') {
        return FLB_HTTP_ERROR;
    }

    /*
     * At this point we are just fine, the chunk is valid, next steps:
     *
     * 1. check possible last chunk
     * 2. drop chunk header from the buffer
     * 3. remove chunk ending \r\n
     */

    found_full_chunk = FLB_TRUE;
    /* 1. Validate ending chunk */
    if (val - 2 == 0) {
        /*
         * For an ending chunk we expect:
         *
         * 0\r\n
         * \r\n
         *
         * so at least we need 5 bytes in the buffer
         */
        len = r->data_len - (r->chunk_processed_end - r->data);
        if (len < 5) {
            return FLB_HTTP_MORE;
        }

        if (r->chunk_processed_end[3] != '\r' ||
            r->chunk_processed_end[4] != '\n') {
            return FLB_HTTP_ERROR;
        }
    }

    /* 2. Drop chunk header */
    drop = (p - r->chunk_processed_end);
    len =  r->data_len - (r->chunk_processed_end - r->data);
    consume_bytes(r->chunk_processed_end, drop, len);
    r->data_len -= drop;
    r->data[r->data_len] = '\0';

    /* 3. Remove chunk ending \r\n */
    drop = 2;
    r->chunk_processed_end += labs(val - 2);
    len = r->data_len - (r->chunk_processed_end - r->data);
    consume_bytes(r->chunk_processed_end, drop, len);
    r->data_len -= drop;

    /* Always append a NULL byte */
    r->data[r->data_len] = '\0';

    /* Always update payload size after full chunk */
    r->payload_size = r->data_len - (r->headers_end - r->data);

    /* Is this the last chunk ? */
    if ((val - 2 == 0)) {
        return FLB_HTTP_OK;
    }

    /* If we have some remaining bytes, start over */
    len = r->data_len - (r->chunk_processed_end - r->data);
    if (len > 0) {
        goto chunk_start;
    }

    if (found_full_chunk == FLB_TRUE) {
        return FLB_HTTP_CHUNK_AVAILABLE;
    }
    return FLB_HTTP_MORE;    
}

static int process_data(struct flb_http_client *c)
{
    int ret;
    char code[4];
    char *tmp;

    if (c->resp.data_len < 15) {
        /* we need more data */
        return FLB_HTTP_MORE;
    }

    /* HTTP response status */
    if (c->resp.status <= 0) {
        memcpy(code, c->resp.data + 9, 3);
        code[3] = '\0';
        c->resp.status = atoi(code);
        if (c->resp.status < 100 || c->resp.status > 599) {
            return FLB_HTTP_ERROR;
        }
    }

    /* Try to lookup content length */
    if (c->resp.content_length == -1 && c->resp.chunked_encoding == FLB_FALSE) {
        ret = check_content_length(c);
        if (ret == FLB_HTTP_ERROR) {
            return FLB_HTTP_ERROR;
        }
    }

    /* Chunked encoding for HTTP/1.1 (no content length of course) */
    if ((c->flags & FLB_HTTP_11) && c->resp.content_length == -1) {
        if (c->resp.chunked_encoding == FLB_FALSE) {
            ret = check_chunked_encoding(c);
            if (ret == FLB_HTTP_ERROR) {
                return FLB_HTTP_ERROR;
            }
        }
    }

    if (!c->resp.headers_end) {
        tmp = strstr(c->resp.data, "\r\n\r\n");
        if (tmp) {
            c->resp.headers_end = tmp + 4;
            if (c->resp.chunked_encoding == FLB_TRUE) {
                c->resp.chunk_processed_end = c->resp.headers_end;
            }

            /* Mark the payload */
            if ((tmp - c->resp.data + 4) < c->resp.data_len) {
                c->resp.payload = tmp += 4;
                c->resp.payload_size = (c->resp.data_len - (tmp - c->resp.data));
            }
        }
        else {
            return FLB_HTTP_MORE;
        }
    }

    /* Re-check if an ending exists, if so process payload if required */
    if (c->resp.headers_end) {
        /* Mark the payload */
        if (!c->resp.payload &&
            c->resp.headers_end - c->resp.data < c->resp.data_len) {
            c->resp.payload = c->resp.headers_end;
            c->resp.payload_size = (c->resp.data_len - (c->resp.headers_end - c->resp.data));
        }

        if (c->resp.content_length >= 0) {
            c->resp.payload_size = c->resp.data_len;
            c->resp.payload_size -= (c->resp.headers_end - c->resp.data);
            if (c->resp.payload_size >= c->resp.content_length) {
                return FLB_HTTP_OK;
            }
        }
        else if (c->resp.chunked_encoding == FLB_TRUE) {
            ret = process_chunked_data(c);
            if (ret == FLB_HTTP_ERROR) {
                return FLB_HTTP_ERROR;
            }
            else if (ret == FLB_HTTP_OK || ret == FLB_HTTP_CHUNK_AVAILABLE) {
                return ret;
            }
        }
        else {
            return FLB_HTTP_OK;
        }
    }
    else if (c->resp.headers_end && c->resp.content_length <= 0) {
        return FLB_HTTP_OK;
    }

    return FLB_HTTP_MORE;
}

#if defined FLB_HAVE_TESTS_OSSFUZZ
int fuzz_process_data(struct flb_http_client *c);
int fuzz_process_data(struct flb_http_client *c) {
	return process_data(c);
}

int fuzz_check_connection(struct flb_http_client *c);
int fuzz_check_connection(struct flb_http_client *c) {
    return check_connection(c);
}

#endif

static int proxy_parse(const char *proxy, struct flb_http_client *c)
{
    int len;
    int port;
    int off = 0;
    const char *s;
    const char *e;
    const char *host;

    len = strlen(proxy);
    if (len < 7) {
        return -1;
    }

    /* Protocol lookup */
    if (strncmp(proxy, "http://", 7) == 0) {
        port = 80;
        off = 7;
        c->proxy.type = FLB_HTTP_PROXY_HTTP;
    }
    else if (strncmp(proxy, "https://", 8) == 0) {
        port = 443;
        off = 8;
        c->proxy.type = FLB_HTTP_PROXY_HTTPS;
    }
    else {
        return -1;
    }

    /* Separate host/ip from port if any */
    s = proxy + off;
    if (*s == '[') {
        /* IPv6 address (RFC 3986) */
        e = strchr(++s, ']');
        if (!e) {
            return -1;
        }
        host = strndup(s, e - s);
        s = e + 1;
    } else {
        e = s;
        while (!(*e == '\0' || *e == ':' || *e == '/')) {
            ++e;
        }
        if (e == s) {
            return -1;
        }
        host = strndup(s, e - s);
        s = e;
    }
    if (*s == ':') {
        port = atoi(++s);
    }

    flb_trace("[http_client] proxy type=%i host=%s port=%i",
              c->proxy.type, host, port);

    c->proxy.host = host;
    c->proxy.port = port;

    return 0;
}

static int add_host_and_content_length(struct flb_http_client *c)
{
    int len;
    flb_sds_t tmp;
    flb_sds_t host;
    char *out_host;
    int out_port;
    size_t size;
    struct flb_upstream *u = c->u_conn->upstream;

    if (!c->host) {
        if (u->proxied_host) {
            out_host = u->proxied_host;
        }
        else {
            out_host = u->tcp_host;
        }
    }
    else {
        out_host = (char *) c->host;
    }

    len = strlen(out_host);
    host = flb_sds_create_size(len + 32);
    if (!host) {
        flb_error("[http_client] cannot create temporal buffer");
        return -1;
    }

    if (c->port == 0) {
        if (u->proxied_port != 0 ) {
            out_port = u->proxied_port;
        }
        else {
            out_port = u->tcp_port;
        }
    }
    else {
        out_port = c->port;
    }

    if (c->flags & FLB_IO_TLS && out_port == 443) {
        tmp = flb_sds_copy(host, out_host, strlen(out_host));
    }
    else {
        tmp = flb_sds_printf(&host, "%s:%i", out_host, out_port);
    }

    if (!tmp) {
        flb_sds_destroy(host);
        flb_error("[http_client] cannot compose temporary host header");
        return -1;
    }
    host = tmp;
    tmp = NULL;

    flb_http_add_header(c, "Host", 4, host, flb_sds_len(host));
    flb_sds_destroy(host);

    /* Content-Length */
    if (c->body_len >= 0) {
        size = 32;
        tmp = flb_malloc(size);
        if (!tmp) {
            flb_errno();
            return -1;
        }
        len = snprintf(tmp, size - 1, "%i", c->body_len);
        flb_http_add_header(c, "Content-Length", 14, tmp, len);
        flb_free(tmp);
    }

    return 0;
}

struct flb_http_client *flb_http_client(struct flb_connection *u_conn,
                                        int method, const char *uri,
                                        const char *body, size_t body_len,
                                        const char *host, int port,
                                        const char *proxy, int flags)
{
    int ret;
    char *p;
    char *buf = NULL;
    char *str_method = NULL;
    char *fmt_plain =                           \
        "%s %s HTTP/1.%i\r\n";
    char *fmt_proxy =                           \
        "%s http://%s:%i%s HTTP/1.%i\r\n"
        "Proxy-Connection: KeepAlive\r\n";
    // TODO: IPv6 should have the format of [ip]:port
    char *fmt_connect =                           \
        "%s %s:%i HTTP/1.%i\r\n"
        "Proxy-Connection: KeepAlive\r\n";

    struct flb_http_client *c;

    switch (method) {
    case FLB_HTTP_GET:
        str_method = "GET";
        break;
    case FLB_HTTP_POST:
        str_method = "POST";
        break;
    case FLB_HTTP_PUT:
        str_method = "PUT";
        break;
    case FLB_HTTP_HEAD:
        str_method = "HEAD";
        break;
    case FLB_HTTP_CONNECT:
        str_method = "CONNECT";
        break;
    case FLB_HTTP_PATCH:
        str_method = "PATCH";
        break;
    };

    buf = flb_calloc(1, FLB_HTTP_BUF_SIZE);
    if (!buf) {
        flb_errno();
        return NULL;
    }

    /* FIXME: handler for HTTPS proxy */
    if (proxy) {
        flb_debug("[http_client] using http_proxy %s for header", proxy);
        ret = snprintf(buf, FLB_HTTP_BUF_SIZE,
                       fmt_proxy,
                       str_method,
                       host,
                       port,
                       uri,
                       flags & FLB_HTTP_10 ? 0 : 1);
    }
    else if (method == FLB_HTTP_CONNECT) {
        flb_debug("[http_client] using HTTP CONNECT for proxy: proxy host %s, proxy port %i", host, port);
        ret = snprintf(buf, FLB_HTTP_BUF_SIZE,
                       fmt_connect,
                       str_method,
                       host,
                       port,
                       flags & FLB_HTTP_10 ? 0 : 1);
    }
    else {
        flb_debug("[http_client] not using http_proxy for header");
        ret = snprintf(buf, FLB_HTTP_BUF_SIZE,
                       fmt_plain,
                       str_method,
                       uri,
                       flags & FLB_HTTP_10 ? 0 : 1);
    }

    if (ret == -1) {
        flb_errno();
        flb_free(buf);
        return NULL;
    }

    c = flb_calloc(1, sizeof(struct flb_http_client));
    if (!c) {
        flb_free(buf);
        return NULL;
    }

    c->u_conn      = u_conn;
    c->method      = method;
    c->uri         = uri;
    c->host        = host;
    c->port        = port;
    c->header_buf  = buf;
    c->header_size = FLB_HTTP_BUF_SIZE;
    c->header_len  = ret;
    c->flags       = flags;
    c->allow_dup_headers = FLB_TRUE;
    mk_list_init(&c->headers);

    /* Check if we have a query string */
    p = strchr(uri, '?');
    if (p) {
        p++;
        c->query_string = p;
    }

    /* Is Upstream connection using keepalive mode ? */
    if (flb_stream_get_flag_status(&u_conn->upstream->base, FLB_IO_TCP_KA)) {
        c->flags |= FLB_HTTP_KA;
    }

    /* Response */
    c->resp.content_length = -1;
    c->resp.connection_close = -1;

    if ((flags & FLB_HTTP_10) == 0) {
        c->flags |= FLB_HTTP_11;
    }

    if (body && body_len > 0) {
        c->body_buf = body;
        c->body_len = body_len;
    }

    add_host_and_content_length(c);

    /* Check proxy data */
    if (proxy) {
        flb_debug("[http_client] Using http_proxy: %s", proxy);
        ret = proxy_parse(proxy, c);
        if (ret != 0) {
            flb_debug("[http_client] Something wrong with the http_proxy parsing");
            flb_http_client_destroy(c);
            return NULL;
        }
    }

    /* 'Read' buffer size */
    c->resp.data = flb_malloc(FLB_HTTP_DATA_SIZE_MAX);
    if (!c->resp.data) {
        flb_errno();
        flb_http_client_destroy(c);
        return NULL;
    }
    c->resp.data[0] = '\0';
    c->resp.data_len  = 0;
    c->resp.data_size = FLB_HTTP_DATA_SIZE_MAX;
    c->resp.data_size_max = FLB_HTTP_DATA_SIZE_MAX;

    return c;
}

/*
 * By default the HTTP client have a fixed buffer to read a response for a
 * simple request. But in certain situations the caller might expect a
 * larger response that exceed the buffer limit.
 *
 * This function allows to set a maximum buffer size for the client
 * response where:
 *
 *   1. size =  0  no limit, read as much as possible.
 *   2. size =  N: specific limit, upon reach limit discard data (default: 4KB)
 */
int flb_http_buffer_size(struct flb_http_client *c, size_t size)
{
    if (size < c->resp.data_size_max && size != 0) {
        flb_error("[http] requested buffer size %lu (bytes) needs to be greater than "
                  "minimum size allowed %lu (bytes)",
                  size, c->resp.data_size_max);
        return -1;
    }

    c->resp.data_size_max = size;
    return 0;
}

size_t flb_http_buffer_available(struct flb_http_client *c)
{
    return (c->resp.data_size - c->resp.data_len);
}

/*
 * Increase the read buffer size based on the limits set by default or manually
 * through the flb_http_buffer_size() function.
 *
 * The parameter 'size' is the amount of extra memory requested.
 */
int flb_http_buffer_increase(struct flb_http_client *c, size_t size,
                             size_t *out_size)
{
    int off_payload = 0;
    int off_headers_end = 0;
    int off_chunk_processed_end = 0;
    char *tmp;
    size_t new_size;
    size_t allocated;

    *out_size = 0;
    new_size = c->resp.data_size + size;

    /* Limit exceeded, adjust */
    if (c->resp.data_size_max != 0) {
        if (new_size > c->resp.data_size_max) {
            new_size = c->resp.data_size_max;
            if (new_size <= c->resp.data_size) {
                /* Can't expand the buffer any further. */
                return -1;
            }
        }
    }


    if (c->resp.headers_end) {
        off_headers_end = c->resp.headers_end - c->resp.data;
    }
    if (c->resp.chunk_processed_end) {
        off_chunk_processed_end = c->resp.chunk_processed_end - c->resp.data;
    }

    /*
     * The payload is a reference to a position of 'data' buffer,
     * we need to adjust the pointer after a memory buffer size change.
     */
    if (c->resp.payload_size > 0) {
        off_payload = c->resp.payload - c->resp.data;
    }

    tmp = flb_realloc(c->resp.data, new_size);
    if (!tmp) {
        flb_errno();
        return -1;
    }
    else {
        allocated = new_size - c->resp.data_size;
        c->resp.data = tmp;
        c->resp.data_size = new_size;

        if (off_headers_end > 0) {
            c->resp.headers_end = c->resp.data + off_headers_end;
        }
        if (off_chunk_processed_end > 0) {
            c->resp.chunk_processed_end = c->resp.data + off_chunk_processed_end;
        }
        if (off_payload > 0) {
            c->resp.payload = c->resp.data + off_payload;
        }
    }

    *out_size = allocated;
    return 0;
}


/* Append a custom HTTP header to the request */
int flb_http_add_header(struct flb_http_client *c,
                        const char *key, size_t key_len,
                        const char *val, size_t val_len)
{
    struct flb_kv *kv;
    struct mk_list *tmp;
    struct mk_list *head;

    if (key_len < 1 || val_len < 1) {
        return -1;
    }

    /* Check any previous header to avoid duplicates */
    if (c->allow_dup_headers == FLB_FALSE) {
        mk_list_foreach_safe(head, tmp, &c->headers) {
            kv = mk_list_entry(head, struct flb_kv, _head);
            if (flb_sds_casecmp(kv->key, key, key_len) == 0) {
                /* the header already exists, remove it */
                flb_kv_item_destroy(kv);
                break;
            }
        }
    }

    /* register new header in the temporal kv list */
    kv = flb_kv_item_create_len(&c->headers,
                                (char *) key, key_len, (char *) val, val_len);
    if (!kv) {
        return -1;
    }

    return 0;
}

/*
 * flb_http_get_header looks up a first value of request header.
 * The return value should be destroyed after using.
 * The return value is NULL, if the value is not found.
 */
flb_sds_t flb_http_get_header(struct flb_http_client *c,
                              const char *key, size_t key_len)
{
    flb_sds_t ret_str;
    struct flb_kv *kv;
    struct mk_list *head = NULL;
    struct mk_list *tmp  = NULL;

    mk_list_foreach_safe(head, tmp, &c->headers) {
        kv = mk_list_entry(head, struct flb_kv, _head);
        if (flb_sds_casecmp(kv->key, key, key_len) == 0) {
            ret_str = flb_sds_create(kv->val);
            return ret_str;
        }
    }

    return NULL;
}

static int http_header_push(struct flb_http_client *c, struct flb_kv *header)
{
    char *tmp;
    const char *key;
    const char *val;
    size_t key_len;
    size_t val_len;
    size_t required;
    size_t new_size;

    key = header->key;
    key_len = flb_sds_len(header->key);
    val = header->val;
    val_len = flb_sds_len(header->val);

    /*
     * The new header will need enough space in the buffer:
     *
     * key      : length of the key
     * separator: ': ' (2 bytes)
     * val      : length of the key value
     * CRLF     : '\r\n' (2 bytes)
     */
    required = key_len + 2 + val_len + 2;

    if (header_available(c, required) != 0) {
        if (required < 512) {
            new_size = c->header_size + 512;
        }
        else {
            new_size = c->header_size + required;
        }
        tmp = flb_realloc(c->header_buf, new_size);
        if (!tmp) {
            flb_errno();
            return -1;
        }
        c->header_buf  = tmp;
        c->header_size = new_size;
    }

    /* append the header key */
    memcpy(c->header_buf + c->header_len,
           key, key_len);
    c->header_len += key_len;

    /* append the separator */
    c->header_buf[c->header_len++] = ':';
    c->header_buf[c->header_len++] = ' ';

    /* append the header value */
    memcpy(c->header_buf + c->header_len,
           val, val_len);
    c->header_len += val_len;

    /* Append the ending header CRLF */
    c->header_buf[c->header_len++] = '\r';
    c->header_buf[c->header_len++] = '\n';

    return 0;
}

static int http_headers_compose(struct flb_http_client *c)
{
    int ret;
    struct mk_list *head;
    struct flb_kv *header;

    /* Push header list to one buffer */
    mk_list_foreach(head, &c->headers) {
        header = mk_list_entry(head, struct flb_kv, _head);
        ret = http_header_push(c, header);
        if (ret != 0) {
            flb_error("[http_client] cannot compose request headers");
            return -1;
        }
    }

    return 0;
}

static void http_headers_destroy(struct flb_http_client *c)
{
    flb_kv_release(&c->headers);
}

int flb_http_set_keepalive(struct flb_http_client *c)
{
    /* check if 'keepalive' mode is enabled in the Upstream connection */
    if (flb_stream_is_keepalive(c->u_conn->stream) == FLB_FALSE) {
        return -1;
    }

    /* append header */
    return flb_http_add_header(c,
                               FLB_HTTP_HEADER_CONNECTION,
                               sizeof(FLB_HTTP_HEADER_CONNECTION) - 1,
                               FLB_HTTP_HEADER_KA,
                               sizeof(FLB_HTTP_HEADER_KA) - 1);
}

/* Adds a header specifying that the payload is compressed with gzip */
int flb_http_set_content_encoding_gzip(struct flb_http_client *c)
{
    int ret;

    ret = flb_http_add_header(c,
                              FLB_HTTP_HEADER_CONTENT_ENCODING,
                              sizeof(FLB_HTTP_HEADER_CONTENT_ENCODING) - 1,
                              "gzip", 4);
    return ret;
}

int flb_http_set_callback_context(struct flb_http_client *c,
                                  struct flb_callback *cb_ctx)
{
    c->cb_ctx = cb_ctx;
    return 0;
}

int flb_http_add_auth_header(struct flb_http_client *c,
                             const char *user, const char *passwd, const char *header) {
    int ret;
    int len_u;
    int len_p;
    int len_h;
    int len_out;
    char tmp[1024];
    char *p;
    size_t b64_len;

    /*
     * We allow a max of 255 bytes for user and password (255 each), meaning
     * we need at least:
     *
     * 'Basic base64(user : passwd)' => ~688 bytes
     *
     */

    len_u = strlen(user);

    if (passwd) {
        len_p = strlen(passwd);
    }
    else {
        len_p = 0;
    }

    p = flb_malloc(len_u + len_p + 2);
    if (!p) {
        flb_errno();
        return -1;
    }

    memcpy(p, user, len_u);
    p[len_u] = ':';
    len_out = len_u + 1;

    if (passwd) {
        memcpy(p + len_out, passwd, len_p);
        len_out += len_p;
    }
    p[len_out] = '\0';

    memcpy(tmp, "Basic ", 6);
    ret = flb_base64_encode((unsigned char *) tmp + 6, sizeof(tmp) - 7, &b64_len,
                                (unsigned char *) p, len_out);
    if (ret != 0) {
        flb_free(p);
        return -1;
    }

    flb_free(p);
    b64_len += 6;

    len_h = strlen(header);
    ret = flb_http_add_header(c,
                              header,
                              len_h,
                              tmp, b64_len);
    return ret;
}

int flb_http_basic_auth(struct flb_http_client *c,
                        const char *user, const char *passwd)
{
    return flb_http_add_auth_header(c, user, passwd, FLB_HTTP_HEADER_AUTH);
}

int flb_http_proxy_auth(struct flb_http_client *c,
                        const char *user, const char *passwd)
{
    return flb_http_add_auth_header(c, user, passwd, FLB_HTTP_HEADER_PROXY_AUTH);
}

int flb_http_bearer_auth(struct flb_http_client *c, const char *token)
{
    flb_sds_t header_buffer;
    flb_sds_t header_line;
    int       result;

    result = -1;

    if (token == NULL) {
        token = "";

        /* Shouldn't we log this and return instead of sending
         * a malformed value?
         */
    }

    header_buffer = flb_sds_create_size(strlen(token) + 64);

    if (header_buffer == NULL) {
        return -1;
    }

    header_line = flb_sds_printf(&header_buffer, "Bearer %s", token);

    if (header_line != NULL) {
        result = flb_http_add_header(c,
                                     FLB_HTTP_HEADER_AUTH,
                                     strlen(FLB_HTTP_HEADER_AUTH),
                                     header_line,
                                     flb_sds_len(header_line));
    }

    flb_sds_destroy(header_buffer);

    return result;
}

/* flb_http_do_request only sends the http request the data.
*  This is useful for processing the chunked responses on your own.
*  If you do not want to process the response on your own or expect 
*  all response data before you process data, use flb_http_do instead.
*/
int flb_http_do_request(struct flb_http_client *c, size_t *bytes) 
{
    int ret;
    int crlf = 2;
    int new_size;
    size_t bytes_header = 0;
    size_t bytes_body = 0;
    char *tmp;

    /* Try to add keep alive header */
    flb_http_set_keepalive(c);

    /* Append pending headers */
    ret = http_headers_compose(c);
    if (ret == -1) {
        return FLB_HTTP_ERROR;
    }

    /* check enough space for the ending CRLF */
    if (header_available(c, crlf) != 0) {
        new_size = c->header_size + 2;
        tmp = flb_realloc(c->header_buf, new_size);
        if (!tmp) {
            flb_errno();
            return FLB_HTTP_ERROR;
        }
        c->header_buf  = tmp;
        c->header_size = new_size;
    }

    /* Append the ending header CRLF */
    c->header_buf[c->header_len++] = '\r';
    c->header_buf[c->header_len++] = '\n';

#ifdef FLB_HAVE_HTTP_CLIENT_DEBUG
    /* debug: request_headers callback */
    flb_http_client_debug_cb(c, "_debug.http.request_headers");

    /* debug: request_payload callback */
    if (c->body_len > 0) {
        flb_http_client_debug_cb(c, "_debug.http.request_payload");
    }
#endif

    /* Write the header */
    ret = flb_io_net_write(c->u_conn,
                           c->header_buf, c->header_len,
                           &bytes_header);
    if (ret == -1) {
        /* errno might be changed from the original call */
        if (errno != 0) {
            flb_errno();
        }
        return FLB_HTTP_ERROR;
    }

    if (c->body_len > 0) {
        ret = flb_io_net_write(c->u_conn,
                               c->body_buf, c->body_len,
                               &bytes_body);
        if (ret == -1) {
            flb_errno();
            return FLB_HTTP_ERROR;
        }
    }

    /* number of sent bytes */
    *bytes = (bytes_header + bytes_body);

    /* prep c->resp for incoming data */
    c->resp.data_len = 0;

    /* at this point we've sent our request so we expect more data in response*/
    return FLB_HTTP_MORE;
}

int flb_http_get_response_data(struct flb_http_client *c, size_t bytes_consumed) 
{
    /* returns 
     *  FLB_HTTP_MORE - if we are waiting for more data to be received
     *  FLB_HTTP_CHUNK_AVAILABLE - if this is a chunked transfer and one or more chunks
     *                 have been received and it is not the end of the stream
     *  FLB_HTTP_OK - if we have collected all response data and no errors were thrown 
     *                (in chunked transfers this means we've received the end chunk 
     *                and any remaining data to process from the end of stream, will be
     *                contained in the response payload)
     *  FLB_HTTP_ERROR - for any error
     */
    int ret = FLB_HTTP_MORE;
    int r_bytes;    
    ssize_t available;
    size_t out_size;

    // if the caller has consumed some of the payload (via bytes_consumed) 
    // we consume those bytes off the payload
    if( bytes_consumed > 0 ) {
        if(bytes_consumed > c->resp.payload_size) {
            flb_error("[http_client] attempting to consume more bytes than "
                      "available. Attempted bytes_consumed=%zu payload_size=%zu ",
                        bytes_consumed,
                        c->resp.payload_size);
            return FLB_HTTP_ERROR;
        }

        c->resp.payload_size -= bytes_consumed;
        c->resp.data_len -= bytes_consumed;
        memmove(c->resp.payload, c->resp.payload+bytes_consumed, c->resp.payload_size);
        c->resp.chunk_processed_end = c->resp.payload+c->resp.payload_size;
        c->resp.data[c->resp.data_len] = '\0';
    }

    while (ret == FLB_HTTP_MORE) {
        available = flb_http_buffer_available(c) - 1;
        if (available <= 1) {
            /*
             * If there is no more space available on our buffer, try to
             * increase it.
             */
            ret = flb_http_buffer_increase(c, FLB_HTTP_DATA_CHUNK,
                                           &out_size);
            if (ret == -1) {
                /*
                 * We could not allocate more space, let the caller handle
                 * this.
                 */
                flb_warn("[http_client] cannot increase buffer: current=%zu "
                         "requested=%zu max=%zu", c->resp.data_size,
                         c->resp.data_size + FLB_HTTP_DATA_CHUNK,
                         c->resp.data_size_max);
                flb_upstream_conn_recycle(c->u_conn, FLB_FALSE);
                return FLB_HTTP_ERROR;
            }
            available = flb_http_buffer_available(c) - 1;
        }

        r_bytes = flb_io_net_read(c->u_conn,
                                  c->resp.data + c->resp.data_len,
                                  available);
        if (r_bytes <= 0) {
            if (c->flags & FLB_HTTP_10) {
                return FLB_HTTP_OK;
            }
        }

        /* Always append a NULL byte */
        if (r_bytes >= 0) {
            c->resp.data_len += r_bytes;
            c->resp.data[c->resp.data_len] = '\0';

            ret = process_data(c);
            if (ret == FLB_HTTP_ERROR) {
                flb_warn("[http_client] malformed HTTP response from %s:%i on "
                         "connection #%i",
                         c->u_conn->upstream->tcp_host,
                         c->u_conn->upstream->tcp_port,
                         c->u_conn->fd);
                return FLB_HTTP_ERROR;
            }
        }
        else {
            flb_error("[http_client] broken connection to %s:%i ?",
                      c->u_conn->upstream->tcp_host,
                      c->u_conn->upstream->tcp_port);
            return FLB_HTTP_ERROR;
        }
    }

    return ret;
}

int flb_http_do(struct flb_http_client *c, size_t *bytes)
{
    int ret;

    ret = flb_http_do_request(c, bytes);
    if (ret != 0) {
        return ret;
    }

    /* Read the server response, we need at least 19 bytes */
    while (ret == FLB_HTTP_MORE || ret == FLB_HTTP_CHUNK_AVAILABLE) {
        /* flb_http_do does not consume any bytes during processing
         * so we always pass 0 consumed_bytes because we fetch until
         * the end chunk before returning to the caller
         */

        ret = flb_http_get_response_data(c, 0);
    }

    /* Check 'Connection' response header */
    ret = check_connection(c);
    if (ret == FLB_HTTP_OK) {
        /*
         * If the server replied that the connection will be closed
         * and our Upstream connection is in keepalive mode, we must
         * inactivate the connection.
         */
        if (c->resp.connection_close == FLB_TRUE) {
            /* Do not recycle the connection (no more keepalive) */
            flb_upstream_conn_recycle(c->u_conn, FLB_FALSE);
            flb_debug("[http_client] server %s:%i will close connection #%i",
                      c->u_conn->upstream->tcp_host,
                      c->u_conn->upstream->tcp_port,
                      c->u_conn->fd);
        }
    }

#ifdef FLB_HAVE_HTTP_CLIENT_DEBUG
    flb_http_client_debug_cb(c, "_debug.http.response_headers");
    if (c->resp.payload_size > 0) {
        flb_http_client_debug_cb(c, "_debug.http.response_payload");
    }
#endif

    return 0;
}

/*
 * flb_http_client_proxy_connect opens a tunnel to a proxy server via
 * http `CONNECT` method. This is needed for https traffic through a
 * http proxy.
 * More: https://developer.mozilla.org/en-US/docs/Web/HTTP/Methods/CONNECT
 */
int flb_http_client_proxy_connect(struct flb_connection *u_conn)
{
    struct flb_upstream *u = u_conn->upstream;
    struct flb_http_client *c;
    size_t b_sent;
    int ret = -1;

    /* Don't pass proxy when using FLB_HTTP_CONNECT */
    flb_debug("[upstream] establishing http tunneling to proxy: host %s port %d", u->tcp_host, u->tcp_port);
    c = flb_http_client(u_conn, FLB_HTTP_CONNECT, "", NULL,
                        0, u->proxied_host, u->proxied_port, NULL, 0);

    /* Setup proxy's username and password */
    if (u->proxy_username && u->proxy_password) {
        flb_debug("[upstream] proxy uses username %s password %s", u->proxy_username, u->proxy_password);
        flb_http_proxy_auth(c, u->proxy_username, u->proxy_password);
    }

    flb_http_buffer_size(c, 4192);

    flb_http_add_header(c, "User-Agent", 10, "Fluent-Bit", 10);

    /* Send HTTP request */
    ret = flb_http_do(c, &b_sent);

    /* Validate HTTP response */
    if (ret != 0) {
        flb_error("[upstream] error in flb_establish_proxy: %d", ret);
        ret = -1;
    }
    else {
        /* The request was issued successfully, validate the 'error' field */
        flb_debug("[upstream] proxy returned %d", c->resp.status);
        if (c->resp.status == 200) {
            ret = 0;
        }
        else {
            flb_error("flb_establish_proxy error: %s", c->resp.payload);
            ret = -1;
        }
    }

    /* Cleanup */
    flb_http_client_destroy(c);

    return ret;
}

void flb_http_client_destroy(struct flb_http_client *c)
{
    http_headers_destroy(c);
    flb_free(c->resp.data);
    flb_free(c->header_buf);
    flb_free((void *)c->proxy.host);
    flb_free(c);
}<|MERGE_RESOLUTION|>--- conflicted
+++ resolved
@@ -270,12 +270,9 @@
     long val;
     char *p;
     char tmp[32];
-<<<<<<< HEAD
-    struct flb_http_response *r = &c->resp;    
     int found_full_chunk = FLB_FALSE;
-=======
     struct flb_http_client_response *r = &c->resp;
->>>>>>> cbf42c8f
+
 
  chunk_start:
     p = strstr(r->chunk_processed_end, "\r\n");
