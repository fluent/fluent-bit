--- conflicted
+++ resolved
@@ -38,12 +38,8 @@
   flb_time.c
   flb_sosreport.c
   flb_sha512.c
-<<<<<<< HEAD
-  flb_nats.c
-=======
   flb_plugin.c
   flb_gzip.c
->>>>>>> 0a9f0422
   )
 
 if (CMAKE_SYSTEM_NAME MATCHES "Windows")
