add_definitions(-DFLB_CORE=1)

# Core Source
set(src
  ${src}
  flb_mp.c
  flb_kv.c
  flb_api.c
  flb_lib.c
  flb_log.c
  flb_env.c
  flb_uri.c
  flb_hash.c
  flb_help.c
  flb_pack.c
  flb_pack_gelf.c
  flb_sds.c
  flb_pipe.c
  flb_meta.c
  flb_kernel.c
  flb_custom.c
  flb_input.c
  flb_input_chunk.c
  flb_input_metric.c
  flb_filter.c
  flb_output.c
  flb_output_thread.c
  flb_config.c
  flb_config_map.c
  flb_socket.c
  flb_network.c
  flb_utils.c
  flb_slist.c
  flb_engine.c
  flb_engine_dispatch.c
  flb_task.c
  flb_unescape.c
  flb_scheduler.c
  flb_io.c
  flb_storage.c
  flb_upstream.c
  flb_upstream_ha.c
  flb_upstream_node.c
  flb_router.c
  flb_worker.c
  flb_coro.c
  flb_time.c
  flb_sosreport.c
  flb_sha512.c
  flb_random.c
  flb_plugin.c
  flb_gzip.c
  flb_snappy.c
  flb_http_client.c
  flb_callback.c
  flb_strptime.c
  flb_fstore.c
  flb_thread_pool.c
  flb_routes_mask.c
<<<<<<< HEAD
  flb_typecast.c
=======
  flb_event.c
>>>>>>> 0e94b10b
  )

# Multiline subsystem
add_subdirectory(multiline)
set(src
  ${src}
  ${src_multiline}
  )

if(FLB_SYSTEM_WINDOWS)
  set(src
    ${src}
    flb_dlfcn_win32.c
    )
  set(CMAKE_C_FLAGS "${CMAKE_C_FLAGS} /W2")
endif()

if(FLB_PARSER)
  set(src
    ${src}
    flb_parser.c
    flb_parser_regex.c
    flb_parser_json.c
    flb_parser_decoder.c
    flb_parser_ltsv.c
    flb_parser_logfmt.c
    )
endif()

if(FLB_AVRO_ENCODER)
  set(src
    ${src}
    flb_avro.c
    )
endif()

# Fluent Bit have TLS support
if(FLB_TLS)
  # Register the TLS interface and functions
  set(src
    ${src}
    "tls/flb_tls.c"
    "flb_oauth2.c"
    )

  # Make sure our output targets links to the TLS library
  set(extra_libs
    ${extra_libs}
    )
endif()

if(FLB_PROXY_GO)
  set(src
    ${src}
    "flb_plugin_proxy.c"
    )
endif()

if(FLB_METRICS)
  set(src
    ${src}
    "flb_metrics.c"
    "flb_metrics_exporter.c"
    )
endif()

if(FLB_SIGNV4 AND FLB_TLS)
  set(src
    ${src}
    "flb_signv4.c"
    )
endif()

if(FLB_HTTP_CLIENT_DEBUG)
  set(src
    ${src}
    "flb_http_client_debug.c"
     )
endif()

if(FLB_AWS)
  set(src
    ${src}
    "aws/flb_aws_credentials_log.h"
    "aws/flb_aws_util.c"
    "aws/flb_aws_credentials.c"
    "aws/flb_aws_credentials_sts.c"
    "aws/flb_aws_credentials_ec2.c"
    "aws/flb_aws_imds.c"
    "aws/flb_aws_credentials_http.c"
    "aws/flb_aws_credentials_profile.c"
    )
  if(FLB_HAVE_AWS_CREDENTIAL_PROCESS)
    set(src
      ${src}
      "aws/flb_aws_credentials_process.c"
      )
  endif()
endif()

if (FLB_AWS_ERROR_REPORTER)
  set(src
    ${src}
    "aws/flb_aws_error_reporter.c"
    )
endif()

if(FLB_LUAJIT)
  set(src
    ${src}
    "flb_lua.c"
    "flb_luajit.c"
    )
endif()

# Link to libco
set(extra_libs
  ${extra_libs}
  "co")

set(extra_libs
  ${extra_libs}
  "rbtree")

if(FLB_JEMALLOC)
  set(extra_libs
    ${extra_libs}
    "libjemalloc")
endif()

if(FLB_REGEX)
  set(extra_libs
    ${extra_libs}
    "libonigmo")
  set(src
    ${src}
    "flb_regex.c"
    )
endif()

if(FLB_LUAJIT)
  set(extra_libs
    ${extra_libs}
    "libluajit")
endif()

if(FLB_SQLDB)
  set(src
    ${src}
    "flb_sqldb.c"
    )
  set(extra_libs
    ${extra_libs}
    "sqlite3")
endif()

if(FLB_STATIC_CONF)
  set(src
    ${src}
    "flb_config_static.c"
    )
endif()

include(CheckSymbolExists)
check_symbol_exists(accept4 "sys/socket.h" HAVE_ACCEPT4)

# Core dependencies
if(FLB_SYSTEM_WINDOWS)
  set(FLB_DEPS
    "ws2_32.lib"
    "crypt32.lib"
    "Bcrypt.lib"
    "Shlwapi.lib"
    )
else()
  set(FLB_DEPS
    ${FLB_DEPS}
    ${CMAKE_DL_LIBS}
    m
    )
endif()

# Link timer library
if(CMAKE_SYSTEM_NAME MATCHES "Linux")
  set(FLB_DEPS
    ${FLB_DEPS}
    rt
    )
endif()


# Record Accessor
# ---------------
# Make sure it dependency is enabled
if(FLB_RECORD_ACCESSOR AND NOT FLB_REGEX)
  message(FATAL_ERROR
    "FLB_RECORD_ACCESSOR depends on FLB_REGEX, "
    "enable it with: -DFLB_REGEX=ON")
endif()

# Build record accessor files
if(FLB_RECORD_ACCESSOR)
  set(src
    ${src}
    "flb_record_accessor.c"
    "flb_ra_key.c"
    )
  add_subdirectory(record_accessor)
endif()

# Stream Processor
if(FLB_STREAM_PROCESSOR)
  add_subdirectory(stream_processor)
endif()

# HTTP Server
if(FLB_HTTP_SERVER)
  add_subdirectory(http_server)
endif()

# Proxy interfaces
add_subdirectory(proxy)

set(FLB_PROXY_PLUGINS "")
if(FLB_PROXY_GO)
  set(FLB_PROXY_PLUGINS ${FLB_PROXY_PLUGINS} flb-plugin-proxy-go)
endif()

# HTTP Server
if(FLB_HTTP_SERVER)
  set(FLB_DEPS
    ${FLB_DEPS}
    flb-http-server)
endif()

# AVRO Encoding
if(FLB_AVRO_ENCODER)
set(FLB_DEPS
  ${FLB_DEPS}
  avro-static
  jansson
  )
endif()

# Set static dependencies
set(FLB_DEPS
  ${FLB_DEPS}
  mk_core
  jsmn
  msgpack-c-static
  mpack-static
  chunkio-static
  miniz
  xxhash
  cmetrics-static
  ${FLB_PLUGINS}
  ${FLB_PROXY_PLUGINS}
  ${extra_libs}
  mbedtls
  c-ares
  snappy-c
  )

if(OPENSSL_FOUND)
  set(FLB_DEPS
    ${FLB_DEPS}
    OpenSSL::SSL
    )
endif()

# UTF8 Encoding
if(FLB_UTF8_ENCODER)
set(FLB_DEPS
  ${FLB_DEPS}
  tutf8e
  )
endif()

# Record Accessor
if(FLB_RECORD_ACCESSOR)
  set(FLB_DEPS
    ${FLB_DEPS}
    flb-ra-parser
    )
endif()

# Stream Processor
if(FLB_STREAM_PROCESSOR)
  set(FLB_DEPS
    ${FLB_DEPS}
    flb-sp
    )
endif()

# Shared Library
if(FLB_SHARED_LIB)
  add_library(fluent-bit-shared SHARED ${src})
  add_sanitizers(fluent-bit-shared)
  set_target_properties(fluent-bit-shared
    PROPERTIES OUTPUT_NAME fluent-bit)

  # Windows doesn't provide pthread (see winpthreads.c in mk_core).
  if(CMAKE_SYSTEM_NAME MATCHES "Windows")
    target_link_libraries(fluent-bit-shared ${FLB_DEPS})
  else()
    target_link_libraries(fluent-bit-shared ${FLB_DEPS} -lpthread)
  endif()

  if (MSVC)
    set_target_properties(fluent-bit-shared
      PROPERTIES PDB_NAME fluent-bit.dll)
    target_link_options(fluent-bit-shared
      PUBLIC /pdb:$<TARGET_PDB_FILE:fluent-bit-shared>)
  endif()

  # Library install routines
  install(TARGETS fluent-bit-shared
    LIBRARY DESTINATION ${FLB_INSTALL_LIBDIR}
    COMPONENT library
    RUNTIME DESTINATION ${FLB_INSTALL_BINDIR})
endif()

# Static Library
add_library(fluent-bit-static STATIC ${src})
add_sanitizers(fluent-bit-static)
target_link_libraries(fluent-bit-static ${FLB_DEPS})

if(MSVC)
  # Rename the output for Windows environment to avoid naming issues
  set_target_properties(fluent-bit-static PROPERTIES OUTPUT_NAME libfluent-bit)
else()
  set_target_properties(fluent-bit-static PROPERTIES OUTPUT_NAME fluent-bit)
endif(MSVC)

if(FLB_JEMALLOC)
  target_link_libraries(fluent-bit-static libjemalloc)
endif()

# Binary / Executable
if(FLB_BINARY)
  find_package (Threads)
  if (FLB_SYSTEM_WINDOWS)
    add_executable(fluent-bit-bin fluent-bit.c flb_dump.c win32/winsvc.c)
  else()
    add_executable(fluent-bit-bin fluent-bit.c flb_dump.c)
  endif()
  add_sanitizers(fluent-bit-bin)


  if(FLB_STATIC_CONF)
    add_dependencies(fluent-bit-bin flb-static-conf)
  endif()

  if(FLB_REGEX)
    target_link_libraries(fluent-bit-bin libonigmo)
  endif()

  if(FLB_JEMALLOC)
    target_link_libraries(fluent-bit-bin libjemalloc)
  endif()

  if(FLB_BACKTRACE)
    add_definitions(-DFLB_DUMP_STACKTRACE=1)
    target_link_libraries(fluent-bit-bin libbacktrace)
  endif()

  target_link_libraries(fluent-bit-bin fluent-bit-static ${CMAKE_THREAD_LIBS_INIT})

  set_target_properties(fluent-bit-bin
    PROPERTIES
    OUTPUT_NAME ${FLB_OUT_NAME}
    ENABLE_EXPORTS ON)
  install(TARGETS fluent-bit-bin RUNTIME DESTINATION ${FLB_INSTALL_BINDIR} COMPONENT binary)

  # Include PDB file (if available)
  if (MSVC)
    target_link_options(fluent-bit-bin
      PUBLIC /pdb:$<TARGET_PDB_FILE:fluent-bit-bin>)
    install(FILES $<TARGET_PDB_FILE:fluent-bit-bin>
      DESTINATION "${FLB_INSTALL_BINDIR}")
  endif()

  # Detect init system, install upstart, systemd or init.d script
  if(IS_DIRECTORY /lib/systemd/system)
    set(FLB_SYSTEMD_SCRIPT "${PROJECT_SOURCE_DIR}/init/${FLB_OUT_NAME}.service")
    configure_file(
      "${PROJECT_SOURCE_DIR}/init/systemd.in"
      ${FLB_SYSTEMD_SCRIPT}
      )
    install(FILES ${FLB_SYSTEMD_SCRIPT} COMPONENT binary DESTINATION /lib/systemd/system)
    install(DIRECTORY DESTINATION ${FLB_INSTALL_CONFDIR} COMPONENT binary)
  elseif(IS_DIRECTORY /usr/share/upstart)
    set(FLB_UPSTART_SCRIPT "${PROJECT_SOURCE_DIR}/init/${FLB_OUT_NAME}.conf")
    configure_file(
      "${PROJECT_SOURCE_DIR}/init/upstart.in"
      ${FLB_UPSTART_SCRIPT}
      )
    install(FILES ${FLB_UPSTART_SCRIPT} COMPONENT binary DESTINATION /etc/init)
    install(DIRECTORY DESTINATION COMPONENT binary ${FLB_INSTALL_CONFDIR})
  else()
    # FIXME: should we support Sysv init script ?
  endif()

  install(FILES
    "${PROJECT_SOURCE_DIR}/conf/fluent-bit.conf"
    DESTINATION ${FLB_INSTALL_CONFDIR}
    COMPONENT binary
    RENAME "${FLB_OUT_NAME}.conf")

  install(FILES
    "${PROJECT_SOURCE_DIR}/conf/parsers.conf"
    COMPONENT binary
    DESTINATION ${FLB_INSTALL_CONFDIR})

  install(FILES
    "${PROJECT_SOURCE_DIR}/conf/plugins.conf"
    COMPONENT binary
    DESTINATION ${FLB_INSTALL_CONFDIR})

endif()<|MERGE_RESOLUTION|>--- conflicted
+++ resolved
@@ -57,11 +57,8 @@
   flb_fstore.c
   flb_thread_pool.c
   flb_routes_mask.c
-<<<<<<< HEAD
   flb_typecast.c
-=======
   flb_event.c
->>>>>>> 0e94b10b
   )
 
 # Multiline subsystem
