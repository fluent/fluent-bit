/* -*- Mode: C; tab-width: 4; indent-tabs-mode: nil; c-basic-offset: 4 -*- */

/*  Fluent Bit
 *  ==========
 *  Copyright (C) 2015-2018 Treasure Data Inc.
 *
 *  Licensed under the Apache License, Version 2.0 (the "License");
 *  you may not use this file except in compliance with the License.
 *  You may obtain a copy of the License at
 *
 *      http://www.apache.org/licenses/LICENSE-2.0
 *
 *  Unless required by applicable law or agreed to in writing, software
 *  distributed under the License is distributed on an "AS IS" BASIS,
 *  WITHOUT WARRANTIES OR CONDITIONS OF ANY KIND, either express or implied.
 *  See the License for the specific language governing permissions and
 *  limitations under the License.
 */

#define _GNU_SOURCE

#include <stdio.h>
#include <stdint.h>
#include <stdlib.h>
#include <string.h>
#include <signal.h>

#include <monkey/mk_core.h>
#include <fluent-bit/flb_info.h>
#include <fluent-bit/flb_env.h>
#include <fluent-bit/flb_macros.h>
#include <fluent-bit/flb_utils.h>
#include <fluent-bit/flb_meta.h>
#include <fluent-bit/flb_config.h>
#include <fluent-bit/flb_version.h>
#include <fluent-bit/flb_error.h>
#include <fluent-bit/flb_input.h>
#include <fluent-bit/flb_output.h>
#include <fluent-bit/flb_filter.h>
#include <fluent-bit/flb_engine.h>
#include <fluent-bit/flb_str.h>
#include <fluent-bit/flb_plugin_proxy.h>
#include <fluent-bit/flb_parser.h>

/* Libbacktrace support */
#ifdef FLB_HAVE_LIBBACKTRACE
#include <backtrace.h>
#include <backtrace-supported.h>

struct flb_stacktrace {
    struct backtrace_state *state;
	int error;
    int line;
};

struct flb_stacktrace flb_st;

static void flb_stacktrace_error_callback(void *data,
                                          const char *msg, int errnum)
{
    struct flb_stacktrace *ctx = data;
    fprintf(stderr, "ERROR: %s (%d)", msg, errnum);
	ctx->error = 1;
}

static int flb_stacktrace_print_callback(void *data, uintptr_t pc,
                                         const char *filename, int lineno,
                                         const char *function)
{
    struct flb_stacktrace *p = data;

    fprintf(stdout, "#%-2i 0x%-17lx in  %s() at %s:%d\n",
            p->line,
            (unsigned long) pc,
            function == NULL ? "???" : function,
            filename == NULL ? "???" : filename + sizeof(FLB_SOURCE_DIR),
            lineno);
    p->line++;
    return 0;
}

static inline void flb_stacktrace_init(char *prog)
{
    memset(&flb_st, '\0', sizeof(struct flb_stacktrace));
    flb_st.state = backtrace_create_state(prog,
                                          BACKTRACE_SUPPORTS_THREADS,
                                          flb_stacktrace_error_callback, NULL);
}

void flb_stacktrace_print()
{
    struct flb_stacktrace *ctx;

    ctx = &flb_st;
    backtrace_full(ctx->state, 3, flb_stacktrace_print_callback,
                   flb_stacktrace_error_callback, ctx);
}

#endif

#ifdef FLB_HAVE_MTRACE
#include <mcheck.h>
#endif

struct flb_config *config;

#define PLUGIN_INPUT    0
#define PLUGIN_OUTPUT   1
#define PLUGIN_FILTER   2

#define get_key(a, b, c)   mk_rconf_section_get_key(a, b, c)
#define n_get_key(a, b, c) (intptr_t) get_key(a, b, c)
#define s_get_key(a, b, c) (char *) get_key(a, b, c)

static void flb_help(int rc, struct flb_config *config)
{
    struct mk_list *head;
    struct flb_input_plugin *in;
    struct flb_output_plugin *out;
    struct flb_filter_plugin *filter;

    printf("Usage: fluent-bit [OPTION]\n\n");
    printf("%sAvailable Options%s\n", ANSI_BOLD, ANSI_RESET);
    printf("  -b  --storage_path=PATH\tspecify a storage buffering path\n");
    printf("  -c  --config=FILE\tspecify an optional configuration file\n");
#ifdef FLB_HAVE_INOTIFY
    printf("  -C, --config_watch\tWatch the config dir, restart on change\n");
#endif
#ifdef FLB_HAVE_FORK
    printf("  -d, --daemon\t\trun Fluent Bit in background mode\n");
#endif
    printf("  -f, --flush=SECONDS\tflush timeout in seconds (default: %i)\n",
           FLB_CONFIG_FLUSH_SECS);
    printf("  -F  --filter=FILTER\t set a filter\n");
    printf("  -i, --input=INPUT\tset an input\n");
    printf("  -m, --match=MATCH\tset plugin match, same as '-p match=abc'\n");
    printf("  -o, --output=OUTPUT\tset an output\n");
    printf("  -p, --prop=\"A=B\"\tset plugin configuration property\n");
    printf("  -R, --parser=FILE\tspecify a parser configuration file\n");
    printf("  -e, --plugin=FILE\tload an external plugin (shared lib)\n");
    printf("  -l, --log_file=FILE\twrite log info to a file\n");
    printf("  -t, --tag=TAG\t\tset plugin tag, same as '-p tag=abc'\n");
    printf("  -v, --verbose\t\tenable verbose mode\n");
#ifdef FLB_HAVE_HTTP_SERVER
    printf("  -H, --http\t\tenable monitoring HTTP server\n");
    printf("  -P, --port\t\tset HTTP server TCP port (default: %s)\n",
           FLB_CONFIG_HTTP_PORT);
#endif
    printf("  -s, --coro_stack_size\tSet coroutines stack size in bytes "
           "(default: %i)\n", config->coro_stack_size);
    printf("  -q, --quiet\t\tquiet mode\n");
    printf("  -S, --sosreport\tsupport report for Enterprise customers\n");
    printf("  -V, --version\t\tshow version number\n");
    printf("  -h, --help\t\tprint this help\n\n");

    printf("%sInputs%s\n", ANSI_BOLD, ANSI_RESET);

    /* Iterate each supported input */
    mk_list_foreach(head, &config->in_plugins) {
        in = mk_list_entry(head, struct flb_input_plugin, _head);
        if (strcmp(in->name, "lib") == 0) {
            /* useless..., just skip it. */
            continue;
        }
        printf("  %-22s%s\n", in->name, in->description);
    }
    printf("\n%sOutputs%s\n", ANSI_BOLD, ANSI_RESET);
    mk_list_foreach(head, &config->out_plugins) {
        out = mk_list_entry(head, struct flb_output_plugin, _head);
        if (strcmp(out->name, "lib") == 0) {
            /* useless..., just skip it. */
            continue;
        }
        printf("  %-22s%s\n", out->name, out->description);
    }

    printf("\n%sFilters%s\n", ANSI_BOLD, ANSI_RESET);
    mk_list_foreach(head, &config->filter_plugins) {
        filter = mk_list_entry(head, struct flb_filter_plugin, _head);
        printf("  %-22s%s\n", filter->name, filter->description);
    }

    printf("\n%sInternal%s\n", ANSI_BOLD, ANSI_RESET);
    printf(" Event Loop  = %s\n", mk_event_backend());
    printf(" Build Flags = %s\n", FLB_INFO_FLAGS);
    exit(rc);
}

static void flb_version()
{
    printf("Fluent Bit v%s\n", FLB_VERSION_STR);
    exit(EXIT_SUCCESS);
}

static void flb_banner()
{
    fprintf(stderr, "%sFluent Bit v%s%s\n",
            ANSI_BOLD, FLB_VERSION_STR, ANSI_RESET);
    fprintf(stderr, "%sCopyright (C) Treasure Data%s\n\n",
            ANSI_BOLD ANSI_YELLOW, ANSI_RESET);
}

#define flb_print_signal(X) case X:                       \
    write (STDERR_FILENO, #X ")\n" , sizeof(#X ")\n")-1); \
    break;

static void flb_signal_handler(int signal)
{
    char s[] = "[engine] caught signal (";

    /* write signal number */
    write(STDERR_FILENO, s, sizeof(s) - 1);
    switch (signal) {
        flb_print_signal(SIGINT);
#ifndef _WIN32
        flb_print_signal(SIGQUIT);
        flb_print_signal(SIGHUP);
#endif
        flb_print_signal(SIGTERM);
        flb_print_signal(SIGSEGV);
    };

    /* Signal handlers */
    switch (signal) {
    case SIGINT:
#ifndef _WIN32
    case SIGQUIT:
    case SIGHUP:
#endif
        flb_engine_shutdown(config);
#ifdef FLB_HAVE_MTRACE
        /* Stop tracing malloc and free */
        muntrace();
#endif
        _exit(EXIT_SUCCESS);
    case SIGTERM:
        flb_engine_exit(config);
        break;
    case SIGSEGV:
#ifdef FLB_HAVE_LIBBACKTRACE
        flb_stacktrace_print();
#endif
        abort();
    default:
        break;
    }
}

static void flb_signal_init()
{
    signal(SIGINT,  &flb_signal_handler);
#ifndef _WIN32
    signal(SIGQUIT, &flb_signal_handler);
    signal(SIGHUP,  &flb_signal_handler);
#endif
    signal(SIGTERM, &flb_signal_handler);
    signal(SIGSEGV, &flb_signal_handler);
}

static int input_set_property(struct flb_input_instance *in, char *kv)
{
    int ret;
    int len;
    int sep;
    char *key;
    char *value;

    len = strlen(kv);
    sep = mk_string_char_search(kv, '=', len);
    if (sep == -1) {
        return -1;
    }

    key = mk_string_copy_substr(kv, 0, sep);
    value = kv + sep + 1;

    if (!key) {
        return -1;
    }

    ret = flb_input_set_property(in, key, value);
    if (ret == -1) {
        fprintf(stderr, "[error] setting up '%s' plugin property '%s'\n",
                in->p->name, key);
    }

    flb_free(key);
    return ret;
}

static int output_set_property(struct flb_output_instance *out, char *kv)
{
    int ret;
    int len;
    int sep;
    char *key;
    char *value;
    len = strlen(kv);
    sep = mk_string_char_search(kv, '=', len);
    if (sep == -1) {
        return -1;
    }

    key = mk_string_copy_substr(kv, 0, sep);
    value = kv + sep + 1;

    if (!key) {
        return -1;
    }

    ret = flb_output_set_property(out, key, value);
    flb_free(key);
    return ret;
}

static int filter_set_property(struct flb_filter_instance *filter, char *kv)
{
    int ret;
    int len;
    int sep;
    char *key;
    char *value;

    len = strlen(kv);
    sep = mk_string_char_search(kv, '=', len);
    if (sep == -1) {
        return -1;
    }

    key = mk_string_copy_substr(kv, 0, sep);
    value = kv + sep + 1;

    if (!key) {
        return -1;
    }

    ret = flb_filter_set_property(filter, key, value);
    flb_free(key);
    return ret;
}

static void flb_service_conf_err(struct mk_rconf_section *section, char *key)
{
    fprintf(stderr, "Invalid configuration value at %s.%s\n",
            section->name, key);
}

static int flb_service_conf_path_set(struct flb_config *config, char *file)
{
    char *p;
    char *end;
    char path[PATH_MAX + 1];

    p = realpath(file, path);
    if (!p) {
        return -1;
    }

    /* lookup path ending and truncate */
    end = strrchr(path, '/');
    if (!end) {
        return -1;
    }

    end++;
    *end = '\0';
    config->conf_path = flb_strdup(path);

    return 0;
}

static int flb_service_conf_watcher_set(struct flb_config *config)
{
#ifdef FLB_HAVE_INOTIFY
#include <sys/inotify.h>
    if (config->conf_watch && config->conf_path) {
        config->conf_change_fd = inotify_init();
        inotify_add_watch(config->conf_change_fd, config->conf_path, IN_CLOSE_WRITE | IN_CREATE | IN_DELETE | IN_DELETE_SELF | IN_MODIFY | IN_MOVE_SELF);
    }
#endif
    return 0;
}

static int flb_service_conf(struct flb_config *config, char *file)
{
    int ret = -1;
    char *tmp;
    char *name;
    struct mk_list *head;
    struct mk_list *h_prop;
    struct mk_rconf *fconf = NULL;
    struct mk_rconf_entry *entry;
    struct mk_rconf_section *section;
    struct flb_input_instance *in;
    struct flb_output_instance *out;
    struct flb_filter_instance *filter;

#ifdef FLB_HAVE_STATIC_CONF
    fconf = flb_config_static_open(file);
#else
    fconf = mk_rconf_open(file);
#endif

    if (!fconf) {
        return -1;
    }

    /* Process all meta commands */
    mk_list_foreach(head, &fconf->metas) {
        entry = mk_list_entry(head, struct mk_rconf_entry, _head);
        flb_meta_run(config, entry->key, entry->val);
    }

    /* Set configuration root path */
    flb_service_conf_path_set(config, file);

    /* Validate sections */
    mk_list_foreach(head, &fconf->sections) {
        section = mk_list_entry(head, struct mk_rconf_section, _head);

        if (strcasecmp(section->name, "SERVICE") == 0 ||
            strcasecmp(section->name, "INPUT") == 0 ||
            strcasecmp(section->name, "FILTER") == 0 ||
            strcasecmp(section->name, "OUTPUT") == 0) {

            /* continue on valid sections */
            continue;
        }

        /* Extra sanity checks */
        if (strcasecmp(section->name, "PARSER") == 0) {
            fprintf(stderr,
                    "Section [PARSER] is not valid in the main "
                    "configuration file. It belongs to \n"
                    "the Parsers_File configuration files.\n");
        }
        else {
            fprintf(stderr,
                    "Error: unexpected section [%s] in the main "
                    "configuration file.\n", section->name);
        }
        exit(EXIT_FAILURE);
    }

    /* Read main [SERVICE] section */
    section = mk_rconf_section_get(fconf, "SERVICE");
    if (section) {
        /* Iterate properties */
        mk_list_foreach(h_prop, &section->entries) {
            entry = mk_list_entry(h_prop, struct mk_rconf_entry, _head);
            /* Set the property */
            flb_config_set_property(config, entry->key, entry->val);
        }
    }


    /* Read all [INPUT] sections */
    mk_list_foreach(head, &fconf->sections) {
        section = mk_list_entry(head, struct mk_rconf_section, _head);
        if (strcasecmp(section->name, "INPUT") != 0) {
            continue;
        }

        /* Get the input plugin name */
        name = s_get_key(section, "Name", MK_RCONF_STR);
        if (!name) {
            flb_service_conf_err(section, "Name");
            goto flb_service_conf_end;
        }

        flb_debug("[service] loading input: %s", name);

        /* Create an instace of the plugin */
        tmp = flb_env_var_translate(config->env, name);
        in = flb_input_new(config, tmp, NULL);
        mk_mem_free(name);
        if (!in) {
            fprintf(stderr, "Input plugin '%s' cannot be loaded\n", tmp);
            mk_mem_free(tmp);
            goto flb_service_conf_end;
        }
        mk_mem_free(tmp);

        /* Iterate other properties */
        mk_list_foreach(h_prop, &section->entries) {
            entry = mk_list_entry(h_prop, struct mk_rconf_entry, _head);
            if (strcasecmp(entry->key, "Name") == 0) {
                continue;
            }

            /* Set the property */
            ret = flb_input_set_property(in, entry->key, entry->val);
            if (ret == -1) {
                fprintf(stderr, "Error setting up %s plugin property '%s'\n",
                        in->name, entry->key);
                goto flb_service_conf_end;
            }
        }
    }

    /* Read all [OUTPUT] sections */
    mk_list_foreach(head, &fconf->sections) {
        section = mk_list_entry(head, struct mk_rconf_section, _head);
        if (strcasecmp(section->name, "OUTPUT") != 0) {
            continue;
        }

        /* Get the output plugin name */
        name = s_get_key(section, "Name", MK_RCONF_STR);
        if (!name) {
            flb_service_conf_err(section, "Name");
            goto flb_service_conf_end;
        }

        /* Create an instace of the plugin */
        tmp = flb_env_var_translate(config->env, name);
        out = flb_output_new(config, tmp, NULL);
        mk_mem_free(name);
        if (!out) {
            fprintf(stderr, "Output plugin '%s' cannot be loaded\n", tmp);
            mk_mem_free(tmp);
            goto flb_service_conf_end;
        }
        mk_mem_free(tmp);

        /* Iterate other properties */
        mk_list_foreach(h_prop, &section->entries) {
            entry = mk_list_entry(h_prop, struct mk_rconf_entry, _head);
            if (strcasecmp(entry->key, "Name") == 0) {
                continue;
            }

            /* Set the property */
            flb_output_set_property(out, entry->key, entry->val);
        }
    }

    /* Read all [FILTER] sections */
    mk_list_foreach(head, &fconf->sections) {
        section = mk_list_entry(head, struct mk_rconf_section, _head);
        if (strcasecmp(section->name, "FILTER") != 0) {
            continue;
        }
        /* Get the filter plugin name */
        name = s_get_key(section, "Name", MK_RCONF_STR);
        if (!name) {
            flb_service_conf_err(section, "Name");
            goto flb_service_conf_end;
        }
        /* Create an instace of the plugin */
        tmp = flb_env_var_translate(config->env, name);
        filter = flb_filter_new(config, tmp, NULL);
        mk_mem_free(tmp);
        mk_mem_free(name);
        if (!filter) {
            flb_service_conf_err(section, "Name");
            goto flb_service_conf_end;
        }

        /* Iterate other properties */
        mk_list_foreach(h_prop, &section->entries) {
            entry = mk_list_entry(h_prop, struct mk_rconf_entry, _head);
            if (strcasecmp(entry->key, "Name") == 0) {
                continue;
            }

            /* Set the property */
            flb_filter_set_property(filter, entry->key, entry->val);
        }
    }

    flb_service_conf_watcher_set(config);

    ret = 0;

 flb_service_conf_end:
    if (fconf != NULL) {
        mk_rconf_free(fconf);
    }
    return ret;
}

int main(int argc, char **argv)
{
    int opt;
    int ret;

    /* handle plugin properties:  -1 = none, 0 = input, 1 = output */
    int last_plugin = -1;

    /* local variables to handle config options */
    char *cfg_file = NULL;
    struct flb_input_instance *in = NULL;
    struct flb_output_instance *out = NULL;
    struct flb_filter_instance *filter = NULL;

#ifdef FLB_HAVE_LIBBACKTRACE
    flb_stacktrace_init(argv[0]);
#endif

#ifndef _WIN32
    /* Setup long-options */
    static const struct option long_opts[] = {
<<<<<<< HEAD
        { "buf_path",        required_argument, NULL, 'b' },
        { "buf_workers",     required_argument, NULL, 'B' },
#ifdef FLB_HAVE_INOTIFY
        { "config_watch",    no_argument,       NULL, 'C' },
#endif
=======
        { "storage_path",    required_argument, NULL, 'b' },
>>>>>>> 875ceb5a
        { "config",          required_argument, NULL, 'c' },
#ifdef FLB_HAVE_FORK
        { "daemon",          no_argument      , NULL, 'd' },
#endif
        { "flush",           required_argument, NULL, 'f' },
        { "http",            no_argument      , NULL, 'H' },
        { "log_file",        required_argument, NULL, 'l' },
        { "port",            required_argument, NULL, 'P' },
        { "input",           required_argument, NULL, 'i' },
        { "match",           required_argument, NULL, 'm' },
        { "output",          required_argument, NULL, 'o' },
        { "filter",          required_argument, NULL, 'F' },
        { "parser",          required_argument, NULL, 'R' },
        { "prop",            required_argument, NULL, 'p' },
        { "plugin",          required_argument, NULL, 'e' },
        { "tag",             required_argument, NULL, 't' },
        { "version",         no_argument      , NULL, 'V' },
        { "verbose",         no_argument      , NULL, 'v' },
        { "quiet",           no_argument      , NULL, 'q' },
        { "help",            no_argument      , NULL, 'h' },
        { "coro_stack_size", required_argument, NULL, 's'},
        { "sosreport",       no_argument      , NULL, 'S' },
#ifdef FLB_HAVE_HTTP_SERVER
        { "http_server",     no_argument      , NULL, 'H' },
        { "http_listen",     required_argument, NULL, 'L' },
        { "http_port",       required_argument, NULL, 'P' },
#endif
        { NULL, 0, NULL, 0 }
    };
#endif

#ifdef FLB_HAVE_MTRACE
    /* Start tracing malloc and free */
    mtrace();
#endif


#ifdef _WIN32
    /* Initialize sockets */
    WSADATA wsaData;
    int err;

    err = WSAStartup(MAKEWORD(2, 2), &wsaData);
    if (err != 0) {
        fprintf(stderr, "WSAStartup failed with error: %d\n", err);
        exit(EXIT_FAILURE);
    }
#endif

    /* Signal handler */
    flb_signal_init();

    /* Initialize Monkey Core library */
    mk_core_init();

    /* Create configuration context */
    config = flb_config_init();
    if (!config) {
        exit(EXIT_FAILURE);
    }

#ifndef FLB_HAVE_STATIC_CONF

    /* Parse the command line options */
    while ((opt = getopt_long(argc, argv,
<<<<<<< HEAD
                              "b:B:c:Cdf:i:m:o:R:F:p:e:"
=======
                              "b:c:df:i:m:o:R:F:p:e:"
>>>>>>> 875ceb5a
                              "t:l:vqVhL:HP:s:S",
                              long_opts, NULL)) != -1) {

        switch (opt) {
<<<<<<< HEAD
#ifdef FLB_HAVE_INOTIFY
        case 'C':
            config->conf_watch = FLB_TRUE;
            break;
#endif
#ifdef FLB_HAVE_BUFFERING
=======
>>>>>>> 875ceb5a
        case 'b':
            config->storage_path = flb_strdup(optarg);
            break;
        case 'c':
            cfg_file = flb_strdup(optarg);
            break;
#ifdef FLB_HAVE_FORK
        case 'd':
            config->daemon = FLB_TRUE;
            break;
#endif

#ifdef FLB_HAVE_PROXY_GO
        case 'e':
            if (!flb_plugin_proxy_create(optarg, 0, config)) {
                exit(EXIT_FAILURE);
            }
            break;
#else
        case 'e':
            fprintf(stderr, "Error: proxy Golang plugin not available\n");
            exit(EXIT_FAILURE);
#endif
        case 'f':
            config->flush = atoi(optarg);
            break;
        case 'i':
            in = flb_input_new(config, optarg, NULL);
            if (!in) {
                flb_utils_error(FLB_ERR_INPUT_INVALID);
            }
            last_plugin = PLUGIN_INPUT;
            break;
        case 'm':
            if (last_plugin == PLUGIN_FILTER) {
                flb_filter_set_property(filter, "match", optarg);
            }
            else if (last_plugin == PLUGIN_OUTPUT) {
                flb_output_set_property(out, "match", optarg);
            }
            break;
        case 'o':
            out = flb_output_new(config, optarg, NULL);
            if (!out) {
                flb_utils_error(FLB_ERR_OUTPUT_INVALID);
            }
            last_plugin = PLUGIN_OUTPUT;
            break;
#ifdef FLB_HAVE_REGEX
        case 'R':
            ret = flb_parser_conf_file(optarg, config);
            if (ret != 0) {
                exit(EXIT_FAILURE);
            }
            break;
#endif
        case 'F':
            filter = flb_filter_new(config, optarg, NULL);
            if (!filter) {
                flb_utils_error(FLB_ERR_FILTER_INVALID);
            }
            last_plugin = PLUGIN_FILTER;
            break;
        case 'l':
            config->log_file = flb_strdup(optarg);
            break;
        case 'p':
            if (last_plugin == PLUGIN_INPUT) {
                ret = input_set_property(in, optarg);
                if (ret != 0) {
                    exit(EXIT_FAILURE);
                }
            }
            else if (last_plugin == PLUGIN_OUTPUT) {
                output_set_property(out, optarg);
            }
            else if (last_plugin == PLUGIN_FILTER) {
                filter_set_property(filter, optarg);
            }
            break;
        case 't':
            if (in) {
                flb_input_set_property(in, "tag", optarg);
            }
            break;
        case 'h':
            flb_help(EXIT_SUCCESS, config);
            break;
#ifdef FLB_HAVE_HTTP_SERVER
        case 'H':
            config->http_server = FLB_TRUE;
            break;
        case 'L':
            if (config->http_listen) {
                flb_free(config->http_listen);
            }
            config->http_listen = flb_strdup(optarg);
            break;
        case 'P':
            if (config->http_port) {
                flb_free(config->http_port);
            }
            config->http_port = flb_strdup(optarg);
            break;
#endif
        case 'V':
            flb_version();
            exit(EXIT_SUCCESS);
        case 'v':
            config->verbose++;
            break;
        case 'q':
            config->verbose = FLB_LOG_OFF;
            break;
        case 's':
            config->coro_stack_size = (unsigned int) atoi(optarg);
            break;
        case 'S':
            config->support_mode = FLB_TRUE;
            break;
        default:
            flb_help(EXIT_FAILURE, config);
        }
    }
#endif /* !FLB_HAVE_STATIC_CONF */

    if (config->verbose != FLB_LOG_OFF) {
        flb_banner();
    }

    /* Validate config file */
#ifndef FLB_HAVE_STATIC_CONF
    if (cfg_file) {
        if (access(cfg_file, R_OK) != 0) {
            flb_utils_error(FLB_ERR_CFG_FILE);
        }

        /* Load the service configuration file */
        ret = flb_service_conf(config, cfg_file);
        if (ret != 0) {
            flb_utils_error(FLB_ERR_CFG_FILE_STOP);
        }
        flb_free(cfg_file);
    }
#else
    ret = flb_service_conf(config, "fluent-bit.conf");
    if (ret != 0) {
        flb_utils_error(FLB_ERR_CFG_FILE_STOP);
    }
#endif

    /* Check co-routine stack size */
    if (config->coro_stack_size < getpagesize()) {
        flb_utils_error(FLB_ERR_CORO_STACK_SIZE);
    }

    /* Validate flush time (seconds) */
    if (config->flush < 1) {
        flb_utils_error(FLB_ERR_CFG_FLUSH);
    }

    /* Inputs */
    ret = flb_input_check(config);
    if (ret == -1 && config->support_mode == FLB_FALSE) {
        flb_utils_error(FLB_ERR_INPUT_UNDEF);
    }

    /* Outputs */
    ret = flb_output_check(config);
    if (ret == -1 && config->support_mode == FLB_FALSE) {
        flb_utils_error(FLB_ERR_OUTPUT_UNDEF);
    }

    if (config->verbose == FLB_TRUE) {
        flb_utils_print_setup(config);
    }

#ifdef FLB_HAVE_FORK
    /* Run in background/daemon mode */
    if (config->daemon == FLB_TRUE) {
        flb_utils_set_daemon(config);
    }
#endif

    ret = flb_engine_start(config);
    if (ret == -1) {
        flb_engine_shutdown(config);
    }

    return 0;
}<|MERGE_RESOLUTION|>--- conflicted
+++ resolved
@@ -601,16 +601,11 @@
 #ifndef _WIN32
     /* Setup long-options */
     static const struct option long_opts[] = {
-<<<<<<< HEAD
-        { "buf_path",        required_argument, NULL, 'b' },
-        { "buf_workers",     required_argument, NULL, 'B' },
+        { "storage_path",    required_argument, NULL, 'b' },
+        { "config",          required_argument, NULL, 'c' },
 #ifdef FLB_HAVE_INOTIFY
         { "config_watch",    no_argument,       NULL, 'C' },
 #endif
-=======
-        { "storage_path",    required_argument, NULL, 'b' },
->>>>>>> 875ceb5a
-        { "config",          required_argument, NULL, 'c' },
 #ifdef FLB_HAVE_FORK
         { "daemon",          no_argument      , NULL, 'd' },
 #endif
@@ -675,30 +670,21 @@
 
     /* Parse the command line options */
     while ((opt = getopt_long(argc, argv,
-<<<<<<< HEAD
-                              "b:B:c:Cdf:i:m:o:R:F:p:e:"
-=======
-                              "b:c:df:i:m:o:R:F:p:e:"
->>>>>>> 875ceb5a
+                              "b:c:Cdf:i:m:o:R:F:p:e:"
                               "t:l:vqVhL:HP:s:S",
                               long_opts, NULL)) != -1) {
-
         switch (opt) {
-<<<<<<< HEAD
+        case 'b':
+            config->storage_path = flb_strdup(optarg);
+            break;
+        case 'c':
+            cfg_file = flb_strdup(optarg);
+            break;
 #ifdef FLB_HAVE_INOTIFY
         case 'C':
             config->conf_watch = FLB_TRUE;
             break;
 #endif
-#ifdef FLB_HAVE_BUFFERING
-=======
->>>>>>> 875ceb5a
-        case 'b':
-            config->storage_path = flb_strdup(optarg);
-            break;
-        case 'c':
-            cfg_file = flb_strdup(optarg);
-            break;
 #ifdef FLB_HAVE_FORK
         case 'd':
             config->daemon = FLB_TRUE;
