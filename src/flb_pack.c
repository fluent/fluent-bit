--- conflicted
+++ resolved
@@ -1013,726 +1013,4 @@
     msgpack_sbuffer_destroy(&sbuf);
 
     return 0;
-<<<<<<< HEAD
-}
-
-static flb_sds_t flb_msgpack_gelf_key(flb_sds_t *s, int in_array,
-                                      const char *prefix_key, int prefix_key_len,
-                                      int concat,
-                                      const char *key, int key_len)
-{
-    int i;
-    flb_sds_t tmp;
-    static char valid_char[256] = {
-       0, 0, 0, 0, 0, 0, 0, 0, 0, 0, 0, 0, 0, 0, 0, 0, 0, 0, 0, 0, 0, 0, 0, 0,
-       0, 0, 0, 0, 0, 0, 0, 0, 0, 0, 0, 0, 0, 0, 0, 0, 0, 0, 0, 0, 0, 1, 1, 0,
-       1, 1, 1, 1, 1, 1, 1, 1, 1, 1, 0, 0, 0, 0, 0, 0, 0, 1, 1, 1, 1, 1, 1, 1,
-       1, 1, 1, 1, 1, 1, 1, 1, 1, 1, 1, 1, 1, 1, 1, 1, 1, 1, 1, 0, 0, 0, 0, 1,
-       0, 1, 1, 1, 1, 1, 1, 1, 1, 1, 1, 1, 1, 1, 1, 1, 1, 1, 1, 1, 1, 1, 1, 1,
-       1, 1, 1, 0, 0, 0, 0, 0, 0, 0, 0, 0, 0, 0, 0, 0, 0, 0, 0, 0, 0, 0, 0, 0,
-       0, 0, 0, 0, 0, 0, 0, 0, 0, 0, 0, 0, 0, 0, 0, 0, 0, 0, 0, 0, 0, 0, 0, 0,
-       0, 0, 0, 0, 0, 0, 0, 0, 0, 0, 0, 0, 0, 0, 0, 0, 0, 0, 0, 0, 0, 0, 0, 0,
-       0, 0, 0, 0, 0, 0, 0, 0, 0, 0, 0, 0, 0, 0, 0, 0, 0, 0, 0, 0, 0, 0, 0, 0,
-       0, 0, 0, 0, 0, 0, 0, 0, 0, 0, 0, 0, 0, 0, 0, 0, 0, 0, 0, 0, 0, 0, 0, 0,
-       0, 0, 0, 0, 0, 0, 0, 0, 0, 0, 0, 0, 0, 0, 0, 0 };
-    char *prefix_key_copy = NULL;
-    char *key_copy = NULL;
-    flb_sds_t ret;
-
-    if (prefix_key_len > 0) {
-        prefix_key_copy = str_copy_replace(prefix_key, prefix_key_len, '/', '_');
-        if (!prefix_key_copy) {
-            ret = NULL;
-            goto cleanup;
-        }
-    }
-
-    if (key_len > 0) {
-        key_copy = str_copy_replace(key, key_len, '/', '_');
-        if (!key_copy) {
-            ret = NULL;
-            goto cleanup;
-        }
-    }
-
-    /* check valid key char [A-Za-z0-9_\.\-] */
-    for(i=0; i < prefix_key_len; i++) {
-        if (!valid_char[(unsigned char)prefix_key_copy[i]]) {
-            flb_error("[%s] invalid prefix key char at pos %d: '%.*s'",  __FUNCTION__,
-                      i, prefix_key_len, prefix_key);
-            ret = NULL;
-            goto cleanup;
-        }
-    }
-    for(i=0; i < key_len; i++) {
-        if (!valid_char[(unsigned char)key_copy[i]]) {
-            flb_error("[%s] invalid key char at pos %d: '%.*s'",  __FUNCTION__,
-                      i, key_len, key);
-            ret = NULL;
-            goto cleanup;
-        }
-    }
-
-    if (in_array == FLB_FALSE) {
-        tmp = flb_sds_cat(*s, ", \"", 3);
-        if (tmp == NULL) {
-            ret = NULL;
-            goto cleanup;
-        }
-        *s = tmp;
-    }
-
-    if (prefix_key_len > 0) {
-        tmp = flb_sds_cat(*s, prefix_key_copy, prefix_key_len);
-        if (tmp == NULL) {
-            ret = NULL;
-            goto cleanup;
-        }
-        *s = tmp;
-    }
-
-    if (concat == FLB_TRUE) {
-        tmp = flb_sds_cat(*s, "_", 1);
-        if (tmp == NULL) {
-            ret = NULL;
-            goto cleanup;
-        }
-        *s = tmp;
-    }
-
-    if (key_len > 0) {
-        tmp = flb_sds_cat(*s, key_copy, key_len);
-        if (tmp == NULL) {
-            ret = NULL;
-            goto cleanup;
-        }
-        *s = tmp;
-    }
-
-    if (in_array == FLB_FALSE) {
-        tmp = flb_sds_cat(*s, "\":", 2);
-        if (tmp == NULL) {
-            ret = NULL;
-            goto cleanup;
-        }
-        *s = tmp;
-    } else {
-        tmp = flb_sds_cat(*s, "=", 1);
-        if (tmp == NULL) {
-            ret = NULL;
-            goto cleanup;
-        }
-        *s = tmp;
-    }
-
-    ret = *s;
-
-cleanup:
-    if (prefix_key_copy) {
-        flb_free(prefix_key_copy);
-    }
-    if (key_copy) {
-        flb_free(key_copy);
-    }
-
-    return ret;
-}
-
-static flb_sds_t flb_msgpack_gelf_value(flb_sds_t *s, int quote,
-                                        const char *val, int val_len)
-{
-    flb_sds_t tmp;
-
-    if (quote == FLB_TRUE) {
-        tmp = flb_sds_cat(*s, "\"", 1);
-        if (tmp == NULL) return NULL;
-        *s = tmp;
-
-        if (val_len > 0) {
-            tmp = flb_sds_cat_utf8(s, val, val_len);
-            if (tmp == NULL) return NULL;
-            *s = tmp;
-        }
-
-        tmp = flb_sds_cat(*s, "\"", 1);
-        if (tmp == NULL) return NULL;
-        *s = tmp;
-    } else {
-        tmp = flb_sds_cat(*s, val, val_len);
-        if (tmp == NULL) return NULL;
-        *s = tmp;
-    }
-
-    return *s;
-}
-
-static flb_sds_t flb_msgpack_gelf_value_ext(flb_sds_t *s, int quote,
-                                            const char *val, int val_len)
-{
-    static const char int2hex[] = "0123456789abcdef";
-    flb_sds_t tmp;
-
-    if (quote == FLB_TRUE) {
-        tmp = flb_sds_cat(*s, "\"", 1);
-        if (tmp == NULL) return NULL;
-        *s = tmp;
-    }
-    /* ext body. fortmat is similar to printf(1) */
-    {
-        int i;
-        char temp[5];
-        for(i=0; i < val_len; i++) {
-            char c = (char)val[i];
-            temp[0] = '\\';
-            temp[1] = 'x';
-            temp[2] = int2hex[ (unsigned char) ((c & 0xf0) >> 4)];
-            temp[3] = int2hex[ (unsigned char) (c & 0x0f)];
-            temp[4] = '\0';
-            tmp = flb_sds_cat(*s, temp, 4);
-            if (tmp == NULL) return NULL;
-            *s = tmp;
-        }
-    }
-    if (quote == FLB_TRUE) {
-        tmp = flb_sds_cat(*s, "\"", 1);
-        if (tmp == NULL) return NULL;
-        *s = tmp;
-    }
-
-    return *s;
-}
-
-static flb_sds_t flb_msgpack_gelf_flatten(flb_sds_t *s, msgpack_object *o,
-                                          const char *prefix, int prefix_len,
-                                          int in_array)
-{
-    int i;
-    int loop;
-    flb_sds_t tmp;
-
-    switch(o->type) {
-    case MSGPACK_OBJECT_NIL:
-        tmp = flb_sds_cat(*s, "null", 4);
-        if (tmp == NULL) return NULL;
-        *s = tmp;
-        break;
-
-    case MSGPACK_OBJECT_BOOLEAN:
-        if (o->via.boolean) {
-            tmp = flb_msgpack_gelf_value(s, !in_array, "true", 4);
-        } else {
-            tmp = flb_msgpack_gelf_value(s, !in_array, "false", 5);
-        }
-        if (tmp == NULL) return NULL;
-        *s = tmp;
-        break;
-
-    case MSGPACK_OBJECT_POSITIVE_INTEGER:
-        tmp = flb_sds_printf(s, "%lu", (unsigned long)o->via.u64);
-        if (tmp == NULL) return NULL;
-        *s = tmp;
-        break;
-
-    case MSGPACK_OBJECT_NEGATIVE_INTEGER:
-        tmp = flb_sds_printf(s, "%ld", (signed long)o->via.i64);
-        if (tmp == NULL) return NULL;
-        *s = tmp;
-        break;
-
-    case MSGPACK_OBJECT_FLOAT32:
-    case MSGPACK_OBJECT_FLOAT64:
-        tmp = flb_sds_printf(s, "%f", o->via.f64);
-        if (tmp == NULL) return NULL;
-        *s = tmp;
-        break;
-
-    case MSGPACK_OBJECT_STR:
-        tmp = flb_msgpack_gelf_value(s, !in_array,
-                                     o->via.str.ptr,
-                                     o->via.str.size);
-        if (tmp == NULL) return NULL;
-        *s = tmp;
-        break;
-
-    case MSGPACK_OBJECT_BIN:
-        tmp = flb_msgpack_gelf_value(s, !in_array,
-                                     o->via.bin.ptr,
-                                     o->via.bin.size);
-        if (tmp == NULL) return NULL;
-        *s = tmp;
-        break;
-
-    case MSGPACK_OBJECT_EXT:
-        tmp = flb_msgpack_gelf_value_ext(s, !in_array,
-                                         o->via.ext.ptr,
-                                         o->via.ext.size);
-        if (tmp == NULL) return NULL;
-        *s = tmp;
-        break;
-
-    case MSGPACK_OBJECT_ARRAY:
-        loop = o->via.array.size;
-
-        if (!in_array) {
-            tmp = flb_sds_cat(*s, "\"", 1);
-            if (tmp == NULL) NULL;
-            *s = tmp;
-        }
-        if (loop != 0) {
-            msgpack_object* p = o->via.array.ptr;
-            for (i=0; i<loop; i++) {
-                if (i > 0) {
-                     tmp = flb_sds_cat(*s, ", ", 2);
-                     if (tmp == NULL) return NULL;
-                     *s = tmp;
-                }
-                tmp = flb_msgpack_gelf_flatten(s, p+i,
-                                               prefix, prefix_len,
-                                               FLB_TRUE);
-                if (tmp == NULL) return NULL;
-                *s = tmp;
-            }
-        }
-
-        if (!in_array) {
-            tmp = flb_sds_cat(*s, "\"", 1);
-            if (tmp == NULL) return NULL;
-            *s = tmp;
-        }
-        break;
-
-    case MSGPACK_OBJECT_MAP:
-        loop = o->via.map.size;
-        if (loop != 0) {
-            msgpack_object_kv *p = o->via.map.ptr;
-            for (i = 0; i < loop; i++) {
-                msgpack_object *k = &((p+i)->key);
-                msgpack_object *v = &((p+i)->val);
-
-                const char *key = k->via.str.ptr;
-                int key_len = k->via.str.size;
-
-                if (v->type == MSGPACK_OBJECT_MAP) {
-                    char *obj_prefix = NULL;
-                    int obj_prefix_len = 0;
-
-                    obj_prefix_len = key_len;
-                    if (prefix_len > 0) {
-                        obj_prefix_len += prefix_len + 1;
-                    }
-
-                    obj_prefix = flb_malloc(obj_prefix_len + 1);
-                    if (obj_prefix == NULL) {
-                       return NULL;
-                    }
-
-                    if (prefix_len > 0) {
-                        memcpy(obj_prefix, prefix, prefix_len);
-                        obj_prefix[prefix_len] = '_';
-                        memcpy(obj_prefix + prefix_len + 1, key, key_len);
-                    } else {
-                        memcpy(obj_prefix, key, key_len);
-                    }
-                    obj_prefix[obj_prefix_len] = '\0';
-
-                    tmp = flb_msgpack_gelf_flatten(s, v,
-                                                   obj_prefix, obj_prefix_len,
-                                                   in_array);
-                    if (tmp == NULL) {
-                        flb_free(obj_prefix);
-                        return NULL;
-                    }
-                    *s = tmp;
-
-                    flb_free(obj_prefix);
-                } else {
-                    if (in_array == FLB_TRUE && i > 0) {
-                        tmp = flb_sds_cat(*s, " ", 1);
-                        if (tmp == NULL) return NULL;
-                        *s = tmp;
-                    }
-                    if (in_array && prefix_len <= 0) {
-                        tmp = flb_msgpack_gelf_key(s, in_array,
-                                                   NULL, 0,
-                                                   FLB_FALSE,
-                                                   key, key_len);
-                    } else {
-                        tmp = flb_msgpack_gelf_key(s, in_array,
-                                                   prefix, prefix_len,
-                                                   FLB_TRUE,
-                                                   key, key_len);
-                    }
-                    if (tmp == NULL) return NULL;
-                    *s = tmp;
-
-                    tmp = flb_msgpack_gelf_flatten(s, v, NULL, 0, in_array);
-                    if (tmp == NULL) return NULL;
-                    *s = tmp;
-                }
-            }
-        }
-        break;
-
-    default:
-        flb_warn("[%s] unknown msgpack type %i", __FUNCTION__, o->type);
-    }
-
-    return *s;
-}
-
-flb_sds_t flb_msgpack_to_gelf(flb_sds_t *s, msgpack_object *o,
-                              struct flb_time *tm,
-                              struct flb_gelf_fields *fields)
-{
-    int i;
-    int loop;
-    flb_sds_t tmp;
-
-    int host_key_found = FLB_FALSE;
-    int timestamp_key_found = FLB_FALSE;
-    int level_key_found = FLB_FALSE;
-    int short_message_key_found = FLB_FALSE;
-    int full_message_key_found = FLB_FALSE;
-
-    char *host_key = NULL;
-    char *timestamp_key = NULL;
-    char *level_key = NULL;
-    char *short_message_key = NULL;
-    char *full_message_key = NULL;
-
-    int host_key_len = 0;
-    int timestamp_key_len = false;
-    int level_key_len = 0;
-    int short_message_key_len = 0;
-    int full_message_key_len = 0;
-
-    if (s == NULL || o == NULL) {
-        return NULL;
-    }
-
-    if (fields != NULL && fields->host_key != NULL) {
-        host_key = fields->host_key;
-        host_key_len = flb_sds_len(fields->host_key);
-    }
-    else {
-        host_key = "host";
-        host_key_len = 4;
-    }
-
-    if (fields != NULL && fields->timestamp_key != NULL) {
-        timestamp_key = fields->timestamp_key;
-        timestamp_key_len = flb_sds_len(fields->timestamp_key);
-    }
-    else {
-        timestamp_key = "timestamp";
-        timestamp_key_len = 9;
-    }
-
-    if (fields != NULL && fields->level_key != NULL) {
-        level_key = fields->level_key;
-        level_key_len = flb_sds_len(fields->level_key);
-    }
-    else {
-        level_key = "level";
-        level_key_len = 5;
-    }
-
-    if (fields != NULL && fields->short_message_key != NULL) {
-        short_message_key = fields->short_message_key;
-        short_message_key_len = flb_sds_len(fields->short_message_key);
-    }
-    else {
-        short_message_key = "short_message";
-        short_message_key_len = 13;
-    }
-
-    if (fields != NULL && fields->full_message_key != NULL) {
-        full_message_key = fields->full_message_key;
-        full_message_key_len = flb_sds_len(fields->full_message_key);
-    }
-    else {
-        full_message_key = "full_message";
-        full_message_key_len = 12;
-    }
-
-    tmp = flb_sds_cat(*s, "{\"version\":\"1.1\"", 16);
-    if (tmp == NULL) return NULL;
-    *s = tmp;
-
-    loop = o->via.map.size;
-    if (loop != 0) {
-        msgpack_object_kv *p = o->via.map.ptr;
-
-        for (i = 0; i < loop; i++) {
-            const char *key = NULL;
-            int key_len;
-            const char *val = NULL;
-            int val_len;
-            int quote = FLB_FALSE;
-            int custom_key = FLB_FALSE;
-
-            msgpack_object *k = &p[i].key;
-            msgpack_object *v = &p[i].val;
-            msgpack_object vtmp;
-
-            if (k->type != MSGPACK_OBJECT_BIN && k->type != MSGPACK_OBJECT_STR) {
-                continue;
-            }
-
-            if (k->type == MSGPACK_OBJECT_STR) {
-                key = k->via.str.ptr;
-                key_len = k->via.str.size;
-            }
-            else {
-                key = k->via.bin.ptr;
-                key_len = k->via.bin.size;
-            }
-
-            if ((key_len == host_key_len) &&
-                !strncmp(key, host_key, host_key_len)) {
-                if (host_key_found == FLB_TRUE) continue;
-                host_key_found = FLB_TRUE;
-                key = "host";
-                key_len = 4;
-            }
-            else if ((key_len == short_message_key_len) &&
-                     !strncmp(key, short_message_key, short_message_key_len)) {
-                if (short_message_key_found == FLB_TRUE) continue;
-                short_message_key_found = FLB_TRUE;
-                key = "short_message";
-                key_len = 13;
-            }
-            else if ((key_len == timestamp_key_len) &&
-                     !strncmp(key, timestamp_key, timestamp_key_len)) {
-                if (timestamp_key_found == FLB_TRUE) continue;
-                timestamp_key_found = FLB_TRUE;
-                key = "timestamp";
-                key_len = 9;
-            }
-            else if ((key_len == level_key_len) &&
-                     !strncmp(key, level_key, level_key_len )) {
-                if (level_key_found == FLB_TRUE) continue;
-                level_key_found = FLB_TRUE;
-                key = "level";
-                key_len = 5;
-                if (v->type == MSGPACK_OBJECT_POSITIVE_INTEGER) {
-                        if ( v->via.u64 > 7 ) {
-                            flb_error("[flb_msgpack_to_gelf] level is %" PRIu64 ", but should be in 0..7  or a syslog keyword", v->via.u64);
-                            return NULL;
-                        }
-                } else if (v->type == MSGPACK_OBJECT_STR)   {
-                    val     = v->via.str.ptr;
-                    val_len = v->via.str.size;
-                    if ( !(val_len == 1 && val[0] >= '0' && val[0] <= '7' )) {
-                        int i;
-                        char* allowed_levels[] = {
-                            "emerg", "alert", "crit", "err",
-                            "warning", "notice", "info", "debug",
-                            NULL
-                        };
-                        for (i = 0; allowed_levels[i] != NULL; ++i) {
-                            if (!strncasecmp(val, allowed_levels[i], val_len)) {
-                                v = &vtmp;
-                                v->type = MSGPACK_OBJECT_POSITIVE_INTEGER;
-                                v->via.u64 = (uint64_t)i;
-                                break;
-                            }
-                        }
-                        if (allowed_levels[i] == NULL) {
-                            flb_error("[flb_msgpack_to_gelf] level is '%.*s', but should be in 0..7 or a syslog keyword", val_len, val);
-                            return NULL;
-                        }
-                    }
-                }
-            }
-            else if ((key_len == full_message_key_len) &&
-                     !strncmp(key, full_message_key, full_message_key_len)) {
-                if (full_message_key_found == FLB_TRUE) continue;
-                full_message_key_found = FLB_TRUE;
-                key = "full_message";
-                key_len = 12;
-            }
-            else if ((key_len == 2)  && !strncmp(key, "id", 2)) {
-                /* _id key not allowed */
-                continue;
-            }
-            else {
-                custom_key = FLB_TRUE;
-            }
-
-            if (v->type == MSGPACK_OBJECT_MAP) {
-                char *prefix = NULL;
-                int prefix_len = 0;
-
-                prefix_len = key_len + 1;
-                prefix = flb_malloc(prefix_len + 1);
-                if (prefix == NULL) {
-                    return NULL;
-                }
-
-                prefix[0] = '_';
-                strncpy(prefix + 1, key, key_len);
-                prefix[prefix_len] = '\0';
-
-                tmp = flb_msgpack_gelf_flatten (s, v,
-                                                prefix, prefix_len, FLB_FALSE);
-                if (tmp == NULL) {
-                    flb_free(prefix);
-                    return NULL;
-                }
-                *s = tmp;
-                flb_free(prefix);
-
-            }
-            else if (v->type == MSGPACK_OBJECT_ARRAY) {
-                if (custom_key == FLB_TRUE) {
-                    tmp = flb_msgpack_gelf_key(s, FLB_FALSE, "_", 1, FLB_FALSE,
-                                             key, key_len);
-                }
-                else {
-                    tmp = flb_msgpack_gelf_key(s, FLB_FALSE, NULL, 0, FLB_FALSE,
-                                             key, key_len);
-                }
-                if (tmp == NULL) return NULL;
-                *s = tmp;
-
-                tmp = flb_msgpack_gelf_flatten(s, v, NULL, 0, FLB_FALSE);
-                if (tmp == NULL) return NULL;
-                *s = tmp;
-            }
-            else {
-                char temp[48] = {0};
-                if (v->type == MSGPACK_OBJECT_NIL) {
-                    val = "null";
-                    val_len = 4;
-                    continue;
-                }
-                else if (v->type == MSGPACK_OBJECT_BOOLEAN) {
-                    quote   = FLB_TRUE;
-                    val = v->via.boolean ? "true" : "false";
-                    val_len = v->via.boolean ? 4 : 5;
-                }
-                else if (v->type == MSGPACK_OBJECT_POSITIVE_INTEGER) {
-                    val = temp;
-                    val_len = snprintf(temp, sizeof(temp) - 1,
-                                       "%" PRIu64, v->via.u64);
-                }
-                else if (v->type == MSGPACK_OBJECT_NEGATIVE_INTEGER) {
-                    val = temp;
-                    val_len = snprintf(temp, sizeof(temp) - 1,
-                                       "%" PRId64, v->via.i64);
-                }
-                else if (v->type == MSGPACK_OBJECT_FLOAT) {
-                    val = temp;
-                    val_len = snprintf(temp, sizeof(temp) - 1,
-                                       "%f", v->via.f64);
-                }
-                else if (v->type == MSGPACK_OBJECT_STR) {
-                    /* String value */
-                    quote   = FLB_TRUE;
-                    val     = v->via.str.ptr;
-                    val_len = v->via.str.size;
-                }
-                else if (v->type == MSGPACK_OBJECT_BIN) {
-                    /* Bin value */
-                    quote   = FLB_TRUE;
-                    val     = v->via.bin.ptr;
-                    val_len = v->via.bin.size;
-                }
-                else if (v->type == MSGPACK_OBJECT_EXT) {
-                    quote   = FLB_TRUE;
-                    val     = o->via.ext.ptr;
-                    val_len = o->via.ext.size;
-                }
-
-                if (!val || !key) {
-                  continue;
-                }
-
-                if (custom_key == FLB_TRUE) {
-                    tmp = flb_msgpack_gelf_key(s, FLB_FALSE, "_", 1, FLB_FALSE,
-                                             key, key_len);
-                }
-                else {
-                    tmp = flb_msgpack_gelf_key(s, FLB_FALSE, NULL, 0, FLB_FALSE,
-                                             key, key_len);
-                }
-                if (tmp == NULL) return NULL;
-                *s = tmp;
-
-                if (v->type == MSGPACK_OBJECT_EXT) {
-                    tmp = flb_msgpack_gelf_value_ext(s, quote, val, val_len);
-                }
-                else {
-                    tmp = flb_msgpack_gelf_value(s, quote, val, val_len);
-                }
-                if (tmp == NULL) return NULL;
-                *s = tmp;
-            }
-        }
-    }
-
-    if (timestamp_key_found == FLB_FALSE && tm != NULL) {
-        tmp = flb_msgpack_gelf_key(s, FLB_FALSE, NULL, 0, FLB_FALSE,
-                                   "timestamp", 9);
-        if (tmp == NULL) return NULL;
-        *s = tmp;
-
-        tmp = flb_sds_printf(s, "%f", flb_time_to_double(tm));
-        if (tmp == NULL) return NULL;
-        *s = tmp;
-    }
-
-    if (short_message_key_found == FLB_FALSE) {
-        flb_error("[flb_msgpack_to_gelf] missing short_message key");
-        return NULL;
-    }
-
-    tmp = flb_sds_cat(*s, "}", 1);
-    if (tmp == NULL) return NULL;
-    *s = tmp;
-
-    return *s;
-}
-
-flb_sds_t flb_msgpack_raw_to_gelf(char *buf, size_t buf_size,
-   struct flb_time *tm, struct flb_gelf_fields *fields)
-{
-    int ret;
-    size_t off = 0;
-    size_t gelf_size;
-    msgpack_unpacked result;
-    flb_sds_t s;
-    flb_sds_t tmp;
-
-    if (!buf || buf_size <= 0) {
-        return NULL;
-    }
-
-    msgpack_unpacked_init(&result);
-    ret = msgpack_unpack_next(&result, buf, buf_size, &off);
-    if (ret != MSGPACK_UNPACK_SUCCESS) {
-        return NULL;
-    }
-
-    gelf_size = (buf_size * 1.3);
-    s = flb_sds_create_size(gelf_size);
-    if (s == NULL) {
-        msgpack_unpacked_destroy(&result);
-        return NULL;
-    }
-
-    tmp = flb_msgpack_to_gelf(&s, &result.data, tm, fields);
-    if (tmp == NULL) {
-        flb_sds_destroy(s);
-        msgpack_unpacked_destroy(&result);
-        return NULL;
-    }
-    s = tmp;
-
-    msgpack_unpacked_destroy(&result);
-
-    return s;
-=======
->>>>>>> 112fce35
 }