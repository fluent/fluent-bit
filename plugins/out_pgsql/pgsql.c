/* -*- Mode: C; tab-width: 4; indent-tabs-mode: nil; c-basic-offset: 4 -*- */

/*  Fluent Bit
 *  ==========
 *  Copyright (C) 2019-2020 The Fluent Bit Authors
 *
 *  Licensed under the Apache License, Version 2.0 (the "License");
 *  you may not use this file except in compliance with the License.
 *  You may obtain a copy of the License at
 *
 *      http://www.apache.org/licenses/LICENSE-2.0
 *
 *  Unless required by applicable law or agreed to in writing, software
 *  distributed under the License is distributed on an "AS IS" BASIS,
 *  WITHOUT WARRANTIES OR CONDITIONS OF ANY KIND, either express or implied.
 *  See the License for the specific language governing permissions and
 *  limitations under the License.
 */

#include <fluent-bit/flb_info.h>
#include <fluent-bit/flb_output.h>
#include <fluent-bit/flb_utils.h>
#include <fluent-bit/flb_pack.h>

#include "pgsql.h"
#include "pgsql_connections.h"

void pgsql_conf_destroy(struct flb_pgsql_config *ctx)
{
    pgsql_destroy_connections(ctx);

    flb_free(ctx->db_hostname);

    if(ctx->db_table != NULL) {
        flb_sds_destroy(ctx->db_table);
    }

    if(ctx->timestamp_key != NULL) {
        flb_sds_destroy(ctx->timestamp_key);
    }

    flb_free(ctx);
    ctx = NULL;
}

static int cb_pgsql_init(struct flb_output_instance *ins,
                          struct flb_config *config, void *data)
{

    struct flb_pgsql_config *ctx;
    size_t str_len;
    PGresult *res;
    char *query = NULL;
    char *temp = NULL;
    const char *tmp = NULL;
    int ret;

    /* set default network configuration */
    flb_output_net_default(FLB_PGSQL_HOST, FLB_PGSQL_PORT, ins);

    ctx = flb_calloc(1, sizeof(struct flb_pgsql_config));
    if (!ctx) {
        flb_errno();
        return -1;
    }

    ctx->ins = ins;

    /* Database host */
    ctx->db_hostname = flb_strdup(ins->host.name);
    if(!ctx->db_hostname) {
        flb_errno();
        pgsql_conf_destroy(ctx);
        return -1;
    }

    /* Database port */
    snprintf(ctx->db_port, sizeof(ctx->db_port), "%d", ins->host.port);

    /* Database name */
    ctx->db_name = flb_output_get_property("database", ins);
    if(!ctx->db_name) {
        ctx->db_name = FLB_PGSQL_DBNAME;
    }

    /* db table */
    tmp = flb_output_get_property("table", ins);
    if(tmp) {
        ctx->db_table = flb_sds_create(tmp);
    }
    else {
        ctx->db_table = flb_sds_create(FLB_PGSQL_TABLE);
    }

    if(!ctx->db_table) {
        flb_errno();
        pgsql_conf_destroy(ctx);
        return -1;
    }

    /* db user */
    ctx->db_user = flb_output_get_property("user", ins);
    if(!ctx->db_user) {
        flb_plg_warn(ctx->ins,
                     "You didn't supply a valid user to connect,"
                     "your current unix user will be used");
    }

    /* db user password */
    ctx->db_passwd = flb_output_get_property("password", ins);

    /* timestamp key */
    tmp = flb_output_get_property("timestamp_key", ins);
    if(tmp) {
        ctx->timestamp_key = flb_sds_create(tmp);
    }
    else {
        ctx->timestamp_key = flb_sds_create(FLB_PGSQL_TIMESTAMP_KEY);
    }

    if(!ctx->timestamp_key) {
        flb_errno();
        pgsql_conf_destroy(ctx);
        return -1;
    }

    /* Pool size */
    tmp = flb_output_get_property("max_pool_size", ins);
    if(tmp) {
        ctx->max_pool_size = strtol(tmp, NULL, 0);
        if(ctx->max_pool_size < 1)
            ctx->max_pool_size = 1;
    }
    else {
        ctx->max_pool_size = FLB_PGSQL_POOL_SIZE;
    }

    tmp = flb_output_get_property("min_pool_size", ins);
    if(tmp) {
        ctx->min_pool_size = strtol(tmp, NULL, 0);
        if(ctx->min_pool_size < 1 || ctx->min_pool_size > ctx->max_pool_size)
            ctx->min_pool_size = ctx->max_pool_size;
    }
    else {
        ctx->min_pool_size = FLB_PGSQL_MIN_POOL_SIZE;
    }

    /* Sync Mode */
    tmp = flb_output_get_property("async", ins);
    if(tmp && flb_utils_bool(tmp)) {
        ctx->async = FLB_TRUE;
    }
    else {
        ctx->async = FLB_FALSE;
    }

    if(!ctx->async) {
        ctx->min_pool_size = 1;
        ctx->max_pool_size = 1;
    }

    ret = pgsql_start_connections(ctx);
    if(ret) {
        return -1;
    }

    flb_plg_info(ctx->ins, "host=%s port=%s dbname=%s OK",
              ctx->db_hostname, ctx->db_port, ctx->db_name);
    flb_output_set_context(ins, ctx);

    temp = PQescapeIdentifier(ctx->conn_current->conn, ctx->db_table,
                              flb_sds_len(ctx->db_table));

    if(temp == NULL) {
        flb_plg_error(ctx->ins, "failed to parse table name: %s",
                      PQerrorMessage(ctx->conn_current->conn));
        pgsql_conf_destroy(ctx);
        return -1;
    }

    flb_sds_destroy(ctx->db_table);
    ctx->db_table = flb_sds_create(temp);
    PQfreemem(temp);

    if(!ctx->db_table) {
        flb_errno();
        pgsql_conf_destroy(ctx);
        return -1;
    }

    flb_plg_info(ctx->ins, "we check that the table %s "
                 "exists, if not we create it", ctx->db_table);

    str_len = 72 + flb_sds_len(ctx->db_table);

    query = flb_malloc(str_len);
    if(query == NULL) {
        flb_errno();
        pgsql_conf_destroy(ctx);
        return -1;
    }

    /* Maybe use the timestamp with the TZ specefied */
    /* in the postgresql connection? */
    snprintf(query, str_len,
             "CREATE TABLE IF NOT EXISTS %s "
             "(tag varchar, time timestamp, data jsonb);",
             ctx->db_table);
<<<<<<< HEAD
    flb_plg_trace(ctx->ins, "%s", query);
    res = PQexec(ctx->conn_current->conn, query);
=======
    res = PQexec(ctx->conn, query);
>>>>>>> dcef74a6
    flb_free(query);

    if(PQresultStatus(res) != PGRES_COMMAND_OK) {
        flb_plg_error(ctx->ins, "%s",
                      PQerrorMessage(ctx->conn_current->conn));
        pgsql_conf_destroy(ctx);
        return -1;
    }

    PQclear(res);

    return 0;
}

static void cb_pgsql_flush(const void *data, size_t bytes,
                            const char *tag, int tag_len,
                            struct flb_input_instance *i_ins,
                            void *out_context,
                            struct flb_config *config)
{
    struct flb_pgsql_config *ctx = out_context;
    flb_sds_t json;
    char *tmp = NULL;
    char *query = NULL;
    PGresult *res = NULL;
    int send_res;
    flb_sds_t tag_escaped = NULL;
    size_t str_len;


    if(pgsql_next_connection(ctx) == 1) {
        FLB_OUTPUT_RETURN(FLB_RETRY);
    }

    /*
      PQreset()
      This function will close the connection to the server and attempt to
      reestablish a new connection to the same server, using all the same
      parameters previously used. This might be useful for error recovery
      if a working connection is lost.
     */
    if(PQstatus(ctx->conn_current->conn) != CONNECTION_OK) {
        PQreset(ctx->conn_current->conn);
        FLB_OUTPUT_RETURN(FLB_RETRY);
    }


    json = flb_pack_msgpack_to_json_format(data, bytes,
                                           FLB_PACK_JSON_FORMAT_JSON,
                                           FLB_PACK_JSON_DATE_DOUBLE,
                                           ctx->timestamp_key);
    if(json == NULL) {
        flb_errno();
        flb_plg_error(ctx->ins,
                      "Can't parse the msgpack into json");
        FLB_OUTPUT_RETURN(FLB_RETRY);
    }

    tmp = PQescapeLiteral(ctx->conn_current->conn, json, flb_sds_len(json));
    flb_sds_destroy(json);
    if(!tmp) {
        flb_errno();
        PQfreemem(tmp);
        flb_plg_error(ctx->ins, "Can't escape json string");
        FLB_OUTPUT_RETURN(FLB_RETRY);
    }

    json = flb_sds_create(tmp);
    PQfreemem(tmp);
    if(!json) {
        flb_errno();
        FLB_OUTPUT_RETURN(FLB_RETRY);
    }

    tmp = PQescapeLiteral(ctx->conn_current->conn, tag, tag_len);
    if(!tmp) {
        flb_errno();
        flb_sds_destroy(json);
        PQfreemem(tmp);
        flb_plg_error(ctx->ins, "Can't escape tag string: %s", tag);
        FLB_OUTPUT_RETURN(FLB_RETRY);
    }

    tag_escaped = flb_sds_create(tmp);
    PQfreemem(tmp);
    if(!tag_escaped) {
        flb_errno();
        flb_sds_destroy(json);
        FLB_OUTPUT_RETURN(FLB_RETRY);
    }

    str_len = 100 + flb_sds_len(json)
        + flb_sds_len(tag_escaped)
        + flb_sds_len(ctx->db_table)
        + flb_sds_len(ctx->timestamp_key);
    query = flb_malloc(str_len);

    if (query == NULL) {
        flb_errno();
        flb_sds_destroy(json);
        flb_sds_destroy(tag_escaped);
        FLB_OUTPUT_RETURN(FLB_RETRY);
    }


    snprintf(query, str_len,
             "INSERT INTO %s "
             "SELECT %s, "
             "to_timestamp(CAST(value->>'%s' as FLOAT)), * "
             "FROM json_array_elements(%s);",
             ctx->db_table, tag_escaped, ctx->timestamp_key, json);
    flb_plg_trace(ctx->ins, "query: %s", query);

    if(ctx->async) {
        send_res = PQsendQuery(ctx->conn_current->conn, query);
        flb_free(query);
        flb_sds_destroy(json);
        flb_sds_destroy(tag_escaped);

        if(send_res == 0) {
            flb_plg_error(ctx->ins, "%s",
                          PQerrorMessage(ctx->conn_current->conn));
            FLB_OUTPUT_RETURN(FLB_RETRY);
        }

        PQflush(ctx->conn_current->conn);
    }
    else {
        res = PQexec(ctx->conn_current->conn, query);
        flb_free(query);
        flb_sds_destroy(json);
        flb_sds_destroy(tag_escaped);

        if(PQresultStatus(res) != PGRES_COMMAND_OK) {
            flb_plg_error(ctx->ins, "%s",
                          PQerrorMessage(ctx->conn_current->conn));
            PQclear(res);
            FLB_OUTPUT_RETURN(FLB_RETRY);
        }
        PQclear(res);
    }

    FLB_OUTPUT_RETURN(FLB_OK);
}

static int cb_pgsql_exit(void *data, struct flb_config *config)
{
    struct flb_pgsql_config *ctx = data;

    if(!ctx){
        return 0;
    }

    pgsql_conf_destroy(ctx);

    return 0;
}

struct flb_output_plugin out_pgsql_plugin = {
    .name         = "pgsql",
    .description  = "PostgreSQL",
    .cb_init      = cb_pgsql_init,
    .cb_flush     = cb_pgsql_flush,
    .cb_exit      = cb_pgsql_exit,
    .flags        = 0,
};<|MERGE_RESOLUTION|>--- conflicted
+++ resolved
@@ -206,12 +206,9 @@
              "CREATE TABLE IF NOT EXISTS %s "
              "(tag varchar, time timestamp, data jsonb);",
              ctx->db_table);
-<<<<<<< HEAD
     flb_plg_trace(ctx->ins, "%s", query);
     res = PQexec(ctx->conn_current->conn, query);
-=======
-    res = PQexec(ctx->conn, query);
->>>>>>> dcef74a6
+
     flb_free(query);
 
     if(PQresultStatus(res) != PGRES_COMMAND_OK) {
