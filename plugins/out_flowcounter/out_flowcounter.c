/* -*- Mode: C; tab-width: 4; indent-tabs-mode: nil; c-basic-offset: 4 -*- */

/*  Fluent Bit
 *  ==========
 *  Copyright (C) 2019-2020 The Fluent Bit Authors
 *  Copyright (C) 2015-2018 Treasure Data Inc.
 *
 *  Licensed under the Apache License, Version 2.0 (the "License");
 *  you may not use this file except in compliance with the License.
 *  You may obtain a copy of the License at
 *
 *      http://www.apache.org/licenses/LICENSE-2.0
 *
 *  Unless required by applicable law or agreed to in writing, software
 *  distributed under the License is distributed on an "AS IS" BASIS,
 *  WITHOUT WARRANTIES OR CONDITIONS OF ANY KIND, either express or implied.
 *  See the License for the specific language governing permissions and
 *  limitations under the License.
 */

#include <fluent-bit/flb_output_plugin.h>
#include <fluent-bit/flb_utils.h>
#include <fluent-bit/flb_time.h>

#include <msgpack.h>

#include "out_flowcounter.h"

#include <stdio.h>
#include <stdlib.h>
#include <inttypes.h>
#include <time.h>


#define PLUGIN_NAME "out_flowcounter"

static void count_initialized(struct flb_out_fcount_buffer* buf)
{
    buf->bytes  = 0;
    buf->counts = 0;
}

static int time_is_valid(time_t t, struct flb_flowcounter *ctx)
{
    if (t < ctx->buf[ctx->index].until - ctx->tick) {
        return FLB_FALSE;
    }
    return FLB_TRUE;
}

static int configure(struct flb_flowcounter *ctx,
                     struct flb_output_instance *ins,
                     struct flb_config *config)
{
    int i;
    time_t base = time(NULL);
    const char* pval = NULL;

    /* default */
    ctx->unit = FLB_UNIT_MIN;
    ctx->tick         = 60;

    pval = flb_output_get_property("unit", ins);
    if (pval != NULL) {
        /* check unit of duration */
        if (!strcasecmp(pval, FLB_UNIT_SEC)) {
            ctx->unit = FLB_UNIT_SEC;
            ctx->tick = 1;
        }
        else if (!strcasecmp(pval, FLB_UNIT_HOUR)) {
            ctx->unit = FLB_UNIT_HOUR;
            ctx->tick = 3600;
        }
        else if(!strcasecmp(pval, FLB_UNIT_DAY)) {
            ctx->unit = FLB_UNIT_DAY;
            ctx->tick = 86400;
        }
    }

    flb_plg_debug(ctx->ins, "unit is \"%s\"", ctx->unit);

    /* initialize buffer */
    ctx->size  = (config->flush / ctx->tick) + 1;
    flb_plg_debug(ctx->ins, "buffer size=%d", ctx->size);

    ctx->index = 0;
    ctx->buf = flb_malloc(sizeof(struct flb_out_fcount_buffer) * ctx->size);
    if (!ctx->buf) {
        flb_errno();
        return -1;
    }

    for (i = 0; i < ctx->size; i++) {
        ctx->buf[i].until = base + ctx->tick*i;
        count_initialized(&ctx->buf[i]);
    }

    return 0;
}

static void output_fcount(FILE *f, struct flb_flowcounter *ctx,
                          struct flb_out_fcount_buffer *buf)
{
    fprintf(f,
           "[%s] [%lu, {"
           "\"counts\":%"PRIu64", "
           "\"bytes\":%"PRIu64", "
           "\"counts/%s\":%"PRIu64", "
           "\"bytes/%s\":%"PRIu64" }"
           "]\n",
           PLUGIN_NAME, buf->until,
           buf->counts,
           buf->bytes,
           ctx->unit, buf->counts/ctx->tick,
           ctx->unit, buf->bytes/ctx->tick);
    /* TODO filtering with tag? */
}

static void count_up(msgpack_object *obj,
                     struct flb_out_fcount_buffer *ctx, uint64_t size)
{
    ctx->counts++;
    ctx->bytes += size;
    /*TODO parse obj and count up specific data */
}

static int out_fcount_init(struct flb_output_instance *ins, struct flb_config *config,
                           void *data)
{
    int ret;
    (void) data;

    struct flb_flowcounter *ctx = NULL;

    ctx = flb_malloc(sizeof(struct flb_flowcounter));
    if (ctx == NULL) {
        flb_errno();
        return -1;
    }
    ctx->ins = ins;

    ret = flb_output_config_map_set(ins, (void *) ctx);
    if (ret == -1) {
        flb_free(ctx);
        return -1;
    }
<<<<<<< HEAD
    if ( configure(ctx, ins, config) < 0 ) {
        flb_free(ctx);
        return -1;
    }
=======

    configure(ctx, ins, config);
>>>>>>> f93c898f
    flb_output_set_context(ins, ctx);

    return 0;
}

static struct flb_out_fcount_buffer* seek_buffer(time_t t,
                                                 struct flb_flowcounter *ctx)
{
    int i = ctx->index;
    int32_t diff;

    while (1) {
        diff = (int32_t) difftime(ctx->buf[i].until, t);
        if (diff >= 0 && diff <= ctx->tick) {
            return &ctx->buf[i];
        }
        i++;

        if (i >= ctx->size) {
            i = 0;
        }

        if (i == ctx->index) {
            break;
        }
    }
    return NULL;
}



static void out_fcount_flush(const void *data, size_t bytes,
                             const char *tag, int tag_len,
                             struct flb_input_instance *i_ins,
                             void *out_context,
                             struct flb_config *config)
{
    msgpack_unpacked result;
    msgpack_object *obj;
    struct flb_flowcounter *ctx = out_context;
    struct flb_out_fcount_buffer *buf = NULL;
    size_t off = 0;
    time_t t;
    uint64_t last_off   = 0;
    uint64_t byte_data  = 0;
    struct flb_time tm;
    (void) i_ins;
    (void) config;

    msgpack_unpacked_init(&result);
    while (msgpack_unpack_next(&result, data, bytes, &off) == MSGPACK_UNPACK_SUCCESS) {
        flb_time_pop_from_msgpack(&tm, &result, &obj);

        if (ctx->event_based == FLB_FALSE) {
            flb_time_get(&tm);
        }
        t = tm.tm.tv_sec;
        if (time_is_valid(t, ctx) == FLB_FALSE) {
            flb_plg_warn(ctx->ins, "out of range. Skip the record");
            continue;
        }

        byte_data     = (uint64_t)(off - last_off);
        last_off      = off;

        buf = seek_buffer(t, ctx);

        while (buf == NULL) {
            /* flush buffer */
            output_fcount(stdout, ctx, &ctx->buf[ctx->index]);
            count_initialized(&ctx->buf[ctx->index]);
            ctx->buf[ctx->index].until += ctx->tick * ctx->size;

            ctx->index++;
            if (ctx->index >= ctx->size) {
                ctx->index = 0;
            }
            buf = seek_buffer(t, ctx);
        }

        if (buf != NULL) {
            count_up(&result.data, buf, byte_data);
        }
    }
    msgpack_unpacked_destroy(&result);

    FLB_OUTPUT_RETURN(FLB_OK);
}

static int out_fcount_exit(void *data, struct flb_config* config)
{
    struct flb_flowcounter *ctx = data;

    if (!ctx) {
        return 0;
    }

    flb_free(ctx->buf);
    flb_free(ctx);
    return 0;
}

/* Configuration properties map */
static struct flb_config_map config_map[] = {
    {
     FLB_CONFIG_MAP_STR, "unit", NULL,
     0, FLB_FALSE, 0,
     NULL
    },
    {
     FLB_CONFIG_MAP_BOOL, "event_based", "false",
     0, FLB_TRUE, offsetof(struct flb_flowcounter, event_based),
     NULL
    },

    /* EOF */
    {0}
};

struct flb_output_plugin out_flowcounter_plugin = {
    .name         = "flowcounter",
    .description  = "FlowCounter",
    .cb_init      = out_fcount_init,
    .cb_flush     = out_fcount_flush,
    .cb_exit      = out_fcount_exit,
    .config_map   = config_map,
    .flags        = 0,
};<|MERGE_RESOLUTION|>--- conflicted
+++ resolved
@@ -144,15 +144,13 @@
         flb_free(ctx);
         return -1;
     }
-<<<<<<< HEAD
-    if ( configure(ctx, ins, config) < 0 ) {
+
+    ret = configure(ctx, ins, config);
+    if (ret < 0) {
         flb_free(ctx);
-        return -1;
-    }
-=======
-
-    configure(ctx, ins, config);
->>>>>>> f93c898f
+        return -1
+    }
+
     flb_output_set_context(ins, ctx);
 
     return 0;
