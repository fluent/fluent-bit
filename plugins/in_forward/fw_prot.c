--- conflicted
+++ resolved
@@ -130,11 +130,7 @@
             msgpack_unpacked_destroy(&result);
 
             /* Adjust buffer data */
-<<<<<<< HEAD
-            if (conn->buf_len > all_used && all_used > 0) {
-=======
             if (conn->buf_len >= all_used && all_used > 0) {
->>>>>>> 0a9f0422
                 memmove(conn->buf, conn->buf + all_used,
                         conn->buf_len - all_used);
                 conn->buf_len -= all_used;
