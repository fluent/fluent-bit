--- conflicted
+++ resolved
@@ -69,20 +69,11 @@
 
     char *username = flb_output_get_property("username", ins);
     char *password = flb_output_get_property("password", ins);
-<<<<<<< HEAD
-
-=======
-    
->>>>>>> b2cc70eb
+
     ctx->subject = flb_output_get_property("subject", ins);
     ctx->subject_len = strlen(ctx->subject);
 
     ctx->connect_string_len = snprintf(ctx->connect_string, NATS_CONNECT_BUF_LEN, NATS_CONNECT, username, password);
-<<<<<<< HEAD
-
-=======
-    
->>>>>>> b2cc70eb
 
     ctx->u   = upstream;
     ctx->ins = ins;
@@ -218,19 +209,6 @@
         subject = ctx->subject;
         subject_len = ctx->subject_len;
     }
-<<<<<<< HEAD
-
-    #define NATS_REQUEST_PADDING 128
-    int request_alloc_len = subject_len + json_len + NATS_REQUEST_PADDING;
-    int request_len = 0;
-
-    request = flb_malloc(request_alloc_len);
-
-    int pub_len = snprintf(request, request_alloc_len, "PUB %s %zu\r\n", subject, json_len);
-    flb_debug("[out_nats] writing PUB: '%s'", request);
-    flb_debug("[out_nats] writing MSG_PAYLOAD: '%s'", json_msg);
-
-=======
 
     #define NATS_REQUEST_PADDING 128
     int request_alloc_len = subject_len + json_len + NATS_REQUEST_PADDING;
@@ -242,7 +220,6 @@
     flb_debug("[out_nats] writing PUB: '%s'", request);
     flb_debug("[out_nats] writing MSG_PAYLOAD: '%s'", json_msg);
     
->>>>>>> b2cc70eb
     request_len += pub_len;
     /* Append JSON message and ending CRLF */
     //memcpy(request + request_len, json_msg, json_len);
