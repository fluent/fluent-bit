/* -*- Mode: C; tab-width: 4; indent-tabs-mode: nil; c-basic-offset: 4 -*- */

/*  Fluent Bit
 *  ==========
 *  Copyright (C) 2019-2021 The Fluent Bit Authors
 *  Copyright (C) 2015-2018 Treasure Data Inc.
 *
 *  Licensed under the Apache License, Version 2.0 (the "License");
 *  you may not use this file except in compliance with the License.
 *  You may obtain a copy of the License at
 *
 *      http://www.apache.org/licenses/LICENSE-2.0
 *
 *  Unless required by applicable law or agreed to in writing, software
 *  distributed under the License is distributed on an "AS IS" BASIS,
 *  WITHOUT WARRANTIES OR CONDITIONS OF ANY KIND, either express or implied.
 *  See the License for the specific language governing permissions and
 *  limitations under the License.
 */

#include <fluent-bit/flb_output_plugin.h>
#include <fluent-bit/flb_utils.h>
#include <fluent-bit/flb_network.h>
#include <fluent-bit/flb_http_client.h>
#include <fluent-bit/flb_pack.h>
#include <fluent-bit/flb_time.h>
#include <fluent-bit/flb_signv4.h>
#include <fluent-bit/flb_aws_credentials.h>
#include <fluent-bit/flb_record_accessor.h>
#include <fluent-bit/flb_ra_key.h>
#include <msgpack.h>

#include <time.h>

#include "es.h"
#include "es_conf.h"
#include "es_bulk.h"
#include "murmur3.h"

struct flb_output_plugin out_es_plugin;

static int es_pack_array_content(msgpack_packer *tmp_pck,
                                 msgpack_object array,
                                 struct flb_elasticsearch *ctx);

#ifdef FLB_HAVE_AWS
static flb_sds_t add_aws_auth(struct flb_http_client *c,
                              struct flb_elasticsearch *ctx)
{
    flb_sds_t signature = NULL;
    int ret;

    flb_plg_debug(ctx->ins, "Signing request with AWS Sigv4");

    /* Amazon OpenSearch Sigv4 does not allow the host header to include the port */
    ret = flb_http_strip_port_from_host(c);
    if (ret < 0) {
        flb_plg_error(ctx->ins, "could not strip port from host for sigv4");
        return NULL;
    }

    /* AWS Fluent Bit user agent */
    flb_http_add_header(c, "User-Agent", 10, "aws-fluent-bit-plugin", 21);

    signature = flb_signv4_do(c, FLB_TRUE, FLB_TRUE, time(NULL),
                              ctx->aws_region, "es",
                              0,
                              ctx->aws_provider);
    if (!signature) {
        flb_plg_error(ctx->ins, "could not sign request with sigv4");
        return NULL;
    }
    return signature;
}
#endif /* FLB_HAVE_AWS */

static int es_pack_map_content(msgpack_packer *tmp_pck,
                               msgpack_object map,
                               struct flb_elasticsearch *ctx)
{
    int i;
    char *ptr_key = NULL;
    char buf_key[256];
    msgpack_object *k;
    msgpack_object *v;

    for (i = 0; i < map.via.map.size; i++) {
        k = &map.via.map.ptr[i].key;
        v = &map.via.map.ptr[i].val;
        ptr_key = NULL;

        /* Store key */
        const char *key_ptr = NULL;
        size_t key_size = 0;

        if (k->type == MSGPACK_OBJECT_BIN) {
            key_ptr  = k->via.bin.ptr;
            key_size = k->via.bin.size;
        }
        else if (k->type == MSGPACK_OBJECT_STR) {
            key_ptr  = k->via.str.ptr;
            key_size = k->via.str.size;
        }

        if (key_size < (sizeof(buf_key) - 1)) {
            memcpy(buf_key, key_ptr, key_size);
            buf_key[key_size] = '\0';
            ptr_key = buf_key;
        }
        else {
            /* Long map keys have a performance penalty */
            ptr_key = flb_malloc(key_size + 1);
            if (!ptr_key) {
                flb_errno();
                return -1;
            }

            memcpy(ptr_key, key_ptr, key_size);
            ptr_key[key_size] = '\0';
        }

        /*
         * Sanitize key name, Elastic Search 2.x don't allow dots
         * in field names:
         *
         *   https://goo.gl/R5NMTr
         */
        if (ctx->replace_dots == FLB_TRUE) {
            char *p   = ptr_key;
            char *end = ptr_key + key_size;
            while (p != end) {
                if (*p == '.') *p = '_';
                p++;
            }
        }

        /* Append the key */
        msgpack_pack_str(tmp_pck, key_size);
        msgpack_pack_str_body(tmp_pck, ptr_key, key_size);

        /* Release temporary key if was allocated */
        if (ptr_key && ptr_key != buf_key) {
            flb_free(ptr_key);
        }
        ptr_key = NULL;

        /*
         * The value can be any data type, if it's a map we need to
         * sanitize to avoid dots.
         */
        if (v->type == MSGPACK_OBJECT_MAP) {
            msgpack_pack_map(tmp_pck, v->via.map.size);
            es_pack_map_content(tmp_pck, *v, ctx);
        }
        /*
         * The value can be any data type, if it's an array we need to
         * pass it to es_pack_array_content.
         */
        else if (v->type == MSGPACK_OBJECT_ARRAY) {
          msgpack_pack_array(tmp_pck, v->via.array.size);
          es_pack_array_content(tmp_pck, *v, ctx);
        }
        else {
            msgpack_pack_object(tmp_pck, *v);
        }
    }
    return 0;
}

/*
  * Iterate through the array and sanitize elements.
  * Mutual recursion with es_pack_map_content.
  */
static int es_pack_array_content(msgpack_packer *tmp_pck,
                                 msgpack_object array,
                                 struct flb_elasticsearch *ctx)
{
    int i;
    msgpack_object *e;

    for (i = 0; i < array.via.array.size; i++) {
        e = &array.via.array.ptr[i];
        if (e->type == MSGPACK_OBJECT_MAP)
        {
            msgpack_pack_map(tmp_pck, e->via.map.size);
            es_pack_map_content(tmp_pck, *e, ctx);
        }
        else if (e->type == MSGPACK_OBJECT_ARRAY)
        {
            msgpack_pack_array(tmp_pck, e->via.array.size);
            es_pack_array_content(tmp_pck, *e, ctx);
        }
        else
        {
            msgpack_pack_object(tmp_pck, *e);
        }
    }
    return 0;
}

/*
 * Get _id value from incoming record.
 * If it successed, return the value as flb_sds_t.
 * If it failed, return NULL.
*/
static flb_sds_t es_get_id_value(struct flb_elasticsearch *ctx,
                                msgpack_object *map)
{
    struct flb_ra_value *rval = NULL;
    flb_sds_t tmp_str;
    rval = flb_ra_get_value_object(ctx->ra_id_key, *map);
    if (rval == NULL) {
        flb_plg_warn(ctx->ins, "the value of %s is missing",
                     ctx->id_key);
        return NULL;
    }
    else if(rval->o.type != MSGPACK_OBJECT_STR) {
        flb_plg_warn(ctx->ins, "the value of %s is not string",
                     ctx->id_key);
        flb_ra_key_value_destroy(rval);
        return NULL;
    }

    tmp_str = flb_sds_create_len(rval->o.via.str.ptr,
                                 rval->o.via.str.size);
    if (tmp_str == NULL) {
        flb_plg_warn(ctx->ins, "cannot create ID string from record");
        flb_ra_key_value_destroy(rval);
        return NULL;
    }
    flb_ra_key_value_destroy(rval);
    return tmp_str;
}

/*
 * Convert the internal Fluent Bit data representation to the required
 * one by Elasticsearch.
 *
 * 'Sadly' this process involves to convert from Msgpack to JSON.
 */
static int elasticsearch_format(struct flb_config *config,
                                struct flb_input_instance *ins,
                                void *plugin_context,
                                void *flush_ctx,
                                const char *tag, int tag_len,
                                const void *data, size_t bytes,
                                void **out_data, size_t *out_size)
{
    int ret;
    int len;
    int map_size;
    int index_len = 0;
    size_t s = 0;
    size_t off = 0;
    size_t off_prev = 0;
    char *p;
    char *es_index;
    char logstash_index[256];
    char time_formatted[256];
    char index_formatted[256];
    char es_uuid[37];
    flb_sds_t out_buf;
    size_t out_buf_len = 0;
    flb_sds_t tmp_buf;
    flb_sds_t id_key_str = NULL;
    msgpack_unpacked result;
    msgpack_object root;
    msgpack_object map;
    msgpack_object *obj;
    flb_sds_t j_index;
    struct es_bulk *bulk;
    struct tm tm;
    struct flb_time tms;
    msgpack_sbuffer tmp_sbuf;
    msgpack_packer tmp_pck;
    uint16_t hash[8];
    int es_index_custom_len;
    struct flb_elasticsearch *ctx = plugin_context;

    j_index = flb_sds_create_size(ES_BULK_HEADER);
    if (j_index == NULL) {
        flb_errno();
        return -1;
    }

    /* Iterate the original buffer and perform adjustments */
    msgpack_unpacked_init(&result);

    /* Perform some format validation */
    ret = msgpack_unpack_next(&result, data, bytes, &off);
    if (ret != MSGPACK_UNPACK_SUCCESS) {
        msgpack_unpacked_destroy(&result);
        flb_sds_destroy(j_index);
        return -1;
    }

    /* We 'should' get an array */
    if (result.data.type != MSGPACK_OBJECT_ARRAY) {
        /*
         * If we got a different format, we assume the caller knows what he is
         * doing, we just duplicate the content in a new buffer and cleanup.
         */
        msgpack_unpacked_destroy(&result);
        flb_sds_destroy(j_index);
        return -1;
    }

    root = result.data;
    if (root.via.array.size == 0) {
        msgpack_unpacked_destroy(&result);
        flb_sds_destroy(j_index);
        return -1;
    }

    /* Create the bulk composer */
    bulk = es_bulk_create(bytes);
    if (!bulk) {
        msgpack_unpacked_destroy(&result);
        flb_sds_destroy(j_index);
        return -1;
    }

    off = 0;

    msgpack_unpacked_destroy(&result);
    msgpack_unpacked_init(&result);

    /* Copy logstash prefix if logstash format is enabled */
    if (ctx->logstash_format == FLB_TRUE) {
        memcpy(logstash_index, ctx->logstash_prefix, flb_sds_len(ctx->logstash_prefix));
        logstash_index[flb_sds_len(ctx->logstash_prefix)] = '\0';
    }

    /*
     * If logstash format and id generation are disabled, pre-generate
     * the index line for all records.
     *
     * The header stored in 'j_index' will be used for the all records on
     * this payload.
     */
    if (ctx->logstash_format == FLB_FALSE && ctx->generate_id == FLB_FALSE) {
        flb_time_get(&tms);
        gmtime_r(&tms.tm.tv_sec, &tm);
        strftime(index_formatted, sizeof(index_formatted) - 1,
                 ctx->index, &tm);
        es_index = index_formatted;
        if (ctx->suppress_type_name) {
<<<<<<< HEAD
            index_len = snprintf(j_index,
                                 ES_BULK_HEADER,
                                 ES_BULK_INDEX_FMT_WITHOUT_TYPE,
                                 ctx->es_action,
                                 es_index);
        }
        else {
            index_len = snprintf(j_index,
                                 ES_BULK_HEADER,
                                 ES_BULK_INDEX_FMT,
                                 ctx->es_action,
                                 es_index, ctx->type);
=======
            index_len = flb_sds_snprintf(&j_index,
                                         flb_sds_alloc(j_index),
                                         ES_BULK_INDEX_FMT_WITHOUT_TYPE,
                                         es_index);
        }
        else {
            index_len = flb_sds_snprintf(&j_index,
                                         flb_sds_alloc(j_index),
                                         ES_BULK_INDEX_FMT,
                                         es_index, ctx->type);
>>>>>>> 0fbca8d3
        }
    }

    /*
     * Some broken clients may have time drift up to year 1970
     * this will generate corresponding index in Elasticsearch
     * in order to prevent generating millions of indexes
     * we can set to always use current time for index generation
     */
    if (ctx->current_time_index == FLB_TRUE) {
        flb_time_get(&tms);
    }

    /* Iterate each record and do further formatting */
    while (msgpack_unpack_next(&result, data, bytes, &off) == MSGPACK_UNPACK_SUCCESS) {
        if (result.data.type != MSGPACK_OBJECT_ARRAY) {
            continue;
        }

        /* Each array must have two entries: time and record */
        root = result.data;
        if (root.via.array.size != 2) {
            continue;
        }

        /* Only pop time from record if current_time_index is disabled */
        if (ctx->current_time_index == FLB_FALSE) {
            flb_time_pop_from_msgpack(&tms, &result, &obj);
        }

        map   = root.via.array.ptr[1];
        map_size = map.via.map.size;

        es_index_custom_len = 0;
        if (ctx->logstash_prefix_key) {
            flb_sds_t v = flb_ra_translate(ctx->ra_prefix_key,
                                           (char *) tag, tag_len,
                                           map, NULL);
            if (v) {
                len = flb_sds_len(v);
                if (len > 128) {
                    len = 128;
                    memcpy(logstash_index, v, 128);
                }
                else {
                    memcpy(logstash_index, v, len);
                }
                es_index_custom_len = len;
                flb_sds_destroy(v);
            }
        }

        /* Create temporary msgpack buffer */
        msgpack_sbuffer_init(&tmp_sbuf);
        msgpack_packer_init(&tmp_pck, &tmp_sbuf, msgpack_sbuffer_write);

        if (ctx->include_tag_key == FLB_TRUE) {
            map_size++;
        }

        /* Set the new map size */
        msgpack_pack_map(&tmp_pck, map_size + 1);

        /* Append the time key */
        msgpack_pack_str(&tmp_pck, flb_sds_len(ctx->time_key));
        msgpack_pack_str_body(&tmp_pck, ctx->time_key, flb_sds_len(ctx->time_key));

        /* Format the time */
        gmtime_r(&tms.tm.tv_sec, &tm);
        s = strftime(time_formatted, sizeof(time_formatted) - 1,
                     ctx->time_key_format, &tm);
        if (ctx->time_key_nanos) {
            len = snprintf(time_formatted + s, sizeof(time_formatted) - 1 - s,
                           ".%09" PRIu64 "Z", (uint64_t) tms.tm.tv_nsec);
        } else {
            len = snprintf(time_formatted + s, sizeof(time_formatted) - 1 - s,
                           ".%03" PRIu64 "Z",
                           (uint64_t) tms.tm.tv_nsec / 1000000);
        }

        s += len;
        msgpack_pack_str(&tmp_pck, s);
        msgpack_pack_str_body(&tmp_pck, time_formatted, s);

        es_index = ctx->index;
        if (ctx->logstash_format == FLB_TRUE) {
            /* Compose Index header */
            if (es_index_custom_len > 0) {
                p = logstash_index + es_index_custom_len;
            } else {
                p = logstash_index + flb_sds_len(ctx->logstash_prefix);
            }
            *p++ = '-';

            len = p - logstash_index;
            s = strftime(p, sizeof(logstash_index) - len - 1,
                         ctx->logstash_dateformat, &tm);
            p += s;
            *p++ = '\0';
            es_index = logstash_index;
            if (ctx->generate_id == FLB_FALSE) {
                if (ctx->suppress_type_name) {
<<<<<<< HEAD
                    index_len = snprintf(j_index,
                                         ES_BULK_HEADER,
                                         ES_BULK_INDEX_FMT_WITHOUT_TYPE,
                                         ctx->es_action,
                                         es_index);
                }
                else {
                    index_len = snprintf(j_index,
                                         ES_BULK_HEADER,
                                         ES_BULK_INDEX_FMT,
                                         ctx->es_action,
                                         es_index, ctx->type);
=======
                    index_len = flb_sds_snprintf(&j_index,
                                                 flb_sds_alloc(j_index),
                                                 ES_BULK_INDEX_FMT_WITHOUT_TYPE,
                                                 es_index);
                }
                else {
                    index_len = flb_sds_snprintf(&j_index,
                                                 flb_sds_alloc(j_index),
                                                 ES_BULK_INDEX_FMT,
                                                 es_index, ctx->type);
>>>>>>> 0fbca8d3
                }
            }
        }
        else if (ctx->current_time_index == FLB_TRUE) {
            /* Make sure we handle index time format for index */
            strftime(index_formatted, sizeof(index_formatted) - 1,
                     ctx->index, &tm);
            es_index = index_formatted;
        }

        /* Tag Key */
        if (ctx->include_tag_key == FLB_TRUE) {
            msgpack_pack_str(&tmp_pck, flb_sds_len(ctx->tag_key));
            msgpack_pack_str_body(&tmp_pck, ctx->tag_key, flb_sds_len(ctx->tag_key));
            msgpack_pack_str(&tmp_pck, tag_len);
            msgpack_pack_str_body(&tmp_pck, tag, tag_len);
        }

        /*
         * The map_content routine iterate over each Key/Value pair found in
         * the map and do some sanitization for the key names.
         *
         * Elasticsearch have a restriction that key names cannot contain
         * a dot; if some dot is found, it's replaced with an underscore.
         */
        ret = es_pack_map_content(&tmp_pck, map, ctx);
        if (ret == -1) {
            msgpack_unpacked_destroy(&result);
            msgpack_sbuffer_destroy(&tmp_sbuf);
            es_bulk_destroy(bulk);
            flb_sds_destroy(j_index);
            return -1;
        }

        if (ctx->generate_id == FLB_TRUE) {
            MurmurHash3_x64_128(tmp_sbuf.data, tmp_sbuf.size, 42, hash);
            snprintf(es_uuid, sizeof(es_uuid),
                     "%04x%04x-%04x-%04x-%04x-%04x%04x%04x",
                     hash[0], hash[1], hash[2], hash[3],
                     hash[4], hash[5], hash[6], hash[7]);
            if (ctx->suppress_type_name) {
<<<<<<< HEAD
                index_len = snprintf(j_index,
                                     ES_BULK_HEADER,
                                     ES_BULK_INDEX_FMT_ID_WITHOUT_TYPE,
                                     ctx->es_action,
                                     es_index,  es_uuid);
            }
            else {
                index_len = snprintf(j_index,
                                     ES_BULK_HEADER,
                                     ES_BULK_INDEX_FMT_ID,
                                     ctx->es_action,
                                     es_index, ctx->type, es_uuid);
=======
                index_len = flb_sds_snprintf(&j_index,
                                             flb_sds_alloc(j_index),
                                             ES_BULK_INDEX_FMT_ID_WITHOUT_TYPE,
                                             es_index,  es_uuid);
            }
            else {
                index_len = flb_sds_snprintf(&j_index,
                                             flb_sds_alloc(j_index),
                                             ES_BULK_INDEX_FMT_ID,
                                             es_index, ctx->type, es_uuid);
>>>>>>> 0fbca8d3
            }
        }
        if (ctx->ra_id_key) {
            id_key_str = es_get_id_value(ctx ,&map);
            if (id_key_str) {
                if (ctx->suppress_type_name) {
<<<<<<< HEAD
                    index_len = snprintf(j_index,
                                         ES_BULK_HEADER,
                                         ES_BULK_INDEX_FMT_ID_WITHOUT_TYPE,
                                         ctx->es_action,
                                         es_index,  id_key_str);
                }
                else {
                    index_len = snprintf(j_index,
                                         ES_BULK_HEADER,
                                         ES_BULK_INDEX_FMT_ID,
                                         ctx->es_action,
                                         es_index, ctx->type, id_key_str);
=======
                    index_len = flb_sds_snprintf(&j_index,
                                                 flb_sds_alloc(j_index),
                                                 ES_BULK_INDEX_FMT_ID_WITHOUT_TYPE,
                                                 es_index,  id_key_str);
                }
                else {
                    index_len = flb_sds_snprintf(&j_index,
                                                 flb_sds_alloc(j_index),
                                                 ES_BULK_INDEX_FMT_ID,
                                                 es_index, ctx->type, id_key_str);
>>>>>>> 0fbca8d3
                }
                flb_sds_destroy(id_key_str);
                id_key_str = NULL;
            }
        }

        /* Convert msgpack to JSON */
        out_buf = flb_msgpack_raw_to_json_sds(tmp_sbuf.data, tmp_sbuf.size);
        msgpack_sbuffer_destroy(&tmp_sbuf);
        if (!out_buf) {
            msgpack_unpacked_destroy(&result);
            es_bulk_destroy(bulk);
            flb_sds_destroy(j_index);
            return -1;
        }

        out_buf_len = flb_sds_len(out_buf);
        if (strcasecmp(ctx->write_operation, FLB_ES_WRITE_OP_UPDATE) == 0) {
            tmp_buf = out_buf;
            out_buf = flb_sds_create_len(NULL, out_buf_len = out_buf_len + sizeof(ES_BULK_UPDATE_OP_BODY) - 2);
            out_buf_len = snprintf(out_buf, out_buf_len, ES_BULK_UPDATE_OP_BODY, tmp_buf);
            flb_sds_destroy(tmp_buf);
        }
        else if (strcasecmp(ctx->write_operation, FLB_ES_WRITE_OP_UPSERT) == 0) {
            tmp_buf = out_buf;
            out_buf = flb_sds_create_len(NULL, out_buf_len = out_buf_len + sizeof(ES_BULK_UPSERT_OP_BODY) - 2);
            out_buf_len = snprintf(out_buf, out_buf_len, ES_BULK_UPSERT_OP_BODY, tmp_buf);
            flb_sds_destroy(tmp_buf);
        }

        ret = es_bulk_append(bulk, j_index, index_len,
                             out_buf, out_buf_len,
                             bytes, off_prev);
        flb_sds_destroy(out_buf);

        off_prev = off;
        if (ret == -1) {
            /* We likely ran out of memory, abort here */
            msgpack_unpacked_destroy(&result);
            *out_size = 0;
            es_bulk_destroy(bulk);
            flb_sds_destroy(j_index);
            return -1;
        }
    }
    msgpack_unpacked_destroy(&result);

    /* Set outgoing data */
    *out_data = bulk->ptr;
    *out_size = bulk->len;

    /*
     * Note: we don't destroy the bulk as we need to keep the allocated
     * buffer with the data. Instead we just release the bulk context and
     * return the bulk->ptr buffer
     */
    flb_free(bulk);
    if (ctx->trace_output) {
        fwrite(*out_data, 1, *out_size, stdout);
        fflush(stdout);
    }
    flb_sds_destroy(j_index);
    return 0;
}

static int cb_es_init(struct flb_output_instance *ins,
                      struct flb_config *config,
                      void *data)
{
    struct flb_elasticsearch *ctx;

    ctx = flb_es_conf_create(ins, config);
    if (!ctx) {
        flb_plg_error(ins, "cannot initialize plugin");
        return -1;
    }

    flb_plg_debug(ctx->ins, "host=%s port=%i uri=%s index=%s type=%s",
                  ins->host.name, ins->host.port, ctx->uri,
                  ctx->index, ctx->type);

    flb_output_set_context(ins, ctx);

    /*
     * This plugin instance uses the HTTP client interface, let's register
     * it debugging callbacks.
     */
    flb_output_set_http_debug_callbacks(ins);

    return 0;
}

static int elasticsearch_error_check(struct flb_elasticsearch *ctx,
                                     struct flb_http_client *c)
{
    int i, j, k;
    int ret;
    int check = FLB_FALSE;
    int root_type;
    char *out_buf;
    size_t off = 0;
    size_t out_size;
    msgpack_unpacked result;
    msgpack_object root;
    msgpack_object key;
    msgpack_object val;
    msgpack_object item;
    msgpack_object item_key;
    msgpack_object item_val;

    /*
     * Check if our payload is complete: there is such situations where
     * the Elasticsearch HTTP response body is bigger than the HTTP client
     * buffer so payload can be incomplete.
     */
    /* Convert JSON payload to msgpack */
    ret = flb_pack_json(c->resp.payload, c->resp.payload_size,
                        &out_buf, &out_size, &root_type);
    if (ret == -1) {
        /* Is this an incomplete HTTP Request ? */
        if (c->resp.payload_size <= 0) {
            return FLB_TRUE;
        }

        /* Lookup error field */
        if (strstr(c->resp.payload, "\"errors\":false,\"items\":[")) {
            return FLB_FALSE;
        }

        flb_plg_error(ctx->ins, "could not pack/validate JSON response\n%s",
                      c->resp.payload);
        return FLB_TRUE;
    }

    /* Lookup error field */
    msgpack_unpacked_init(&result);
    ret = msgpack_unpack_next(&result, out_buf, out_size, &off);
    if (ret != MSGPACK_UNPACK_SUCCESS) {
        flb_plg_error(ctx->ins, "Cannot unpack response to find error\n%s",
                      c->resp.payload);
        return FLB_TRUE;
    }

    root = result.data;
    if (root.type != MSGPACK_OBJECT_MAP) {
        flb_plg_error(ctx->ins, "unexpected payload type=%i",
                      root.type);
        check = FLB_TRUE;
        goto done;
    }

    for (i = 0; i < root.via.map.size; i++) {
        key = root.via.map.ptr[i].key;
        if (key.type != MSGPACK_OBJECT_STR) {
            flb_plg_error(ctx->ins, "unexpected key type=%i",
                          key.type);
            check = FLB_TRUE;
            goto done;
        }

        if (key.via.str.size == 6 && strncmp(key.via.str.ptr, "errors", 6) == 0) {
            val = root.via.map.ptr[i].val;
            if (val.type != MSGPACK_OBJECT_BOOLEAN) {
                flb_plg_error(ctx->ins, "unexpected 'error' value type=%i",
                              val.type);
                check = FLB_TRUE;
                goto done;
            }

            /* If error == false, we are OK (no errors = FLB_FALSE) */
            if (!val.via.boolean) {
                /* no errors */
                check = FLB_FALSE;
                goto done;
            }
        }
        else if (key.via.str.size == 5 && strncmp(key.via.str.ptr, "items", 5) == 0) {
            val = root.via.map.ptr[i].val;
            if (val.type != MSGPACK_OBJECT_ARRAY) {
                flb_plg_error(ctx->ins, "unexpected 'items' value type=%i",
                              val.type);
                check = FLB_TRUE;
                goto done;
            }

            for (j = 0; j < val.via.array.size; j++) {
                item = val.via.array.ptr[j];
                if (item.type != MSGPACK_OBJECT_MAP) {
                    flb_plg_error(ctx->ins, "unexpected 'item' outer value type=%i",
                                  item.type);
                    check = FLB_TRUE;
                    goto done;
                }

                if (item.via.map.size != 1) {
                    flb_plg_error(ctx->ins, "unexpected 'item' size=%i",
                                  item.via.map.size);
                    check = FLB_TRUE;
                    goto done;
                }

                item = item.via.map.ptr[0].val;
                if (item.type != MSGPACK_OBJECT_MAP) {
                    flb_plg_error(ctx->ins, "unexpected 'item' inner value type=%i",
                                  item.type);
                    check = FLB_TRUE;
                    goto done;
                }

                for (k = 0; k < item.via.map.size; k++) {
                    item_key = item.via.map.ptr[k].key;
                    if (item_key.type != MSGPACK_OBJECT_STR) {
                        flb_plg_error(ctx->ins, "unexpected key type=%i",
                                      item_key.type);
                        check = FLB_TRUE;
                        goto done;
                    }

                    if (item_key.via.str.size == 6 && strncmp(item_key.via.str.ptr, "status", 6) == 0) {
                        item_val = item.via.map.ptr[k].val;

                        if (item_val.type != MSGPACK_OBJECT_POSITIVE_INTEGER) {
                            flb_plg_error(ctx->ins, "unexpected 'status' value type=%i",
                                          item_val.type);
                            check = FLB_TRUE;
                            goto done;
                        }
                        /* Check for errors other than version conflict (document already exists) */
                        if (item_val.via.i64 != 409) {
                            check = FLB_TRUE;
                            goto done;
                        }
                    }
                }
            }
        }
    }

 done:
    flb_free(out_buf);
    msgpack_unpacked_destroy(&result);
    return check;
}

static void cb_es_flush(struct flb_event_chunk *event_chunk,
                        struct flb_output_flush *out_flush,
                        struct flb_input_instance *ins, void *out_context,
                        struct flb_config *config)
{
    int ret;
    size_t pack_size;
    char *pack;
    void *out_buf;
    size_t out_size;
    size_t b_sent;
    struct flb_elasticsearch *ctx = out_context;
    struct flb_upstream_conn *u_conn;
    struct flb_http_client *c;
    flb_sds_t signature = NULL;

    /* Get upstream connection */
    u_conn = flb_upstream_conn_get(ctx->u);
    if (!u_conn) {
        FLB_OUTPUT_RETURN(FLB_RETRY);
    }

    /* Convert format */
    ret = elasticsearch_format(config, ins,
                               ctx, NULL,
                               event_chunk->tag, flb_sds_len(event_chunk->tag),
                               event_chunk->data, event_chunk->size,
                               &out_buf, &out_size);
    if (ret != 0) {
        flb_upstream_conn_release(u_conn);
        FLB_OUTPUT_RETURN(FLB_ERROR);
    }

    pack = (char *) out_buf;
    pack_size = out_size;

    /* Compose HTTP Client request */
    c = flb_http_client(u_conn, FLB_HTTP_POST, ctx->uri,
                        pack, pack_size, NULL, 0, NULL, 0);

    flb_http_buffer_size(c, ctx->buffer_size);

#ifndef FLB_HAVE_AWS
    flb_http_add_header(c, "User-Agent", 10, "Fluent-Bit", 10);
#endif

    flb_http_add_header(c, "Content-Type", 12, "application/x-ndjson", 20);

    if (ctx->http_user && ctx->http_passwd) {
        flb_http_basic_auth(c, ctx->http_user, ctx->http_passwd);
    }
    else if (ctx->cloud_user && ctx->cloud_passwd) {
        flb_http_basic_auth(c, ctx->cloud_user, ctx->cloud_passwd);
    }

#ifdef FLB_HAVE_AWS
    if (ctx->has_aws_auth == FLB_TRUE) {
        signature = add_aws_auth(c, ctx);
        if (!signature) {
            goto retry;
        }
    }
    else {
        flb_http_add_header(c, "User-Agent", 10, "Fluent-Bit", 10);
    }
#endif

    /* Map debug callbacks */
    flb_http_client_debug(c, ctx->ins->callback);

    ret = flb_http_do(c, &b_sent);
    if (ret != 0) {
        flb_plg_warn(ctx->ins, "http_do=%i URI=%s", ret, ctx->uri);
        goto retry;
    }
    else {
        /* The request was issued successfully, validate the 'error' field */
        flb_plg_debug(ctx->ins, "HTTP Status=%i URI=%s", c->resp.status, ctx->uri);
        if (c->resp.status != 200 && c->resp.status != 201) {
            if (c->resp.payload_size > 0) {
                flb_plg_error(ctx->ins, "HTTP status=%i URI=%s, response:\n%s\n",
                              c->resp.status, ctx->uri, c->resp.payload);
            }
            else {
                flb_plg_error(ctx->ins, "HTTP status=%i URI=%s",
                              c->resp.status, ctx->uri);
            }
            goto retry;
        }

        if (c->resp.payload_size > 0) {
            /*
             * Elasticsearch payload should be JSON, we convert it to msgpack
             * and lookup the 'error' field.
             */
            ret = elasticsearch_error_check(ctx, c);
            if (ret == FLB_TRUE) {
                /* we got an error */
                if (ctx->trace_error) {
                    /*
                     * If trace_error is set, trace the actual
                     * input/output to Elasticsearch that caused the problem.
                     */
                    flb_plg_debug(ctx->ins, "error caused by: Input\n%s\n",
                                  pack);
                    flb_plg_error(ctx->ins, "error: Output\n%s",
                                  c->resp.payload);
                }
                goto retry;
            }
            else {
                flb_plg_debug(ctx->ins, "Elasticsearch response\n%s",
                              c->resp.payload);
            }
        }
        else {
            goto retry;
        }
    }

    /* Cleanup */
    flb_http_client_destroy(c);
    flb_free(pack);
    flb_upstream_conn_release(u_conn);
    if (signature) {
        flb_sds_destroy(signature);
    }
    FLB_OUTPUT_RETURN(FLB_OK);

    /* Issue a retry */
 retry:
    flb_http_client_destroy(c);
    flb_free(pack);
    flb_upstream_conn_release(u_conn);
    FLB_OUTPUT_RETURN(FLB_RETRY);
}

static int cb_es_exit(void *data, struct flb_config *config)
{
    struct flb_elasticsearch *ctx = data;

    flb_es_conf_destroy(ctx);
    return 0;
}

/* Configuration properties map */
static struct flb_config_map config_map[] = {
    {
     FLB_CONFIG_MAP_STR, "index", FLB_ES_DEFAULT_INDEX,
     0, FLB_TRUE, offsetof(struct flb_elasticsearch, index),
     "Set an index name"
    },
    {
     FLB_CONFIG_MAP_STR, "type", FLB_ES_DEFAULT_TYPE,
     0, FLB_TRUE, offsetof(struct flb_elasticsearch, type),
     "Set the document type property"
    },
    {
     FLB_CONFIG_MAP_BOOL, "suppress_type_name", "false",
     0, FLB_TRUE, offsetof(struct flb_elasticsearch, suppress_type_name),
     "If true, mapping types is removed. (for v7.0.0 or later)"
    },

    /* HTTP Authentication */
    {
     FLB_CONFIG_MAP_STR, "http_user", NULL,
     0, FLB_TRUE, offsetof(struct flb_elasticsearch, http_user),
     "Optional username credential for Elastic X-Pack access"
    },
    {
     FLB_CONFIG_MAP_STR, "http_passwd", "",
     0, FLB_TRUE, offsetof(struct flb_elasticsearch, http_passwd),
     "Password for user defined in HTTP_User"
    },

    /* Cloud Authentication */
    {
     FLB_CONFIG_MAP_STR, "cloud_id", NULL,
     0, FLB_FALSE, 0,
     "Elastic cloud ID of the cluster to connect to"
    },
    {
     FLB_CONFIG_MAP_STR, "cloud_auth", NULL,
     0, FLB_FALSE, 0,
     "Elastic cloud authentication credentials"
    },

    /* AWS Authentication */
#ifdef FLB_HAVE_AWS
    {
     FLB_CONFIG_MAP_BOOL, "aws_auth", "false",
     0, FLB_TRUE, offsetof(struct flb_elasticsearch, has_aws_auth),
     "Enable AWS Sigv4 Authentication"
    },
    {
     FLB_CONFIG_MAP_STR, "aws_region", NULL,
     0, FLB_TRUE, offsetof(struct flb_elasticsearch, aws_region),
     "AWS Region of your Amazon OpenSearch Service cluster"
    },
    {
     FLB_CONFIG_MAP_STR, "aws_sts_endpoint", NULL,
     0, FLB_TRUE, offsetof(struct flb_elasticsearch, aws_sts_endpoint),
     "Custom endpoint for the AWS STS API, used with the AWS_Role_ARN option"
    },
    {
     FLB_CONFIG_MAP_STR, "aws_role_arn", NULL,
     0, FLB_FALSE, 0,
     "AWS IAM Role to assume to put records to your Amazon OpenSearch cluster"
    },
    {
     FLB_CONFIG_MAP_STR, "aws_external_id", NULL,
     0, FLB_FALSE, 0,
     "External ID for the AWS IAM Role specified with `aws_role_arn`"
    },
#endif

    /* Logstash compatibility */
    {
     FLB_CONFIG_MAP_BOOL, "logstash_format", "false",
     0, FLB_TRUE, offsetof(struct flb_elasticsearch, logstash_format),
     "Enable Logstash format compatibility"
    },
    {
     FLB_CONFIG_MAP_STR, "logstash_prefix", FLB_ES_DEFAULT_PREFIX,
     0, FLB_TRUE, offsetof(struct flb_elasticsearch, logstash_prefix),
     "When Logstash_Format is enabled, the Index name is composed using a prefix "
     "and the date, e.g: If Logstash_Prefix is equals to 'mydata' your index will "
     "become 'mydata-YYYY.MM.DD'. The last string appended belongs to the date "
     "when the data is being generated"
    },
    {
     FLB_CONFIG_MAP_STR, "logstash_prefix_key", NULL,
     0, FLB_TRUE, offsetof(struct flb_elasticsearch, logstash_prefix_key),
     "When included: the value in the record that belongs to the key will be looked "
     "up and over-write the Logstash_Prefix for index generation. If the key/value "
     "is not found in the record then the Logstash_Prefix option will act as a "
     "fallback. Nested keys are supported through record accessor pattern"
    },
    {
     FLB_CONFIG_MAP_STR, "logstash_dateformat", FLB_ES_DEFAULT_TIME_FMT,
     0, FLB_TRUE, offsetof(struct flb_elasticsearch, logstash_dateformat),
     "Time format (based on strftime) to generate the second part of the Index name"
    },

    /* Custom Time and Tag keys */
    {
     FLB_CONFIG_MAP_STR, "time_key", FLB_ES_DEFAULT_TIME_KEY,
     0, FLB_TRUE, offsetof(struct flb_elasticsearch, time_key),
     "When Logstash_Format is enabled, each record will get a new timestamp field. "
     "The Time_Key property defines the name of that field"
    },
    {
     FLB_CONFIG_MAP_STR, "time_key_format", FLB_ES_DEFAULT_TIME_KEYF,
     0, FLB_TRUE, offsetof(struct flb_elasticsearch, time_key_format),
     "When Logstash_Format is enabled, this property defines the format of the "
     "timestamp"
    },
    {
     FLB_CONFIG_MAP_BOOL, "time_key_nanos", "false",
     0, FLB_TRUE, offsetof(struct flb_elasticsearch, time_key_nanos),
     "When Logstash_Format is enabled, enabling this property sends nanosecond "
     "precision timestamps"
    },
    {
     FLB_CONFIG_MAP_BOOL, "include_tag_key", "false",
     0, FLB_TRUE, offsetof(struct flb_elasticsearch, include_tag_key),
     "When enabled, it append the Tag name to the record"
    },
    {
     FLB_CONFIG_MAP_STR, "tag_key", FLB_ES_DEFAULT_TAG_KEY,
     0, FLB_TRUE, offsetof(struct flb_elasticsearch, tag_key),
     "When Include_Tag_Key is enabled, this property defines the key name for the tag"
    },
    {
     FLB_CONFIG_MAP_SIZE, "buffer_size", FLB_ES_DEFAULT_HTTP_MAX,
     0, FLB_TRUE, offsetof(struct flb_elasticsearch, buffer_size),
     "Specify the buffer size used to read the response from the Elasticsearch HTTP "
     "service. This option is useful for debugging purposes where is required to read "
     "full responses, note that response size grows depending of the number of records "
     "inserted. To set an unlimited amount of memory set this value to 'false', "
     "otherwise the value must be according to the Unit Size specification"
    },

    /* Elasticsearch specifics */
    {
     FLB_CONFIG_MAP_STR, "path", NULL,
     0, FLB_FALSE, 0,
     "Elasticsearch accepts new data on HTTP query path '/_bulk'. But it is also "
     "possible to serve Elasticsearch behind a reverse proxy on a subpath. This "
     "option defines such path on the fluent-bit side. It simply adds a path "
     "prefix in the indexing HTTP POST URI"
    },
    {
     FLB_CONFIG_MAP_STR, "pipeline", NULL,
     0, FLB_FALSE, 0,
     "Newer versions of Elasticsearch allows to setup filters called pipelines. "
     "This option allows to define which pipeline the database should use. For "
     "performance reasons is strongly suggested to do parsing and filtering on "
     "Fluent Bit side, avoid pipelines"
    },
    {
     FLB_CONFIG_MAP_BOOL, "generate_id", "false",
     0, FLB_TRUE, offsetof(struct flb_elasticsearch, generate_id),
     "When enabled, generate _id for outgoing records. This prevents duplicate "
     "records when retrying ES"
    },
    {
     FLB_CONFIG_MAP_STR, "write_operation", "create",
     0, FLB_TRUE, offsetof(struct flb_elasticsearch, write_operation),
     "Operation to use to write in bulk requests"
    },
    {
     FLB_CONFIG_MAP_STR, "id_key", NULL,
     0, FLB_TRUE, offsetof(struct flb_elasticsearch, id_key),
     "If set, _id will be the value of the key from incoming record."
    },
    {
     FLB_CONFIG_MAP_BOOL, "replace_dots", "false",
     0, FLB_TRUE, offsetof(struct flb_elasticsearch, replace_dots),
     "When enabled, replace field name dots with underscore, required by Elasticsearch "
     "2.0-2.3."
    },

    {
     FLB_CONFIG_MAP_BOOL, "current_time_index", "false",
     0, FLB_TRUE, offsetof(struct flb_elasticsearch, current_time_index),
     "Use current time for index generation instead of message record"
    },

    /* Trace */
    {
     FLB_CONFIG_MAP_BOOL, "trace_output", "false",
     0, FLB_TRUE, offsetof(struct flb_elasticsearch, trace_output),
     "When enabled print the Elasticsearch API calls to stdout (for diag only)"
    },
    {
     FLB_CONFIG_MAP_BOOL, "trace_error", "false",
     0, FLB_TRUE, offsetof(struct flb_elasticsearch, trace_error),
     "When enabled print the Elasticsearch exception to stderr (for diag only)"
    },

    /* EOF */
    {0}
};

/* Plugin reference */
struct flb_output_plugin out_es_plugin = {
    .name           = "es",
    .description    = "Elasticsearch",
    .cb_init        = cb_es_init,
    .cb_pre_run     = NULL,
    .cb_flush       = cb_es_flush,
    .cb_exit        = cb_es_exit,

    /* Configuration */
    .config_map     = config_map,

    /* Test */
    .test_formatter.callback = elasticsearch_format,

    /* Plugin flags */
    .flags          = FLB_OUTPUT_NET | FLB_IO_OPT_TLS,
};<|MERGE_RESOLUTION|>--- conflicted
+++ resolved
@@ -345,31 +345,18 @@
                  ctx->index, &tm);
         es_index = index_formatted;
         if (ctx->suppress_type_name) {
-<<<<<<< HEAD
-            index_len = snprintf(j_index,
-                                 ES_BULK_HEADER,
-                                 ES_BULK_INDEX_FMT_WITHOUT_TYPE,
-                                 ctx->es_action,
-                                 es_index);
-        }
-        else {
-            index_len = snprintf(j_index,
-                                 ES_BULK_HEADER,
-                                 ES_BULK_INDEX_FMT,
-                                 ctx->es_action,
-                                 es_index, ctx->type);
-=======
             index_len = flb_sds_snprintf(&j_index,
                                          flb_sds_alloc(j_index),
                                          ES_BULK_INDEX_FMT_WITHOUT_TYPE,
+                                         ctx->es_action,
                                          es_index);
         }
         else {
             index_len = flb_sds_snprintf(&j_index,
                                          flb_sds_alloc(j_index),
                                          ES_BULK_INDEX_FMT,
+                                         ctx->es_action,
                                          es_index, ctx->type);
->>>>>>> 0fbca8d3
         }
     }
 
@@ -472,31 +459,18 @@
             es_index = logstash_index;
             if (ctx->generate_id == FLB_FALSE) {
                 if (ctx->suppress_type_name) {
-<<<<<<< HEAD
-                    index_len = snprintf(j_index,
-                                         ES_BULK_HEADER,
-                                         ES_BULK_INDEX_FMT_WITHOUT_TYPE,
-                                         ctx->es_action,
-                                         es_index);
-                }
-                else {
-                    index_len = snprintf(j_index,
-                                         ES_BULK_HEADER,
-                                         ES_BULK_INDEX_FMT,
-                                         ctx->es_action,
-                                         es_index, ctx->type);
-=======
                     index_len = flb_sds_snprintf(&j_index,
                                                  flb_sds_alloc(j_index),
                                                  ES_BULK_INDEX_FMT_WITHOUT_TYPE,
+                                                 ctx->es_action,
                                                  es_index);
                 }
                 else {
                     index_len = flb_sds_snprintf(&j_index,
                                                  flb_sds_alloc(j_index),
                                                  ES_BULK_INDEX_FMT,
+                                                 ctx->es_action,
                                                  es_index, ctx->type);
->>>>>>> 0fbca8d3
                 }
             }
         }
@@ -538,62 +512,36 @@
                      hash[0], hash[1], hash[2], hash[3],
                      hash[4], hash[5], hash[6], hash[7]);
             if (ctx->suppress_type_name) {
-<<<<<<< HEAD
-                index_len = snprintf(j_index,
-                                     ES_BULK_HEADER,
-                                     ES_BULK_INDEX_FMT_ID_WITHOUT_TYPE,
-                                     ctx->es_action,
-                                     es_index,  es_uuid);
-            }
-            else {
-                index_len = snprintf(j_index,
-                                     ES_BULK_HEADER,
-                                     ES_BULK_INDEX_FMT_ID,
-                                     ctx->es_action,
-                                     es_index, ctx->type, es_uuid);
-=======
                 index_len = flb_sds_snprintf(&j_index,
                                              flb_sds_alloc(j_index),
                                              ES_BULK_INDEX_FMT_ID_WITHOUT_TYPE,
+                                             ctx->es_action,
                                              es_index,  es_uuid);
             }
             else {
                 index_len = flb_sds_snprintf(&j_index,
                                              flb_sds_alloc(j_index),
                                              ES_BULK_INDEX_FMT_ID,
+                                             ctx->es_action,
                                              es_index, ctx->type, es_uuid);
->>>>>>> 0fbca8d3
             }
         }
         if (ctx->ra_id_key) {
             id_key_str = es_get_id_value(ctx ,&map);
             if (id_key_str) {
                 if (ctx->suppress_type_name) {
-<<<<<<< HEAD
-                    index_len = snprintf(j_index,
-                                         ES_BULK_HEADER,
-                                         ES_BULK_INDEX_FMT_ID_WITHOUT_TYPE,
-                                         ctx->es_action,
-                                         es_index,  id_key_str);
-                }
-                else {
-                    index_len = snprintf(j_index,
-                                         ES_BULK_HEADER,
-                                         ES_BULK_INDEX_FMT_ID,
-                                         ctx->es_action,
-                                         es_index, ctx->type, id_key_str);
-=======
                     index_len = flb_sds_snprintf(&j_index,
                                                  flb_sds_alloc(j_index),
                                                  ES_BULK_INDEX_FMT_ID_WITHOUT_TYPE,
+                                                 ctx->es_action,
                                                  es_index,  id_key_str);
                 }
                 else {
                     index_len = flb_sds_snprintf(&j_index,
                                                  flb_sds_alloc(j_index),
                                                  ES_BULK_INDEX_FMT_ID,
+                                                 ctx->es_action,
                                                  es_index, ctx->type, id_key_str);
->>>>>>> 0fbca8d3
                 }
                 flb_sds_destroy(id_key_str);
                 id_key_str = NULL;
