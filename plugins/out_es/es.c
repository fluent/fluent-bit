/* -*- Mode: C; tab-width: 4; indent-tabs-mode: nil; c-basic-offset: 4 -*- */

/*  Fluent Bit
 *  ==========
 *  Copyright (C) 2019-2020 The Fluent Bit Authors
 *  Copyright (C) 2015-2018 Treasure Data Inc.
 *
 *  Licensed under the Apache License, Version 2.0 (the "License");
 *  you may not use this file except in compliance with the License.
 *  You may obtain a copy of the License at
 *
 *      http://www.apache.org/licenses/LICENSE-2.0
 *
 *  Unless required by applicable law or agreed to in writing, software
 *  distributed under the License is distributed on an "AS IS" BASIS,
 *  WITHOUT WARRANTIES OR CONDITIONS OF ANY KIND, either express or implied.
 *  See the License for the specific language governing permissions and
 *  limitations under the License.
 */

#include <fluent-bit/flb_output_plugin.h>
#include <fluent-bit/flb_utils.h>
#include <fluent-bit/flb_network.h>
#include <fluent-bit/flb_http_client.h>
#include <fluent-bit/flb_upstream.h>
#include <fluent-bit/flb_upstream_ha.h>
#include <fluent-bit/flb_pack.h>
#include <fluent-bit/flb_time.h>
#include <fluent-bit/flb_signv4.h>
#include <msgpack.h>

#include <time.h>

#include "es.h"
#include "es_conf.h"
#include "es_bulk.h"
#include "murmur3.h"

struct flb_output_plugin out_es_plugin;

#ifdef FLB_HAVE_SIGNV4
static flb_sds_t add_aws_auth(struct flb_elasticsearch *ctx,
                              struct flb_http_client *c, char *region)
{
    flb_sds_t signature = NULL;
    char *access_key = NULL;
    char *secret_key = NULL;
    char *session_token = NULL;
    int ret;

    flb_plg_debug(ctx->ins, "Signing request with AWS Sigv4");

    /* Amazon ES Sigv4 does not allow the host header to include the port */
    ret = flb_http_strip_port_from_host(c);
    if (ret < 0) {
        flb_plg_error(ctx->ins, "could not strip port from host for sigv4");
        return NULL;
    }

    /* AWS credentials */
    access_key = getenv("AWS_ACCESS_KEY_ID");
    if (!access_key || strlen(access_key) < 1) {
        flb_plg_error(ctx->ins, "'AWS_ACCESS_KEY_ID' not set");
        return NULL;
    }

    secret_key = getenv("AWS_SECRET_ACCESS_KEY");
    if (!access_key || strlen(access_key) < 1) {
        flb_plg_error(ctx->ins, "'AWS_SECRET_ACCESS_KEY' not set");
        return NULL;
    }

    session_token = getenv("AWS_SESSION_TOKEN");

    signature = flb_signv4_do(c, FLB_TRUE, FLB_TRUE, time(NULL),
                              access_key, region, "es",
                              secret_key, session_token);
    if (!signature) {
        flb_plg_error(ctx->ins, "could not sign request with sigv4");
        return NULL;
    }
    return signature;
}
#endif /* FLB_HAVE_SIGNV4 */

static inline int es_pack_map_content(msgpack_packer *tmp_pck,
                                      msgpack_object map,
                                      struct flb_elasticsearch_config *ec)
{
    int i;
    char *ptr_key = NULL;
    char buf_key[256];
    msgpack_object *k;
    msgpack_object *v;

    for (i = 0; i < map.via.map.size; i++) {
        k = &map.via.map.ptr[i].key;
        v = &map.via.map.ptr[i].val;
        ptr_key = NULL;

        /* Store key */
        const char *key_ptr = NULL;
        size_t key_size = 0;

        if (k->type == MSGPACK_OBJECT_BIN) {
            key_ptr  = k->via.bin.ptr;
            key_size = k->via.bin.size;
        }
        else if (k->type == MSGPACK_OBJECT_STR) {
            key_ptr  = k->via.str.ptr;
            key_size = k->via.str.size;
        }

        if (key_size < (sizeof(buf_key) - 1)) {
            memcpy(buf_key, key_ptr, key_size);
            buf_key[key_size] = '\0';
            ptr_key = buf_key;
        }
        else {
            /* Long map keys have a performance penalty */
            ptr_key = flb_malloc(key_size + 1);
            if (!ptr_key) {
                flb_errno();
                return -1;
            }

            memcpy(ptr_key, key_ptr, key_size);
            ptr_key[key_size] = '\0';
        }

        /*
         * Sanitize key name, Elastic Search 2.x don't allow dots
         * in field names:
         *
         *   https://goo.gl/R5NMTr
         */
        if (ec->replace_dots == FLB_TRUE) {
            char *p   = ptr_key;
            char *end = ptr_key + key_size;
            while (p != end) {
                if (*p == '.') *p = '_';
                p++;
            }
        }

        /* Append the key */
        msgpack_pack_str(tmp_pck, key_size);
        msgpack_pack_str_body(tmp_pck, ptr_key, key_size);

        /* Release temporal key if was allocated */
        if (ptr_key && ptr_key != buf_key) {
            flb_free(ptr_key);
        }
        ptr_key = NULL;

        /*
         * The value can be any data type, if it's a map we need to
         * sanitize to avoid dots.
         */
        if (v->type == MSGPACK_OBJECT_MAP) {
            msgpack_pack_map(tmp_pck, v->via.map.size);
            es_pack_map_content(tmp_pck, *v, ec);
        }
        else {
            msgpack_pack_object(tmp_pck, *v);
        }
    }

    return 0;
}

/*
 * Convert the internal Fluent Bit data representation to the required
 * one by Elasticsearch.
 *
 * 'Sadly' this process involves to convert from Msgpack to JSON.
 */
static char *elasticsearch_format(const void *data, size_t bytes,
                                  const char *tag, int tag_len, int *out_size,
                                  struct flb_elasticsearch_config *ec)
{
    int ret;
    int len;
    int map_size;
    int index_len = 0;
    size_t s = 0;
    size_t off = 0;
    char *p;
    char *buf;
    char *es_index;
    char logstash_index[256];
    char time_formatted[256];
    char index_formatted[256];
    char es_uuid[37];
    flb_sds_t out_buf;
    msgpack_unpacked result;
    msgpack_object root;
    msgpack_object map;
    msgpack_object *obj;
    char j_index[ES_BULK_HEADER];
    struct es_bulk *bulk;
    struct tm tm;
    struct flb_time tms;
    msgpack_sbuffer tmp_sbuf;
    msgpack_packer tmp_pck;
    uint16_t hash[8];
    const char *es_index_custom;
    int es_index_custom_len;
    int i;
    msgpack_object key;
    msgpack_object val;

    /* Iterate the original buffer and perform adjustments */
    msgpack_unpacked_init(&result);

    /* Perform some format validation */
    ret = msgpack_unpack_next(&result, data, bytes, &off);
    if (ret != MSGPACK_UNPACK_SUCCESS) {
        msgpack_unpacked_destroy(&result);
        return NULL;
    }

    /* We 'should' get an array */
    if (result.data.type != MSGPACK_OBJECT_ARRAY) {
        /*
         * If we got a different format, we assume the caller knows what he is
         * doing, we just duplicate the content in a new buffer and cleanup.
         */
        msgpack_unpacked_destroy(&result);
        return NULL;
    }

    root = result.data;
    if (root.via.array.size == 0) {
        return NULL;
    }

    /* Create the bulk composer */
    bulk = es_bulk_create();
    if (!bulk) {
        return NULL;
    }

    off = 0;

    msgpack_unpacked_destroy(&result);
    msgpack_unpacked_init(&result);

    /* Copy logstash prefix if logstash format is enabled */
    if (ec->logstash_format == FLB_TRUE) {
<<<<<<< HEAD
        memcpy(logstash_index, ec->logstash_prefix, flb_sds_len(ec->logstash_prefix));
        logstash_index[flb_sds_len(ec->logstash_prefix)] = '\0';
=======
        memcpy(logstash_index, ec->logstash_prefix, ec->logstash_prefix_len);
        logstash_index[ec->logstash_prefix_len] = '\0';
>>>>>>> b08b568a
    }

    /*
     * If logstash format and id generation are disabled, pre-generate
     * the index line for all records.
     *
     * The header stored in 'j_index' will be used for the all records on
     * this payload.
     */
    if (ec->logstash_format == FLB_FALSE && ec->generate_id == FLB_FALSE) {
        flb_time_get(&tms);
        gmtime_r(&tms.tm.tv_sec, &tm);
<<<<<<< HEAD
        strftime(index_formatted, sizeof(index_formatted) - 1,
                 ec->index, &tm);
=======
        s = strftime(index_formatted, sizeof(index_formatted) - 1,
                     ec->index, &tm);
>>>>>>> b08b568a
        es_index = index_formatted;

        index_len = snprintf(j_index,
                             ES_BULK_HEADER,
                             ES_BULK_INDEX_FMT,
                             es_index, ec->type);
    }

    /*
     * Some broken clients may have time drift up to year 1970
     * this will generate corresponding index in Elasticsearch
     * in order to prevent generating millions of indexes
     * we can set to always use current time for index generation
     */
    if (ec->current_time_index == FLB_TRUE) {
        flb_time_get(&tms);
    }

    /* Iterate each record and do further formatting */
    while (msgpack_unpack_next(&result, data, bytes, &off) == MSGPACK_UNPACK_SUCCESS) {
        if (result.data.type != MSGPACK_OBJECT_ARRAY) {
            continue;
        }

        /* Each array must have two entries: time and record */
        root = result.data;
        if (root.via.array.size != 2) {
            continue;
        }

        /* Only pop time from record if current_time_index is disabled */
        if (ec->current_time_index == FLB_FALSE) {
            flb_time_pop_from_msgpack(&tms, &result, &obj);
        }

        /*
         * Timestamp: Elasticsearch only support fractional seconds in
         * milliseconds unit, not nanoseconds, so we take our nsec value and
         * change it representation.
         */
        tms.tm.tv_nsec = (tms.tm.tv_nsec / 1000000);

        map   = root.via.array.ptr[1];
        map_size = map.via.map.size;

        es_index_custom_len = 0;
<<<<<<< HEAD
        if (ec->logstash_prefix_key) {
=======
        if (ec->logstash_prefix_key_len != 0) {
>>>>>>> b08b568a
            for (i = 0; i < map_size; i++) {
                key = map.via.map.ptr[i].key;
                if (key.type != MSGPACK_OBJECT_STR) {
                    continue;
                }
<<<<<<< HEAD
                if (key.via.str.size != flb_sds_len(ec->logstash_prefix_key_len)) {
                    continue;
                }
                if (strncmp(key.via.str.ptr, ec->logstash_prefix_key,
                            flb_sds_len(ec->logstash_prefix_key)) != 0) {
=======
                if (key.via.str.size != ec->logstash_prefix_key_len) {
                    continue;
                }
                if (strncmp(key.via.str.ptr, ec->logstash_prefix_key, ec->logstash_prefix_key_len) != 0) {
>>>>>>> b08b568a
                    continue;
                }
                val = map.via.map.ptr[i].val;
                if (val.type != MSGPACK_OBJECT_STR) {
                    continue;
                }
                if (val.via.str.size >= 128) {
                    continue;
                }
                es_index_custom = val.via.str.ptr;
                es_index_custom_len = val.via.str.size;
                memcpy(logstash_index, es_index_custom, es_index_custom_len);
                logstash_index[es_index_custom_len] = '\0';
                break;
            }
        }

        /* Create temporal msgpack buffer */
        msgpack_sbuffer_init(&tmp_sbuf);
        msgpack_packer_init(&tmp_pck, &tmp_sbuf, msgpack_sbuffer_write);

        if (ec->include_tag_key == FLB_TRUE) {
            map_size++;
        }

        /* Set the new map size */
        msgpack_pack_map(&tmp_pck, map_size + 1);

        /* Append the time key */
<<<<<<< HEAD
<<<<<<< HEAD
        msgpack_pack_str(&tmp_pck, flb_sds_len(ctx->time_key));
        msgpack_pack_str_body(&tmp_pck, ctx->time_key, flb_sds_len(ctx->time_key));
=======
        msgpack_pack_str(&tmp_pck, ec->time_key_len);
        msgpack_pack_str_body(&tmp_pck, ec->time_key, ec->time_key_len);
>>>>>>> es_out:  support multiple output nodes in round-robin by using upstream servers configuration
=======
        msgpack_pack_str(&tmp_pck, ec->time_key_len);
        msgpack_pack_str_body(&tmp_pck, ec->time_key, ec->time_key_len);
>>>>>>> b08b568a

        /* Format the time */
        gmtime_r(&tms.tm.tv_sec, &tm);
        s = strftime(time_formatted, sizeof(time_formatted) - 1,
                     ec->time_key_format, &tm);
        len = snprintf(time_formatted + s, sizeof(time_formatted) - 1 - s,
                       ".%03" PRIu64 "Z", (uint64_t) tms.tm.tv_nsec);

        s += len;
        msgpack_pack_str(&tmp_pck, s);
        msgpack_pack_str_body(&tmp_pck, time_formatted, s);

        es_index = ec->index;
        if (ec->logstash_format == FLB_TRUE) {
            /* Compose Index header */
            if (es_index_custom_len > 0) {
                p = logstash_index + es_index_custom_len;
            } else {
<<<<<<< HEAD
<<<<<<< HEAD
                p = logstash_index + flb_sds_len(ctx->logstash_prefix);
=======
                p = logstash_index + ec->logstash_prefix_len;
>>>>>>> es_out:  support multiple output nodes in round-robin by using upstream servers configuration
=======
                p = logstash_index + ec->logstash_prefix_len;
>>>>>>> b08b568a
            }
            *p++ = '-';

            len = p - logstash_index;
            s = strftime(p, sizeof(logstash_index) - len - 1,
                         ec->logstash_dateformat, &tm);
            p += s;
            *p++ = '\0';
            es_index = logstash_index;
            if (ec->generate_id == FLB_FALSE) {
                index_len = snprintf(j_index,
                                     ES_BULK_HEADER,
                                     ES_BULK_INDEX_FMT,
                                     es_index, ec->type);
            }
        }
        else if (ec->current_time_index == FLB_TRUE) {
            /* Make sure we handle index time format for index */
            strftime(index_formatted, sizeof(index_formatted) - 1,
                     ec->index, &tm);
            es_index = index_formatted;
        }

        /* Tag Key */
<<<<<<< HEAD
<<<<<<< HEAD
        if (ctx->include_tag_key == FLB_TRUE) {
            msgpack_pack_str(&tmp_pck, flb_sds_len(ctx->tag_key));
            msgpack_pack_str_body(&tmp_pck, ctx->tag_key, flb_sds_len(ctx->tag_key));
=======
        if (ec->include_tag_key == FLB_TRUE) {
            msgpack_pack_str(&tmp_pck, ec->tag_key_len);
            msgpack_pack_str_body(&tmp_pck, ec->tag_key, ec->tag_key_len);
>>>>>>> es_out:  support multiple output nodes in round-robin by using upstream servers configuration
=======
        if (ec->include_tag_key == FLB_TRUE) {
            msgpack_pack_str(&tmp_pck, ec->tag_key_len);
            msgpack_pack_str_body(&tmp_pck, ec->tag_key, ec->tag_key_len);
>>>>>>> b08b568a
            msgpack_pack_str(&tmp_pck, tag_len);
            msgpack_pack_str_body(&tmp_pck, tag, tag_len);
        }

        /*
         * The map_content routine iterate over each Key/Value pair found in
         * the map and do some sanitization for the key names.
         *
         * Elasticsearch have a restriction that key names cannot contain
         * a dot; if some dot is found, it's replaced with an underscore.
         */
        ret = es_pack_map_content(&tmp_pck, map, ec);
        if (ret == -1) {
            msgpack_unpacked_destroy(&result);
            msgpack_sbuffer_destroy(&tmp_sbuf);
            es_bulk_destroy(bulk);
            return NULL;
        }

        if (ec->generate_id == FLB_TRUE) {
            MurmurHash3_x64_128(tmp_sbuf.data, tmp_sbuf.size, 42, hash);
            snprintf(es_uuid, sizeof(es_uuid),
                     "%04x%04x-%04x-%04x-%04x-%04x%04x%04x",
                     hash[0], hash[1], hash[2], hash[3],
                     hash[4], hash[5], hash[6], hash[7]);
            index_len = snprintf(j_index,
                                 ES_BULK_HEADER,
                                 ES_BULK_INDEX_FMT_ID,
                                 es_index, ec->type, es_uuid);
        }

        /* Convert msgpack to JSON */
        out_buf = flb_msgpack_raw_to_json_sds(tmp_sbuf.data, tmp_sbuf.size);
        msgpack_sbuffer_destroy(&tmp_sbuf);
        if (!out_buf) {
            msgpack_unpacked_destroy(&result);
            es_bulk_destroy(bulk);
            return NULL;
        }

        ret = es_bulk_append(bulk, j_index, index_len,
                             out_buf, flb_sds_len(out_buf));
        flb_sds_destroy(out_buf);
        if (ret == -1) {
            /* We likely ran out of memory, abort here */
            msgpack_unpacked_destroy(&result);
            *out_size = 0;
            es_bulk_destroy(bulk);
            return NULL;
        }
    }
    msgpack_unpacked_destroy(&result);

    *out_size = bulk->len;
    buf = bulk->ptr;

    /*
     * Note: we don't destroy the bulk as we need to keep the allocated
     * buffer with the data. Instead we just release the bulk context and
     * return the bulk->ptr buffer
     */
    flb_free(bulk);
    if (ec->trace_output) {
        fwrite(buf, 1, *out_size, stdout);
        fflush(stdout);
    }
    return buf;
}

static int cb_es_init(struct flb_output_instance *ins,
                      struct flb_config *config,
                      void *data)
{
    int ret;
    const char *tmp;
    struct flb_elasticsearch *ctx;
    (void) data;

    ctx = flb_calloc(1, sizeof(struct flb_elasticsearch));
    if (!ctx) {
<<<<<<< HEAD
<<<<<<< HEAD
        flb_plg_error(ins, "cannot initialize plugin");
        return -1;
    }

    flb_plg_debug(ctx->ins, "host=%s port=%i uri=%s index=%s type=%s",
                  ins->host.name, ins->host.port, ctx->uri,
                  ctx->index, ctx->type);

=======
        flb_errno();
        return -1;
    }

    mk_list_init(&ctx->configs);
>>>>>>> es_out:  support multiple output nodes in round-robin by using upstream servers configuration
=======
        flb_errno();
        return -1;
    }

    mk_list_init(&ctx->configs);
>>>>>>> b08b568a
    flb_output_set_context(ins, ctx);

    /* Configure HA or simple mode ? */
    tmp = flb_output_get_property("upstream", ins);
    if (tmp) {
        ret = es_config_ha(tmp, ctx, config);
    }
    else {
        ret = es_config_simple(ins, ctx, config);
    }

    return ret;
}

static int elasticsearch_error_check(struct flb_elasticsearch *ctx,
                                     struct flb_http_client *c)
{
    int i;
    int ret;
    int check = FLB_TRUE;
    int root_type;
    char *out_buf;
    size_t off = 0;
    size_t out_size;
    msgpack_unpacked result;
    msgpack_object root;
    msgpack_object key;
    msgpack_object val;

    /*
     * Check if our payload is complete: there is such situations where
     * the Elasticsearch HTTP response body is bigger than the HTTP client
     * buffer so payload can be incomplete.
     */
    /* Convert JSON payload to msgpack */
    ret = flb_pack_json(c->resp.payload, c->resp.payload_size,
                        &out_buf, &out_size, &root_type);
    if (ret == -1) {
        /* Is this an incomplete HTTP Request ? */
        if (c->resp.payload_size <= 0) {
            return FLB_TRUE;
        }

        /* Lookup error field */
        if (strstr(c->resp.payload, "\"errors\":false,\"items\":[")) {
            return FLB_FALSE;
        }

        flb_plg_error(ctx->ins, "could not pack/validate JSON response\n%s",
                      c->resp.payload);
        return FLB_TRUE;
    }

    /* Lookup error field */
    msgpack_unpacked_init(&result);
    ret = msgpack_unpack_next(&result, out_buf, out_size, &off);
    if (ret != MSGPACK_UNPACK_SUCCESS) {
        flb_plg_error(ctx->ins, "Cannot unpack response to find error\n%s",
                      c->resp.payload);
        return FLB_TRUE;
    }

    root = result.data;
    if (root.type != MSGPACK_OBJECT_MAP) {
        flb_plg_error(ctx->ins, "unexpected payload type=%i",
                      root.type);
        check = FLB_TRUE;
        goto done;
    }

    for (i = 0; i < root.via.map.size; i++) {
        key = root.via.map.ptr[i].key;
        if (key.type != MSGPACK_OBJECT_STR) {
            flb_plg_error(ctx->ins, "unexpected key type=%i",
                          key.type);
            check = FLB_TRUE;
            goto done;
        }

        if (key.via.str.size != 6) {
            continue;
        }

        if (strncmp(key.via.str.ptr, "errors", 6) == 0) {
            val = root.via.map.ptr[i].val;
            if (val.type != MSGPACK_OBJECT_BOOLEAN) {
                flb_plg_error(ctx->ins, "unexpected 'error' value type=%i",
                              val.type);
                check = FLB_TRUE;
                goto done;
            }

            /* If error == false, we are OK (no errors = FLB_FALSE) */
            if (val.via.boolean) {
                /* there is an error */
                check = FLB_TRUE;
                goto done;
            }
            else {
                /* no errors */
                check = FLB_FALSE;
                goto done;
            }
        }
    }

 done:
    flb_free(out_buf);
    msgpack_unpacked_destroy(&result);
    return check;
}

static void cb_es_flush(const void *data, size_t bytes,
                        const char *tag, int tag_len,
                        struct flb_input_instance *i_ins, void *out_context,
                        struct flb_config *config)
{
    int ret;
    int bytes_out;
    char *pack;
    size_t b_sent;
    struct flb_elasticsearch *ctx = out_context;
    struct flb_elasticsearch_config *ec = NULL;
    struct flb_upstream_conn *u_conn;
    struct flb_http_client *c;
<<<<<<< HEAD
    flb_sds_t signature = NULL;
=======
>>>>>>> b08b568a
    struct flb_upstream_node *node;
    (void) i_ins;
    (void) tag;
    (void) tag_len;

    if (ctx->ha_mode == FLB_TRUE) {
        node = flb_upstream_ha_node_get(ctx->ha);
        if (!node) {
<<<<<<< HEAD
            flb_plg_error(ctx->ins, "cannot get an Upstream HA node");
=======
            flb_error("[out_es] cannot get an Upstream HA node");
>>>>>>> b08b568a
            FLB_OUTPUT_RETURN(FLB_RETRY);
        }

        /* Get forward_config stored in node opaque data */
        ec = flb_upstream_node_get_data(node);
    }
    else {
        ec = mk_list_entry_first(&ctx->configs,
                                 struct flb_elasticsearch_config,
                                 _head);
    }

<<<<<<< HEAD
    flb_plg_debug(ctx->ins, "trying node %s", node->name);
=======
    flb_debug("[out_es] trying node %s", node->name);
>>>>>>> b08b568a
    
    /* Get upstream connection */
    if (ctx->ha_mode == FLB_TRUE) {
        u_conn = flb_upstream_conn_get(node->u);
    }
    else {
        u_conn = flb_upstream_conn_get(ctx->u);
    }
    if (!u_conn) {
<<<<<<< HEAD
        flb_plg_error(ctx->ins, ("no upstream connections available");
=======
        flb_error("[out_es] no upstream connections available");
>>>>>>> b08b568a
        FLB_OUTPUT_RETURN(FLB_RETRY);
    }

    /* Convert format */
    pack = elasticsearch_format(data, bytes, tag, tag_len, &bytes_out, ec);
    if (!pack) {
        flb_upstream_conn_release(u_conn);
        FLB_OUTPUT_RETURN(FLB_ERROR);
    }

    /* Compose HTTP Client request */
    c = flb_http_client(u_conn, FLB_HTTP_POST, ec->uri,
                        pack, bytes_out, NULL, 0, NULL, 0);

    flb_http_buffer_size(c, ec->buffer_size);

#ifndef FLB_HAVE_SIGNV4
    flb_http_add_header(c, "User-Agent", 10, "Fluent-Bit", 10);
#endif

    flb_http_add_header(c, "Content-Type", 12, "application/x-ndjson", 20);

    if (ec->http_user && ec->http_passwd) {
        flb_http_basic_auth(c, ec->http_user, ec->http_passwd);
<<<<<<< HEAD
    }

#ifdef FLB_HAVE_SIGNV4
    if (ctx->has_aws_auth == FLB_TRUE) {
        /* User agent for AWS tools must start with "aws-" */
        flb_http_add_header(c, "User-Agent", 10, "aws-fluent-bit-plugin", 21);
        signature = add_aws_auth(ctx, c, ctx->aws_region);
        if (!signature) {
            goto retry;
        }
    }
    else {
        flb_http_add_header(c, "User-Agent", 10, "Fluent-Bit", 10);
=======
>>>>>>> b08b568a
    }
#endif

    ret = flb_http_do(c, &b_sent);
    if (ret != 0) {
<<<<<<< HEAD
        flb_plg_warn(ec->ins, "http_do=%i URI=%s", ret, ec->uri);
=======
        flb_warn("[out_es] http_do=%i URI=%s", ret, ec->uri);
>>>>>>> b08b568a
        goto retry;
    }
    else {
        /* The request was issued successfully, validate the 'error' field */
<<<<<<< HEAD
        flb_plg_debug(ec->ins, "HTTP Status=%i URI=%s", c->resp.status, ec->uri);
=======
        flb_debug("[out_es] HTTP Status=%i URI=%s", c->resp.status, ec->uri);
>>>>>>> b08b568a
        if (c->resp.status != 200 && c->resp.status != 201) {
            if (c->resp.payload_size > 0) {
                flb_plg_error(ctx->ins, "HTTP status=%i URI=%s, response:\n%s\n",
                              c->resp.status, ctx->uri, c->resp.payload);
            }
            else {
                flb_plg_error(ctx->ins, "HTTP status=%i URI=%s",
                              c->resp.status, ctx->uri);
            }
            goto retry;
        }

        if (c->resp.payload_size > 0) {
            /*
             * Elasticsearch payload should be JSON, we convert it to msgpack
             * and lookup the 'error' field.
             */
            ret = elasticsearch_error_check(ctx, c);
            if (ret == FLB_TRUE) {
                /* we got an error */
                if (ec->trace_error) {
                    /*
                     * If trace_error is set, trace the actual
                     * input/output to Elasticsearch that caused the problem.
                     */
                    flb_plg_error(ctx->ins, "error: Input\n%s\nOutput\n%s",
                                  pack, c->resp.payload);
                }
                goto retry;
            }
            else {
                flb_plg_debug(ctx->ins, "Elasticsearch response\n%s",
                              c->resp.payload);
            }
        }
        else {
            goto retry;
        }
    }

    /* Cleanup */
    flb_http_client_destroy(c);
    flb_free(pack);
    flb_upstream_conn_release(u_conn);
    if (signature) {
        flb_sds_destroy(signature);
    }
    FLB_OUTPUT_RETURN(FLB_OK);

    /* Issue a retry */
 retry:
    flb_http_client_destroy(c);
    flb_free(pack);
    flb_upstream_conn_release(u_conn);
    FLB_OUTPUT_RETURN(FLB_RETRY);
}

static int cb_es_exit(void *data, struct flb_config *config)
{
    struct flb_elasticsearch *ctx = data;
    struct flb_elasticsearch_config *ec;
    struct mk_list *head;
    struct mk_list *tmp;
    (void) config;

    if (!ctx) {
        return 0;
    }

    /* Destroy elasticsearch_config contexts */
    mk_list_foreach_safe(head, tmp, &ctx->configs) {
        ec = mk_list_entry(head, struct flb_elasticsearch_config, _head);
        mk_list_del(&ec->_head);
        flb_es_conf_destroy(ec);
    }

    if (ctx->ha_mode == FLB_TRUE) {
        if (ctx->ha) {
            flb_upstream_ha_destroy(ctx->ha);
        }
    }
    else {
        flb_upstream_destroy(ctx->u);
    }
    flb_free(ctx);

    return 0;
}

/* Configuration properties map */
static struct flb_config_map config_map[] = {
    {
     FLB_CONFIG_MAP_STR, "index", FLB_ES_DEFAULT_INDEX,
     0, FLB_TRUE, offsetof(struct flb_elasticsearch, index),
     NULL
    },
    {
     FLB_CONFIG_MAP_STR, "type", FLB_ES_DEFAULT_TYPE,
     0, FLB_TRUE, offsetof(struct flb_elasticsearch, type),
     NULL
    },

    /* HTTP Authentication */
    {
     FLB_CONFIG_MAP_STR, "http_user", NULL,
     0, FLB_TRUE, offsetof(struct flb_elasticsearch, http_user),
     NULL
    },
    {
     FLB_CONFIG_MAP_STR, "http_passwd", "",
     0, FLB_TRUE, offsetof(struct flb_elasticsearch, http_passwd),
     NULL
    },

    /* AWS Authentication */
#ifdef FLB_HAVE_SIGNV4
    {
     FLB_CONFIG_MAP_BOOL, "aws_auth", "false",
     0, FLB_TRUE, offsetof(struct flb_elasticsearch, has_aws_auth),
     NULL
    },
    {
     FLB_CONFIG_MAP_STR, "aws_region", "",
     0, FLB_TRUE, offsetof(struct flb_elasticsearch, aws_region),
     NULL
    },
#endif

    /* Logstash compatibility */
    {
     FLB_CONFIG_MAP_BOOL, "logstash_format", "false",
     0, FLB_TRUE, offsetof(struct flb_elasticsearch, logstash_format),
     NULL
    },
    {
     FLB_CONFIG_MAP_STR, "logstash_prefix", FLB_ES_DEFAULT_PREFIX,
     0, FLB_TRUE, offsetof(struct flb_elasticsearch, logstash_prefix),
     NULL
    },
    {
     FLB_CONFIG_MAP_STR, "logstash_prefix_key", NULL,
     0, FLB_TRUE, offsetof(struct flb_elasticsearch, logstash_prefix_key),
     NULL
    },
    {
     FLB_CONFIG_MAP_STR, "logstash_dateformat", FLB_ES_DEFAULT_TIME_FMT,
     0, FLB_TRUE, offsetof(struct flb_elasticsearch, logstash_dateformat),
     NULL
    },

    /* Custom Time and Tag keys */
    {
     FLB_CONFIG_MAP_STR, "time_key", FLB_ES_DEFAULT_TIME_KEY,
     0, FLB_TRUE, offsetof(struct flb_elasticsearch, time_key),
     NULL
    },
    {
     FLB_CONFIG_MAP_STR, "time_key_format", FLB_ES_DEFAULT_TIME_KEYF,
     0, FLB_TRUE, offsetof(struct flb_elasticsearch, time_key_format),
     NULL
    },
    {
     FLB_CONFIG_MAP_BOOL, "include_tag_key", "false",
     0, FLB_TRUE, offsetof(struct flb_elasticsearch, include_tag_key),
     NULL
    },
    {
     FLB_CONFIG_MAP_STR, "tag_key", FLB_ES_DEFAULT_TAG_KEY,
     0, FLB_TRUE, offsetof(struct flb_elasticsearch, tag_key),
     NULL
    },
    {
     FLB_CONFIG_MAP_SIZE, "buffer_size", FLB_ES_DEFAULT_HTTP_MAX,
     0, FLB_TRUE, offsetof(struct flb_elasticsearch, buffer_size),
     NULL
    },

    /* Elasticsearch specifics */
    {
     FLB_CONFIG_MAP_STR, "path", NULL,
     0, FLB_FALSE, 0,
     NULL
    },
    {
     FLB_CONFIG_MAP_STR, "pipeline", NULL,
     0, FLB_FALSE, 0,
     NULL
    },
    {
     FLB_CONFIG_MAP_BOOL, "generate_id", "false",
     0, FLB_TRUE, offsetof(struct flb_elasticsearch, generate_id),
     NULL
    },
    {
     FLB_CONFIG_MAP_BOOL, "replace_dots", "false",
     0, FLB_TRUE, offsetof(struct flb_elasticsearch, replace_dots),
     NULL
    },

    {
     FLB_CONFIG_MAP_BOOL, "current_time_index", "false",
     0, FLB_TRUE, offsetof(struct flb_elasticsearch, current_time_index),
     NULL
    },

    /* Trace */
    {
     FLB_CONFIG_MAP_BOOL, "trace_output", "false",
     0, FLB_TRUE, offsetof(struct flb_elasticsearch, trace_output),
     NULL
    },
    {
     FLB_CONFIG_MAP_BOOL, "trace_error", "false",
     0, FLB_TRUE, offsetof(struct flb_elasticsearch, trace_error),
     NULL
    },

    /* EOF */
    {0}
};

/* Plugin reference */
struct flb_output_plugin out_es_plugin = {
    .name           = "es",
    .description    = "Elasticsearch",
    .cb_init        = cb_es_init,
    .cb_pre_run     = NULL,
    .cb_flush       = cb_es_flush,
    .cb_exit        = cb_es_exit,
    .config_map     = config_map,

    /* Plugin flags */
    .flags          = FLB_OUTPUT_NET | FLB_IO_OPT_TLS,
};<|MERGE_RESOLUTION|>--- conflicted
+++ resolved
@@ -248,13 +248,8 @@
 
     /* Copy logstash prefix if logstash format is enabled */
     if (ec->logstash_format == FLB_TRUE) {
-<<<<<<< HEAD
         memcpy(logstash_index, ec->logstash_prefix, flb_sds_len(ec->logstash_prefix));
         logstash_index[flb_sds_len(ec->logstash_prefix)] = '\0';
-=======
-        memcpy(logstash_index, ec->logstash_prefix, ec->logstash_prefix_len);
-        logstash_index[ec->logstash_prefix_len] = '\0';
->>>>>>> b08b568a
     }
 
     /*
@@ -267,13 +262,8 @@
     if (ec->logstash_format == FLB_FALSE && ec->generate_id == FLB_FALSE) {
         flb_time_get(&tms);
         gmtime_r(&tms.tm.tv_sec, &tm);
-<<<<<<< HEAD
         strftime(index_formatted, sizeof(index_formatted) - 1,
                  ec->index, &tm);
-=======
-        s = strftime(index_formatted, sizeof(index_formatted) - 1,
-                     ec->index, &tm);
->>>>>>> b08b568a
         es_index = index_formatted;
 
         index_len = snprintf(j_index,
@@ -320,28 +310,17 @@
         map_size = map.via.map.size;
 
         es_index_custom_len = 0;
-<<<<<<< HEAD
         if (ec->logstash_prefix_key) {
-=======
-        if (ec->logstash_prefix_key_len != 0) {
->>>>>>> b08b568a
             for (i = 0; i < map_size; i++) {
                 key = map.via.map.ptr[i].key;
                 if (key.type != MSGPACK_OBJECT_STR) {
                     continue;
                 }
-<<<<<<< HEAD
-                if (key.via.str.size != flb_sds_len(ec->logstash_prefix_key_len)) {
+                if (key.via.str.size != flb_sds_len(ec->logstash_prefix_key)) {
                     continue;
                 }
                 if (strncmp(key.via.str.ptr, ec->logstash_prefix_key,
                             flb_sds_len(ec->logstash_prefix_key)) != 0) {
-=======
-                if (key.via.str.size != ec->logstash_prefix_key_len) {
-                    continue;
-                }
-                if (strncmp(key.via.str.ptr, ec->logstash_prefix_key, ec->logstash_prefix_key_len) != 0) {
->>>>>>> b08b568a
                     continue;
                 }
                 val = map.via.map.ptr[i].val;
@@ -371,18 +350,8 @@
         msgpack_pack_map(&tmp_pck, map_size + 1);
 
         /* Append the time key */
-<<<<<<< HEAD
-<<<<<<< HEAD
-        msgpack_pack_str(&tmp_pck, flb_sds_len(ctx->time_key));
-        msgpack_pack_str_body(&tmp_pck, ctx->time_key, flb_sds_len(ctx->time_key));
-=======
-        msgpack_pack_str(&tmp_pck, ec->time_key_len);
-        msgpack_pack_str_body(&tmp_pck, ec->time_key, ec->time_key_len);
->>>>>>> es_out:  support multiple output nodes in round-robin by using upstream servers configuration
-=======
-        msgpack_pack_str(&tmp_pck, ec->time_key_len);
-        msgpack_pack_str_body(&tmp_pck, ec->time_key, ec->time_key_len);
->>>>>>> b08b568a
+        msgpack_pack_str(&tmp_pck, flb_sds_len(ec->time_key));
+        msgpack_pack_str_body(&tmp_pck, ec->time_key, flb_sds_len(ec->time_key));
 
         /* Format the time */
         gmtime_r(&tms.tm.tv_sec, &tm);
@@ -401,15 +370,7 @@
             if (es_index_custom_len > 0) {
                 p = logstash_index + es_index_custom_len;
             } else {
-<<<<<<< HEAD
-<<<<<<< HEAD
-                p = logstash_index + flb_sds_len(ctx->logstash_prefix);
-=======
-                p = logstash_index + ec->logstash_prefix_len;
->>>>>>> es_out:  support multiple output nodes in round-robin by using upstream servers configuration
-=======
-                p = logstash_index + ec->logstash_prefix_len;
->>>>>>> b08b568a
+                p = logstash_index + flb_sds_len(ec->logstash_prefix);
             }
             *p++ = '-';
 
@@ -434,21 +395,9 @@
         }
 
         /* Tag Key */
-<<<<<<< HEAD
-<<<<<<< HEAD
-        if (ctx->include_tag_key == FLB_TRUE) {
-            msgpack_pack_str(&tmp_pck, flb_sds_len(ctx->tag_key));
-            msgpack_pack_str_body(&tmp_pck, ctx->tag_key, flb_sds_len(ctx->tag_key));
-=======
         if (ec->include_tag_key == FLB_TRUE) {
-            msgpack_pack_str(&tmp_pck, ec->tag_key_len);
-            msgpack_pack_str_body(&tmp_pck, ec->tag_key, ec->tag_key_len);
->>>>>>> es_out:  support multiple output nodes in round-robin by using upstream servers configuration
-=======
-        if (ec->include_tag_key == FLB_TRUE) {
-            msgpack_pack_str(&tmp_pck, ec->tag_key_len);
-            msgpack_pack_str_body(&tmp_pck, ec->tag_key, ec->tag_key_len);
->>>>>>> b08b568a
+            msgpack_pack_str(&tmp_pck, flb_sds_len(ec->tag_key));
+            msgpack_pack_str_body(&tmp_pck, ec->tag_key, flb_sds_len(ec->tag_key));
             msgpack_pack_str(&tmp_pck, tag_len);
             msgpack_pack_str_body(&tmp_pck, tag, tag_len);
         }
@@ -529,30 +478,12 @@
 
     ctx = flb_calloc(1, sizeof(struct flb_elasticsearch));
     if (!ctx) {
-<<<<<<< HEAD
-<<<<<<< HEAD
-        flb_plg_error(ins, "cannot initialize plugin");
-        return -1;
-    }
-
-    flb_plg_debug(ctx->ins, "host=%s port=%i uri=%s index=%s type=%s",
-                  ins->host.name, ins->host.port, ctx->uri,
-                  ctx->index, ctx->type);
-
-=======
         flb_errno();
         return -1;
     }
+    ctx->ins = ins;
 
     mk_list_init(&ctx->configs);
->>>>>>> es_out:  support multiple output nodes in round-robin by using upstream servers configuration
-=======
-        flb_errno();
-        return -1;
-    }
-
-    mk_list_init(&ctx->configs);
->>>>>>> b08b568a
     flb_output_set_context(ins, ctx);
 
     /* Configure HA or simple mode ? */
@@ -678,10 +609,7 @@
     struct flb_elasticsearch_config *ec = NULL;
     struct flb_upstream_conn *u_conn;
     struct flb_http_client *c;
-<<<<<<< HEAD
     flb_sds_t signature = NULL;
-=======
->>>>>>> b08b568a
     struct flb_upstream_node *node;
     (void) i_ins;
     (void) tag;
@@ -690,11 +618,7 @@
     if (ctx->ha_mode == FLB_TRUE) {
         node = flb_upstream_ha_node_get(ctx->ha);
         if (!node) {
-<<<<<<< HEAD
             flb_plg_error(ctx->ins, "cannot get an Upstream HA node");
-=======
-            flb_error("[out_es] cannot get an Upstream HA node");
->>>>>>> b08b568a
             FLB_OUTPUT_RETURN(FLB_RETRY);
         }
 
@@ -707,12 +631,8 @@
                                  _head);
     }
 
-<<<<<<< HEAD
     flb_plg_debug(ctx->ins, "trying node %s", node->name);
-=======
-    flb_debug("[out_es] trying node %s", node->name);
->>>>>>> b08b568a
-    
+
     /* Get upstream connection */
     if (ctx->ha_mode == FLB_TRUE) {
         u_conn = flb_upstream_conn_get(node->u);
@@ -721,11 +641,7 @@
         u_conn = flb_upstream_conn_get(ctx->u);
     }
     if (!u_conn) {
-<<<<<<< HEAD
-        flb_plg_error(ctx->ins, ("no upstream connections available");
-=======
-        flb_error("[out_es] no upstream connections available");
->>>>>>> b08b568a
+        flb_plg_error(ctx->ins, "no upstream connections available");
         FLB_OUTPUT_RETURN(FLB_RETRY);
     }
 
@@ -750,49 +666,38 @@
 
     if (ec->http_user && ec->http_passwd) {
         flb_http_basic_auth(c, ec->http_user, ec->http_passwd);
-<<<<<<< HEAD
     }
 
 #ifdef FLB_HAVE_SIGNV4
-    if (ctx->has_aws_auth == FLB_TRUE) {
+    if (ec->has_aws_auth == FLB_TRUE) {
         /* User agent for AWS tools must start with "aws-" */
         flb_http_add_header(c, "User-Agent", 10, "aws-fluent-bit-plugin", 21);
-        signature = add_aws_auth(ctx, c, ctx->aws_region);
+        signature = add_aws_auth(ctx, c, ec->aws_region);
         if (!signature) {
             goto retry;
         }
     }
     else {
         flb_http_add_header(c, "User-Agent", 10, "Fluent-Bit", 10);
-=======
->>>>>>> b08b568a
     }
 #endif
 
     ret = flb_http_do(c, &b_sent);
     if (ret != 0) {
-<<<<<<< HEAD
-        flb_plg_warn(ec->ins, "http_do=%i URI=%s", ret, ec->uri);
-=======
-        flb_warn("[out_es] http_do=%i URI=%s", ret, ec->uri);
->>>>>>> b08b568a
+        flb_plg_warn(ctx->ins, "http_do=%i URI=%s", ret, ec->uri);
         goto retry;
     }
     else {
         /* The request was issued successfully, validate the 'error' field */
-<<<<<<< HEAD
-        flb_plg_debug(ec->ins, "HTTP Status=%i URI=%s", c->resp.status, ec->uri);
-=======
-        flb_debug("[out_es] HTTP Status=%i URI=%s", c->resp.status, ec->uri);
->>>>>>> b08b568a
+        flb_plg_debug(ctx->ins, "HTTP Status=%i URI=%s", c->resp.status, ec->uri);
         if (c->resp.status != 200 && c->resp.status != 201) {
             if (c->resp.payload_size > 0) {
                 flb_plg_error(ctx->ins, "HTTP status=%i URI=%s, response:\n%s\n",
-                              c->resp.status, ctx->uri, c->resp.payload);
+                              c->resp.status, ec->uri, c->resp.payload);
             }
             else {
                 flb_plg_error(ctx->ins, "HTTP status=%i URI=%s",
-                              c->resp.status, ctx->uri);
+                              c->resp.status, ec->uri);
             }
             goto retry;
         }
@@ -878,24 +783,24 @@
 static struct flb_config_map config_map[] = {
     {
      FLB_CONFIG_MAP_STR, "index", FLB_ES_DEFAULT_INDEX,
-     0, FLB_TRUE, offsetof(struct flb_elasticsearch, index),
+     0, FLB_TRUE, offsetof(struct flb_elasticsearch_config, index),
      NULL
     },
     {
      FLB_CONFIG_MAP_STR, "type", FLB_ES_DEFAULT_TYPE,
-     0, FLB_TRUE, offsetof(struct flb_elasticsearch, type),
+     0, FLB_TRUE, offsetof(struct flb_elasticsearch_config, type),
      NULL
     },
 
     /* HTTP Authentication */
     {
      FLB_CONFIG_MAP_STR, "http_user", NULL,
-     0, FLB_TRUE, offsetof(struct flb_elasticsearch, http_user),
+     0, FLB_TRUE, offsetof(struct flb_elasticsearch_config, http_user),
      NULL
     },
     {
      FLB_CONFIG_MAP_STR, "http_passwd", "",
-     0, FLB_TRUE, offsetof(struct flb_elasticsearch, http_passwd),
+     0, FLB_TRUE, offsetof(struct flb_elasticsearch_config, http_passwd),
      NULL
     },
 
@@ -903,12 +808,12 @@
 #ifdef FLB_HAVE_SIGNV4
     {
      FLB_CONFIG_MAP_BOOL, "aws_auth", "false",
-     0, FLB_TRUE, offsetof(struct flb_elasticsearch, has_aws_auth),
+     0, FLB_TRUE, offsetof(struct flb_elasticsearch_config, has_aws_auth),
      NULL
     },
     {
      FLB_CONFIG_MAP_STR, "aws_region", "",
-     0, FLB_TRUE, offsetof(struct flb_elasticsearch, aws_region),
+     0, FLB_TRUE, offsetof(struct flb_elasticsearch_config, aws_region),
      NULL
     },
 #endif
@@ -916,49 +821,49 @@
     /* Logstash compatibility */
     {
      FLB_CONFIG_MAP_BOOL, "logstash_format", "false",
-     0, FLB_TRUE, offsetof(struct flb_elasticsearch, logstash_format),
+     0, FLB_TRUE, offsetof(struct flb_elasticsearch_config, logstash_format),
      NULL
     },
     {
      FLB_CONFIG_MAP_STR, "logstash_prefix", FLB_ES_DEFAULT_PREFIX,
-     0, FLB_TRUE, offsetof(struct flb_elasticsearch, logstash_prefix),
+     0, FLB_TRUE, offsetof(struct flb_elasticsearch_config, logstash_prefix),
      NULL
     },
     {
      FLB_CONFIG_MAP_STR, "logstash_prefix_key", NULL,
-     0, FLB_TRUE, offsetof(struct flb_elasticsearch, logstash_prefix_key),
+     0, FLB_TRUE, offsetof(struct flb_elasticsearch_config, logstash_prefix_key),
      NULL
     },
     {
      FLB_CONFIG_MAP_STR, "logstash_dateformat", FLB_ES_DEFAULT_TIME_FMT,
-     0, FLB_TRUE, offsetof(struct flb_elasticsearch, logstash_dateformat),
+     0, FLB_TRUE, offsetof(struct flb_elasticsearch_config, logstash_dateformat),
      NULL
     },
 
     /* Custom Time and Tag keys */
     {
      FLB_CONFIG_MAP_STR, "time_key", FLB_ES_DEFAULT_TIME_KEY,
-     0, FLB_TRUE, offsetof(struct flb_elasticsearch, time_key),
+     0, FLB_TRUE, offsetof(struct flb_elasticsearch_config, time_key),
      NULL
     },
     {
      FLB_CONFIG_MAP_STR, "time_key_format", FLB_ES_DEFAULT_TIME_KEYF,
-     0, FLB_TRUE, offsetof(struct flb_elasticsearch, time_key_format),
+     0, FLB_TRUE, offsetof(struct flb_elasticsearch_config, time_key_format),
      NULL
     },
     {
      FLB_CONFIG_MAP_BOOL, "include_tag_key", "false",
-     0, FLB_TRUE, offsetof(struct flb_elasticsearch, include_tag_key),
+     0, FLB_TRUE, offsetof(struct flb_elasticsearch_config, include_tag_key),
      NULL
     },
     {
      FLB_CONFIG_MAP_STR, "tag_key", FLB_ES_DEFAULT_TAG_KEY,
-     0, FLB_TRUE, offsetof(struct flb_elasticsearch, tag_key),
+     0, FLB_TRUE, offsetof(struct flb_elasticsearch_config, tag_key),
      NULL
     },
     {
      FLB_CONFIG_MAP_SIZE, "buffer_size", FLB_ES_DEFAULT_HTTP_MAX,
-     0, FLB_TRUE, offsetof(struct flb_elasticsearch, buffer_size),
+     0, FLB_TRUE, offsetof(struct flb_elasticsearch_config, buffer_size),
      NULL
     },
 
@@ -975,30 +880,30 @@
     },
     {
      FLB_CONFIG_MAP_BOOL, "generate_id", "false",
-     0, FLB_TRUE, offsetof(struct flb_elasticsearch, generate_id),
+     0, FLB_TRUE, offsetof(struct flb_elasticsearch_config, generate_id),
      NULL
     },
     {
      FLB_CONFIG_MAP_BOOL, "replace_dots", "false",
-     0, FLB_TRUE, offsetof(struct flb_elasticsearch, replace_dots),
+     0, FLB_TRUE, offsetof(struct flb_elasticsearch_config, replace_dots),
      NULL
     },
 
     {
      FLB_CONFIG_MAP_BOOL, "current_time_index", "false",
-     0, FLB_TRUE, offsetof(struct flb_elasticsearch, current_time_index),
+     0, FLB_TRUE, offsetof(struct flb_elasticsearch_config, current_time_index),
      NULL
     },
 
     /* Trace */
     {
      FLB_CONFIG_MAP_BOOL, "trace_output", "false",
-     0, FLB_TRUE, offsetof(struct flb_elasticsearch, trace_output),
+     0, FLB_TRUE, offsetof(struct flb_elasticsearch_config, trace_output),
      NULL
     },
     {
      FLB_CONFIG_MAP_BOOL, "trace_error", "false",
-     0, FLB_TRUE, offsetof(struct flb_elasticsearch, trace_error),
+     0, FLB_TRUE, offsetof(struct flb_elasticsearch_config, trace_error),
      NULL
     },
 
@@ -1017,5 +922,5 @@
     .config_map     = config_map,
 
     /* Plugin flags */
-    .flags          = FLB_OUTPUT_NET | FLB_IO_OPT_TLS,
+    .flags          = FLB_OUTPUT_NET | FLB_IO_OPT_TLS
 };