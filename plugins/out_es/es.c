/* -*- Mode: C; tab-width: 4; indent-tabs-mode: nil; c-basic-offset: 4 -*- */

/*  Fluent Bit
 *  ==========
 *  Copyright (C) 2015-2024 The Fluent Bit Authors
 *
 *  Licensed under the Apache License, Version 2.0 (the "License");
 *  you may not use this file except in compliance with the License.
 *  You may obtain a copy of the License at
 *
 *      http://www.apache.org/licenses/LICENSE-2.0
 *
 *  Unless required by applicable law or agreed to in writing, software
 *  distributed under the License is distributed on an "AS IS" BASIS,
 *  WITHOUT WARRANTIES OR CONDITIONS OF ANY KIND, either express or implied.
 *  See the License for the specific language governing permissions and
 *  limitations under the License.
 */

#include <fluent-bit/flb_output_plugin.h>
#include <fluent-bit/flb_utils.h>
#include <fluent-bit/flb_network.h>
#include <fluent-bit/flb_http_client.h>
#include <fluent-bit/flb_pack.h>
#include <fluent-bit/flb_time.h>
#include <fluent-bit/flb_signv4.h>
#include <fluent-bit/flb_aws_credentials.h>
#include <fluent-bit/flb_gzip.h>
#include <fluent-bit/flb_record_accessor.h>
#include <fluent-bit/flb_ra_key.h>
#include <fluent-bit/flb_log_event_decoder.h>
#include <fluent-bit/flb_log.h>
#include <fluent-bit/flb_sds.h>
#include <msgpack.h>

#include <time.h>

#include "es.h"
#include "es_conf.h"
#include "es_bulk.h"
#include "murmur3.h"

struct flb_output_plugin out_es_plugin;

static int es_pack_array_content(msgpack_packer *tmp_pck,
                                 msgpack_object array,
                                 struct flb_elasticsearch *ctx);

#ifdef FLB_HAVE_AWS
static flb_sds_t add_aws_auth(struct flb_http_client *c,
                              struct flb_elasticsearch *ctx)
{
    flb_sds_t signature = NULL;
    int ret;

    flb_plg_debug(ctx->ins, "Signing request with AWS Sigv4");

    /* Amazon OpenSearch Sigv4 does not allow the host header to include the port */
    ret = flb_http_strip_port_from_host(c);
    if (ret < 0) {
        flb_plg_error(ctx->ins, "could not strip port from host for sigv4");
        return NULL;
    }

    /* AWS Fluent Bit user agent */
    flb_http_add_header(c, "User-Agent", 10, "aws-fluent-bit-plugin", 21);

    signature = flb_signv4_do(c, FLB_TRUE, FLB_TRUE, time(NULL),
                              ctx->aws_region, ctx->aws_service_name,
                              S3_MODE_SIGNED_PAYLOAD, ctx->aws_unsigned_headers,
                              ctx->aws_provider);
    if (!signature) {
        flb_plg_error(ctx->ins, "could not sign request with sigv4");
        return NULL;
    }
    return signature;
}
#endif /* FLB_HAVE_AWS */

static int es_pack_map_content(msgpack_packer *tmp_pck,
                               msgpack_object map,
                               struct flb_elasticsearch *ctx)
{
    int i;
    char *ptr_key = NULL;
    char buf_key[256];
    msgpack_object *k;
    msgpack_object *v;

    for (i = 0; i < map.via.map.size; i++) {
        k = &map.via.map.ptr[i].key;
        v = &map.via.map.ptr[i].val;
        ptr_key = NULL;

        /* Store key */
        const char *key_ptr = NULL;
        size_t key_size = 0;

        if (k->type == MSGPACK_OBJECT_BIN) {
            key_ptr  = k->via.bin.ptr;
            key_size = k->via.bin.size;
        }
        else if (k->type == MSGPACK_OBJECT_STR) {
            key_ptr  = k->via.str.ptr;
            key_size = k->via.str.size;
        }

        if (key_size < (sizeof(buf_key) - 1)) {
            memcpy(buf_key, key_ptr, key_size);
            buf_key[key_size] = '\0';
            ptr_key = buf_key;
        }
        else {
            /* Long map keys have a performance penalty */
            ptr_key = flb_malloc(key_size + 1);
            if (!ptr_key) {
                flb_errno();
                return -1;
            }

            memcpy(ptr_key, key_ptr, key_size);
            ptr_key[key_size] = '\0';
        }

        /*
         * Sanitize key name, Elastic Search 2.x don't allow dots
         * in field names:
         *
         *   https://goo.gl/R5NMTr
         */
        if (ctx->replace_dots == FLB_TRUE) {
            char *p   = ptr_key;
            char *end = ptr_key + key_size;
            while (p != end) {
                if (*p == '.') *p = '_';
                p++;
            }
        }

        /* Append the key */
        msgpack_pack_str(tmp_pck, key_size);
        msgpack_pack_str_body(tmp_pck, ptr_key, key_size);

        /* Release temporary key if was allocated */
        if (ptr_key && ptr_key != buf_key) {
            flb_free(ptr_key);
        }
        ptr_key = NULL;

        /*
         * The value can be any data type, if it's a map we need to
         * sanitize to avoid dots.
         */
        if (v->type == MSGPACK_OBJECT_MAP) {
            msgpack_pack_map(tmp_pck, v->via.map.size);
            es_pack_map_content(tmp_pck, *v, ctx);
        }
        /*
         * The value can be any data type, if it's an array we need to
         * pass it to es_pack_array_content.
         */
        else if (v->type == MSGPACK_OBJECT_ARRAY) {
          msgpack_pack_array(tmp_pck, v->via.array.size);
          es_pack_array_content(tmp_pck, *v, ctx);
        }
        else {
            msgpack_pack_object(tmp_pck, *v);
        }
    }
    return 0;
}

/*
  * Iterate through the array and sanitize elements.
  * Mutual recursion with es_pack_map_content.
  */
static int es_pack_array_content(msgpack_packer *tmp_pck,
                                 msgpack_object array,
                                 struct flb_elasticsearch *ctx)
{
    int i;
    msgpack_object *e;

    for (i = 0; i < array.via.array.size; i++) {
        e = &array.via.array.ptr[i];
        if (e->type == MSGPACK_OBJECT_MAP)
        {
            msgpack_pack_map(tmp_pck, e->via.map.size);
            es_pack_map_content(tmp_pck, *e, ctx);
        }
        else if (e->type == MSGPACK_OBJECT_ARRAY)
        {
            msgpack_pack_array(tmp_pck, e->via.array.size);
            es_pack_array_content(tmp_pck, *e, ctx);
        }
        else
        {
            msgpack_pack_object(tmp_pck, *e);
        }
    }
    return 0;
}

/*
 * Get _id value from incoming record.
 * If it successed, return the value as flb_sds_t.
 * If it failed, return NULL.
*/
static flb_sds_t es_get_id_value(struct flb_elasticsearch *ctx,
                                msgpack_object *map)
{
    struct flb_ra_value *rval = NULL;
    flb_sds_t tmp_str;
    rval = flb_ra_get_value_object(ctx->ra_id_key, *map);
    if (rval == NULL) {
        flb_plg_warn(ctx->ins, "the value of %s is missing",
                     ctx->id_key);
        return NULL;
    }
    else if(rval->o.type != MSGPACK_OBJECT_STR) {
        flb_plg_warn(ctx->ins, "the value of %s is not string",
                     ctx->id_key);
        flb_ra_key_value_destroy(rval);
        return NULL;
    }

    tmp_str = flb_sds_create_len(rval->o.via.str.ptr,
                                 rval->o.via.str.size);
    if (tmp_str == NULL) {
        flb_plg_warn(ctx->ins, "cannot create ID string from record");
        flb_ra_key_value_destroy(rval);
        return NULL;
    }
    flb_ra_key_value_destroy(rval);
    return tmp_str;
}

static int compose_index_header(struct flb_elasticsearch *ctx,
                                int es_index_custom_len,
                                char *logstash_index, size_t logstash_index_size,
                                char *separator_str,
                                struct tm *tm)
{
    int ret;
    int len;
    char *p;
    size_t s;

    /* Compose Index header */
    if (es_index_custom_len > 0) {
        p = logstash_index + es_index_custom_len;
    } else {
        p = logstash_index + flb_sds_len(ctx->logstash_prefix);
    }
    len = p - logstash_index;
    ret = snprintf(p, logstash_index_size - len, "%s",
                   separator_str);
    if (ret > logstash_index_size - len) {
        /* exceed limit */
        return -1;
    }
    p += strlen(separator_str);
    len += strlen(separator_str);

    s = strftime(p, logstash_index_size - len,
                 ctx->logstash_dateformat, tm);
    if (s==0) {
        /* exceed limit */
        return -1;
    }
    p += s;
    *p++ = '\0';

    return 0;
}

/*
 * Convert the internal Fluent Bit data representation to the required
 * one by Elasticsearch.
 *
 * 'Sadly' this process involves to convert from Msgpack to JSON.
 */
static int elasticsearch_format(struct flb_config *config,
                                struct flb_input_instance *ins,
                                void *plugin_context,
                                void *flush_ctx,
                                int event_type,
                                const char *tag, int tag_len,
                                const void *data, size_t bytes,
                                void **out_data, size_t *out_size)
{
    int ret;
    int len;
    int map_size;
    int index_len = 0;
    size_t s = 0;
    size_t off = 0;
    size_t off_prev = 0;
    char *es_index;
    char logstash_index[256];
    char time_formatted[256];
    char index_formatted[256];
    char es_uuid[37];
    flb_sds_t out_buf;
    size_t out_buf_len = 0;
    flb_sds_t tmp_buf;
    flb_sds_t id_key_str = NULL;
    // msgpack_unpacked result;
    // msgpack_object root;
    msgpack_object map;
    // msgpack_object *obj;
    flb_sds_t j_index;
    struct es_bulk *bulk;
    struct tm tm;
    struct flb_time tms;
    msgpack_sbuffer tmp_sbuf;
    msgpack_packer tmp_pck;
    uint16_t hash[8];
    int es_index_custom_len;
    struct flb_elasticsearch *ctx = plugin_context;
    struct flb_log_event_decoder log_decoder;
    struct flb_log_event log_event;

    j_index = flb_sds_create_size(ES_BULK_HEADER);
    if (j_index == NULL) {
        flb_errno();
        return -1;
    }

    ret = flb_log_event_decoder_init(&log_decoder, (char *) data, bytes);

    if (ret != FLB_EVENT_DECODER_SUCCESS) {
        flb_plg_error(ctx->ins,
                      "Log event decoder initialization error : %d", ret);
        flb_sds_destroy(j_index);

        return -1;
    }

    /* Create the bulk composer */
    bulk = es_bulk_create(bytes);
    if (!bulk) {
        flb_log_event_decoder_destroy(&log_decoder);
        flb_sds_destroy(j_index);
        return -1;
    }

    /* Copy logstash prefix if logstash format is enabled */
    if (ctx->logstash_format == FLB_TRUE) {
        strncpy(logstash_index, ctx->logstash_prefix, sizeof(logstash_index));
        logstash_index[sizeof(logstash_index) - 1] = '\0';
    }

    /*
     * If logstash format and id generation are disabled, pre-generate
     * the index line for all records.
     *
     * The header stored in 'j_index' will be used for the all records on
     * this payload.
     */
    if (ctx->logstash_format == FLB_FALSE && ctx->generate_id == FLB_FALSE) {
        flb_time_get(&tms);
        gmtime_r(&tms.tm.tv_sec, &tm);
        strftime(index_formatted, sizeof(index_formatted) - 1,
                 ctx->index, &tm);
        es_index = index_formatted;
        if (ctx->suppress_type_name) {
            index_len = flb_sds_snprintf(&j_index,
                                         flb_sds_alloc(j_index),
                                         ES_BULK_INDEX_FMT_WITHOUT_TYPE,
                                         ctx->es_action,
                                         es_index);
        }
        else {
            index_len = flb_sds_snprintf(&j_index,
                                         flb_sds_alloc(j_index),
                                         ES_BULK_INDEX_FMT,
                                         ctx->es_action,
                                         es_index, ctx->type);
        }
    }

    /*
     * Some broken clients may have time drift up to year 1970
     * this will generate corresponding index in Elasticsearch
     * in order to prevent generating millions of indexes
     * we can set to always use current time for index generation
     */
    if (ctx->current_time_index == FLB_TRUE) {
        flb_time_get(&tms);
    }

    /* Iterate each record and do further formatting */
    while ((ret = flb_log_event_decoder_next(
                    &log_decoder,
                    &log_event)) == FLB_EVENT_DECODER_SUCCESS) {

        /* Only pop time from record if current_time_index is disabled */
        if (ctx->current_time_index == FLB_FALSE) {
            flb_time_copy(&tms, &log_event.timestamp);
        }

        map   = *log_event.body;
        map_size = map.via.map.size;

        es_index_custom_len = 0;
        if (ctx->logstash_prefix_key) {
            flb_sds_t v = flb_ra_translate(ctx->ra_prefix_key,
                                           (char *) tag, tag_len,
                                           map, NULL);
            if (v) {
                len = flb_sds_len(v);
                if (len > 128) {
                    len = 128;
                    memcpy(logstash_index, v, 128);
                }
                else {
                    memcpy(logstash_index, v, len);
                }
                es_index_custom_len = len;
                flb_sds_destroy(v);
            }
        }

        /* Create temporary msgpack buffer */
        msgpack_sbuffer_init(&tmp_sbuf);
        msgpack_packer_init(&tmp_pck, &tmp_sbuf, msgpack_sbuffer_write);

        if (ctx->include_tag_key == FLB_TRUE) {
            map_size++;
        }

        /* Set the new map size */
        msgpack_pack_map(&tmp_pck, map_size + 1);

        /* Append the time key */
        msgpack_pack_str(&tmp_pck, flb_sds_len(ctx->time_key));
        msgpack_pack_str_body(&tmp_pck, ctx->time_key, flb_sds_len(ctx->time_key));

        /* Format the time */
        gmtime_r(&tms.tm.tv_sec, &tm);
        s = strftime(time_formatted, sizeof(time_formatted) - 1,
                     ctx->time_key_format, &tm);
        if (ctx->time_key_nanos) {
            len = snprintf(time_formatted + s, sizeof(time_formatted) - 1 - s,
                           ".%09" PRIu64 "Z", (uint64_t) tms.tm.tv_nsec);
        } else {
            len = snprintf(time_formatted + s, sizeof(time_formatted) - 1 - s,
                           ".%03" PRIu64 "Z",
                           (uint64_t) tms.tm.tv_nsec / 1000000);
        }

        s += len;
        msgpack_pack_str(&tmp_pck, s);
        msgpack_pack_str_body(&tmp_pck, time_formatted, s);

        es_index = ctx->index;
        if (ctx->logstash_format == FLB_TRUE) {
            ret = compose_index_header(ctx, es_index_custom_len,
                                       &logstash_index[0], sizeof(logstash_index),
                                       ctx->logstash_prefix_separator, &tm);
            if (ret < 0) {
                /* retry with default separator */
                compose_index_header(ctx, es_index_custom_len,
                                     &logstash_index[0], sizeof(logstash_index),
                                     "-", &tm);
            }

            es_index = logstash_index;
            if (ctx->generate_id == FLB_FALSE) {
                if (ctx->suppress_type_name) {
                    index_len = flb_sds_snprintf(&j_index,
                                                 flb_sds_alloc(j_index),
                                                 ES_BULK_INDEX_FMT_WITHOUT_TYPE,
                                                 ctx->es_action,
                                                 es_index);
                }
                else {
                    index_len = flb_sds_snprintf(&j_index,
                                                 flb_sds_alloc(j_index),
                                                 ES_BULK_INDEX_FMT,
                                                 ctx->es_action,
                                                 es_index, ctx->type);
                }
            }
        }
        else if (ctx->current_time_index == FLB_TRUE) {
            /* Make sure we handle index time format for index */
            strftime(index_formatted, sizeof(index_formatted) - 1,
                     ctx->index, &tm);
            es_index = index_formatted;
        }

        /* Tag Key */
        if (ctx->include_tag_key == FLB_TRUE) {
            msgpack_pack_str(&tmp_pck, flb_sds_len(ctx->tag_key));
            msgpack_pack_str_body(&tmp_pck, ctx->tag_key, flb_sds_len(ctx->tag_key));
            msgpack_pack_str(&tmp_pck, tag_len);
            msgpack_pack_str_body(&tmp_pck, tag, tag_len);
        }

        /*
         * The map_content routine iterate over each Key/Value pair found in
         * the map and do some sanitization for the key names.
         *
         * Elasticsearch have a restriction that key names cannot contain
         * a dot; if some dot is found, it's replaced with an underscore.
         */
        ret = es_pack_map_content(&tmp_pck, map, ctx);
        if (ret == -1) {
            flb_log_event_decoder_destroy(&log_decoder);
            msgpack_sbuffer_destroy(&tmp_sbuf);
            es_bulk_destroy(bulk);
            flb_sds_destroy(j_index);
            return -1;
        }

        if (ctx->generate_id == FLB_TRUE) {
            MurmurHash3_x64_128(tmp_sbuf.data, tmp_sbuf.size, 42, hash);
            snprintf(es_uuid, sizeof(es_uuid),
                     "%04x%04x-%04x-%04x-%04x-%04x%04x%04x",
                     hash[0], hash[1], hash[2], hash[3],
                     hash[4], hash[5], hash[6], hash[7]);
            if (ctx->suppress_type_name) {
                index_len = flb_sds_snprintf(&j_index,
                                             flb_sds_alloc(j_index),
                                             ES_BULK_INDEX_FMT_ID_WITHOUT_TYPE,
                                             ctx->es_action,
                                             es_index,  es_uuid);
            }
            else {
                index_len = flb_sds_snprintf(&j_index,
                                             flb_sds_alloc(j_index),
                                             ES_BULK_INDEX_FMT_ID,
                                             ctx->es_action,
                                             es_index, ctx->type, es_uuid);
            }
        }
        if (ctx->ra_id_key) {
            id_key_str = es_get_id_value(ctx ,&map);
            if (id_key_str) {
                if (ctx->suppress_type_name) {
                    index_len = flb_sds_snprintf(&j_index,
                                                 flb_sds_alloc(j_index),
                                                 ES_BULK_INDEX_FMT_ID_WITHOUT_TYPE,
                                                 ctx->es_action,
                                                 es_index,  id_key_str);
                }
                else {
                    index_len = flb_sds_snprintf(&j_index,
                                                 flb_sds_alloc(j_index),
                                                 ES_BULK_INDEX_FMT_ID,
                                                 ctx->es_action,
                                                 es_index, ctx->type, id_key_str);
                }
                flb_sds_destroy(id_key_str);
                id_key_str = NULL;
            }
        }

        /* Convert msgpack to JSON */
        out_buf = flb_msgpack_raw_to_json_sds(tmp_sbuf.data, tmp_sbuf.size,
                                              config->json_escape_unicode);
        msgpack_sbuffer_destroy(&tmp_sbuf);
        if (!out_buf) {
            flb_log_event_decoder_destroy(&log_decoder);
            es_bulk_destroy(bulk);
            flb_sds_destroy(j_index);
            return -1;
        }

        out_buf_len = flb_sds_len(out_buf);
        if (strcasecmp(ctx->write_operation, FLB_ES_WRITE_OP_UPDATE) == 0) {
            tmp_buf = out_buf;
            out_buf = flb_sds_create_len(NULL, out_buf_len = out_buf_len + sizeof(ES_BULK_UPDATE_OP_BODY) - 2);
            out_buf_len = snprintf(out_buf, out_buf_len, ES_BULK_UPDATE_OP_BODY, tmp_buf);
            flb_sds_destroy(tmp_buf);
        }
        else if (strcasecmp(ctx->write_operation, FLB_ES_WRITE_OP_UPSERT) == 0) {
            tmp_buf = out_buf;
            out_buf = flb_sds_create_len(NULL, out_buf_len = out_buf_len + sizeof(ES_BULK_UPSERT_OP_BODY) - 2);
            out_buf_len = snprintf(out_buf, out_buf_len, ES_BULK_UPSERT_OP_BODY, tmp_buf);
            flb_sds_destroy(tmp_buf);
        }

        ret = es_bulk_append(bulk, j_index, index_len,
                             out_buf, out_buf_len,
                             bytes, off_prev);
        flb_sds_destroy(out_buf);

        off_prev = off;
        if (ret == -1) {
            /* We likely ran out of memory, abort here */
            flb_log_event_decoder_destroy(&log_decoder);
            *out_size = 0;
            es_bulk_destroy(bulk);
            flb_sds_destroy(j_index);
            return -1;
        }
    }
    flb_log_event_decoder_destroy(&log_decoder);

    /* Set outgoing data */
    *out_data = bulk->ptr;
    *out_size = bulk->len;

    /*
     * Note: we don't destroy the bulk as we need to keep the allocated
     * buffer with the data. Instead we just release the bulk context and
     * return the bulk->ptr buffer
     */
    flb_free(bulk);
    if (ctx->trace_output) {
        fwrite(*out_data, 1, *out_size, stdout);
        fflush(stdout);
    }
    flb_sds_destroy(j_index);
    return 0;
}

static int cb_es_init(struct flb_output_instance *ins,
                      struct flb_config *config,
                      void *data)
{
    struct flb_elasticsearch *ctx;

    ctx = flb_es_conf_create(ins, config);
    if (!ctx) {
        flb_plg_error(ins, "cannot initialize plugin");
        return -1;
    }

    if (ctx->index == NULL && ctx->logstash_format == FLB_FALSE && ctx->generate_id == FLB_FALSE) {
        flb_plg_error(ins, "cannot initialize plugin, index is not set and logstash_format and generate_id are both off");
        return -1;
    }

    flb_plg_debug(ctx->ins, "host=%s port=%i uri=%s index=%s type=%s",
                  ins->host.name, ins->host.port, ctx->uri,
                  ctx->index, ctx->type);

    flb_output_set_context(ins, ctx);

    /*
     * This plugin instance uses the HTTP client interface, let's register
     * it debugging callbacks.
     */
    flb_output_set_http_debug_callbacks(ins);

    return 0;
}

static int elasticsearch_error_check(struct flb_elasticsearch *ctx,
                                     struct flb_http_client *c)
{
    int i, j, k;
    int ret;
    int check = 0;
    int root_type;
    char *out_buf;
    size_t off = 0;
    size_t out_size;
    msgpack_unpacked result;
    msgpack_object root;
    msgpack_object key;
    msgpack_object val;
    msgpack_object item;
    msgpack_object item_key;
    msgpack_object item_val;

    /*
     * Check if our payload is complete: there is such situations where
     * the Elasticsearch HTTP response body is bigger than the HTTP client
     * buffer so payload can be incomplete.
     */
    /* Convert JSON payload to msgpack */
    ret = flb_pack_json(c->resp.payload, c->resp.payload_size,
                        &out_buf, &out_size, &root_type, NULL);
    if (ret == -1) {
        /* Is this an incomplete HTTP Request ? */
        if (c->resp.payload_size <= 0) {
            check |= FLB_ES_STATUS_IMCOMPLETE;
            return check;
        }

        /* Lookup error field */
        if (strstr(c->resp.payload, "\"errors\":false,\"items\":[")) {
            check |= FLB_ES_STATUS_SUCCESS;
            return check;
        }

        flb_plg_error(ctx->ins, "could not pack/validate JSON response\n%s",
                      c->resp.payload);
        check |= FLB_ES_STATUS_BAD_RESPONSE;
        return check;
    }

    /* Lookup error field */
    msgpack_unpacked_init(&result);
    ret = msgpack_unpack_next(&result, out_buf, out_size, &off);
    if (ret != MSGPACK_UNPACK_SUCCESS) {
        flb_plg_error(ctx->ins, "Cannot unpack response to find error\n%s",
                      c->resp.payload);
        check |= FLB_ES_STATUS_ERROR_UNPACK;
        return check;
    }

    root = result.data;
    if (root.type != MSGPACK_OBJECT_MAP) {
        flb_plg_error(ctx->ins, "unexpected payload type=%i",
                      root.type);
        check |= FLB_ES_STATUS_BAD_TYPE;
        goto done;
    }

    for (i = 0; i < root.via.map.size; i++) {
        key = root.via.map.ptr[i].key;
        if (key.type != MSGPACK_OBJECT_STR) {
            flb_plg_error(ctx->ins, "unexpected key type=%i",
                          key.type);
            check |= FLB_ES_STATUS_INVAILD_ARGUMENT;
            goto done;
        }

        if (key.via.str.size == 6 && strncmp(key.via.str.ptr, "errors", 6) == 0) {
            val = root.via.map.ptr[i].val;
            if (val.type != MSGPACK_OBJECT_BOOLEAN) {
                flb_plg_error(ctx->ins, "unexpected 'error' value type=%i",
                              val.type);
                check |= FLB_ES_STATUS_BAD_TYPE;
                goto done;
            }

            /* If error == false, we are OK (no errors = FLB_FALSE) */
            if (!val.via.boolean) {
                /* no errors */
                check |= FLB_ES_STATUS_SUCCESS;
                goto done;
            }
        }
        else if (key.via.str.size == 5 && strncmp(key.via.str.ptr, "items", 5) == 0) {
            val = root.via.map.ptr[i].val;
            if (val.type != MSGPACK_OBJECT_ARRAY) {
                flb_plg_error(ctx->ins, "unexpected 'items' value type=%i",
                              val.type);
                check |= FLB_ES_STATUS_BAD_TYPE;
                goto done;
            }

            for (j = 0; j < val.via.array.size; j++) {
                item = val.via.array.ptr[j];
                if (item.type != MSGPACK_OBJECT_MAP) {
                    flb_plg_error(ctx->ins, "unexpected 'item' outer value type=%i",
                                  item.type);
                    check |= FLB_ES_STATUS_BAD_TYPE;
                    goto done;
                }

                if (item.via.map.size != 1) {
                    flb_plg_error(ctx->ins, "unexpected 'item' size=%i",
                                  item.via.map.size);
                    check |= FLB_ES_STATUS_INVAILD_ARGUMENT;
                    goto done;
                }

                item = item.via.map.ptr[0].val;
                if (item.type != MSGPACK_OBJECT_MAP) {
                    flb_plg_error(ctx->ins, "unexpected 'item' inner value type=%i",
                                  item.type);
                    check |= FLB_ES_STATUS_BAD_TYPE;
                    goto done;
                }

                for (k = 0; k < item.via.map.size; k++) {
                    item_key = item.via.map.ptr[k].key;
                    if (item_key.type != MSGPACK_OBJECT_STR) {
                        flb_plg_error(ctx->ins, "unexpected key type=%i",
                                      item_key.type);
                        check |= FLB_ES_STATUS_BAD_TYPE;
                        goto done;
                    }

                    if (item_key.via.str.size == 6 && strncmp(item_key.via.str.ptr, "status", 6) == 0) {
                        item_val = item.via.map.ptr[k].val;

                        if (item_val.type != MSGPACK_OBJECT_POSITIVE_INTEGER) {
                            flb_plg_error(ctx->ins, "unexpected 'status' value type=%i",
                                          item_val.type);
                            check |= FLB_ES_STATUS_BAD_TYPE;
                            goto done;
                        }
                        /* Check for success responses */
                        if (item_val.via.i64 == 200 || item_val.via.i64 == 201) {
                            check |= FLB_ES_STATUS_SUCCESS;
                        }
                        /* Check for errors other than version conflict (document already exists) */
                        if (item_val.via.i64 != 409) {
                            check |= FLB_ES_STATUS_ERROR;
                        }
                    }
                }
            }
        }
    }

 done:
    flb_free(out_buf);
    msgpack_unpacked_destroy(&result);
    return check;
}

static void cb_es_flush(struct flb_event_chunk *event_chunk,
                        struct flb_output_flush *out_flush,
                        struct flb_input_instance *ins, void *out_context,
                        struct flb_config *config)
{
    int ret;
    size_t pack_size;
    char *pack;
    void *out_buf;
    size_t out_size;
    size_t b_sent;
    struct flb_elasticsearch *ctx = out_context;
    struct flb_connection *u_conn;
    struct flb_http_client *c;
    flb_sds_t signature = NULL;
    int compressed = FLB_FALSE;
<<<<<<< HEAD
    struct mk_list *head;
    struct flb_config_map_val *mv;
    struct flb_slist_entry *key = NULL;
    struct flb_slist_entry *val = NULL;
=======
    flb_sds_t header_line = NULL;
>>>>>>> d985e8e2

    /* Get upstream connection */
    u_conn = flb_upstream_conn_get(ctx->u);
    if (!u_conn) {
        FLB_OUTPUT_RETURN(FLB_RETRY);
    }

    /* Convert format */
    ret = elasticsearch_format(config, ins,
                               ctx, NULL,
                               event_chunk->type,
                               event_chunk->tag, flb_sds_len(event_chunk->tag),
                               event_chunk->data, event_chunk->size,
                               &out_buf, &out_size);
    if (ret != 0) {
        flb_upstream_conn_release(u_conn);
        FLB_OUTPUT_RETURN(FLB_ERROR);
    }

    pack = (char *) out_buf;
    pack_size = out_size;

    /* Should we compress the payload ? */
    if (ctx->compress_gzip == FLB_TRUE) {
        ret = flb_gzip_compress((void *) pack, pack_size,
                                &out_buf, &out_size);
        if (ret == -1) {
            flb_plg_error(ctx->ins,
                          "cannot gzip payload, disabling compression");
        }
        else {
            compressed = FLB_TRUE;
        }

        /*
         * The payload buffer is different than pack, means we must be free it.
         */
        if (out_buf != pack) {
            flb_free(pack);
        }

        pack = (char *) out_buf;
        pack_size = out_size;
    }

    /* Compose HTTP Client request */
    c = flb_http_client(u_conn, FLB_HTTP_POST, ctx->uri,
                        pack, pack_size, NULL, 0, NULL, 0);

    flb_http_buffer_size(c, ctx->buffer_size);

#ifndef FLB_HAVE_AWS
    flb_http_add_header(c, "User-Agent", 10, "Fluent-Bit", 10);
#endif

    flb_http_add_header(c, "Content-Type", 12, "application/x-ndjson", 20);

    /* Arbitrary additional headers */
    flb_config_map_foreach(head, mv, ctx->headers) {
        key = mk_list_entry_first(mv->val.list, struct flb_slist_entry, _head);
        val = mk_list_entry_last(mv->val.list, struct flb_slist_entry, _head);

        flb_http_add_header(c,
                            key->str, flb_sds_len(key->str),
                            val->str, flb_sds_len(val->str));
    }

    if (ctx->http_user && ctx->http_passwd) {
        flb_http_basic_auth(c, ctx->http_user, ctx->http_passwd);
    }
    else if (ctx->cloud_user && ctx->cloud_passwd) {
        flb_http_basic_auth(c, ctx->cloud_user, ctx->cloud_passwd);
    }
    else if (ctx->http_api_key) {
        header_line = flb_sds_printf(NULL, "ApiKey %s", ctx->http_api_key);
        if (header_line == NULL) {
            flb_plg_error(ctx->ins, "failed to format API key auth header");
            goto retry;
        }

        if (flb_http_add_header(c,
                                FLB_HTTP_HEADER_AUTH, strlen(FLB_HTTP_HEADER_AUTH),
                                header_line, flb_sds_len(header_line)) != 0) {
            flb_plg_error(ctx->ins, "failed to add API key auth header");
            flb_sds_destroy(header_line);
            goto retry;
        }

        flb_sds_destroy(header_line);
    }

#ifdef FLB_HAVE_AWS
    if (ctx->has_aws_auth == FLB_TRUE) {
        signature = add_aws_auth(c, ctx);
        if (!signature) {
            goto retry;
        }
    }
    else {
        flb_http_add_header(c, "User-Agent", 10, "Fluent-Bit", 10);
    }
#endif

    /* Content Encoding: gzip */
    if (compressed == FLB_TRUE) {
        flb_http_set_content_encoding_gzip(c);
    }

    /* Map debug callbacks */
    flb_http_client_debug(c, ctx->ins->callback);

    ret = flb_http_do(c, &b_sent);
    if (ret != 0) {
        flb_plg_warn(ctx->ins, "http_do=%i URI=%s", ret, ctx->uri);
        goto retry;
    }
    else {
        /* The request was issued successfully, validate the 'error' field */
        flb_plg_debug(ctx->ins, "HTTP Status=%i URI=%s", c->resp.status, ctx->uri);
        if (c->resp.status != 200 && c->resp.status != 201) {
            if (c->resp.payload_size > 0) {
                flb_plg_error(ctx->ins, "HTTP status=%i URI=%s, response:\n%s\n",
                              c->resp.status, ctx->uri, c->resp.payload);
            }
            else {
                flb_plg_error(ctx->ins, "HTTP status=%i URI=%s",
                              c->resp.status, ctx->uri);
            }
            goto retry;
        }

        if (c->resp.payload_size > 0) {
            /*
             * Elasticsearch payload should be JSON, we convert it to msgpack
             * and lookup the 'error' field.
             */
            ret = elasticsearch_error_check(ctx, c);
            if (ret & FLB_ES_STATUS_SUCCESS) {
                flb_plg_debug(ctx->ins, "Elasticsearch response\n%s",
                              c->resp.payload);
            }
            else {
                /* we got an error */
                if (ctx->trace_error) {
                    /*
                     * If trace_error is set, trace the actual
                     * response from Elasticsearch explaining the problem.
                     * Trace_Output can be used to see the request.
                     */
                    if (pack_size < 4000) {
                        flb_plg_debug(ctx->ins, "error caused by: Input\n%.*s\n",
                                      (int) pack_size, pack);
                    }
                    if (c->resp.payload_size < 4000) {
                        flb_plg_error(ctx->ins, "error: Output\n%s",
                                      c->resp.payload);
                    } else {
                        /*
                        * We must use fwrite since the flb_log functions
                        * will truncate data at 4KB
                        */
                        fwrite(c->resp.payload, 1, c->resp.payload_size, stderr);
                        fflush(stderr);
                    }
                }
                goto retry;
            }
        }
        else {
            goto retry;
        }
    }

    /* Cleanup */
    flb_http_client_destroy(c);
    flb_free(pack);
    flb_upstream_conn_release(u_conn);
    if (signature) {
        flb_sds_destroy(signature);
    }
    FLB_OUTPUT_RETURN(FLB_OK);

    /* Issue a retry */
 retry:
    flb_http_client_destroy(c);
    flb_free(pack);

    if (out_buf != pack) {
        flb_free(out_buf);
    }

    flb_upstream_conn_release(u_conn);
    FLB_OUTPUT_RETURN(FLB_RETRY);
}

static int elasticsearch_response_test(struct flb_config *config,
                                       void *plugin_context,
                                       int status,
                                       const void *data, size_t bytes,
                                       void **out_data, size_t *out_size)
{
    int ret = 0;
    struct flb_elasticsearch *ctx = plugin_context;
    struct flb_connection *u_conn;
    struct flb_http_client *c;
    size_t b_sent;

    /* Not retrieve upstream connection */
    u_conn = NULL;

    /* Compose HTTP Client request (dummy client) */
    c = flb_http_dummy_client(u_conn, FLB_HTTP_POST, ctx->uri,
                              NULL, 0, NULL, 0, NULL, 0);

    flb_http_buffer_size(c, ctx->buffer_size);

    /* Just stubbing the HTTP responses */
    flb_http_set_response_test(c, "response", data, bytes, status, NULL, NULL);

    ret = flb_http_do(c, &b_sent);
    if (ret != 0) {
        flb_plg_warn(ctx->ins, "http_do=%i URI=%s", ret, ctx->uri);
        goto error;
    }
    if (ret != 0) {
        flb_plg_warn(ctx->ins, "http_do=%i URI=%s", ret, ctx->uri);
        goto error;
    }
    else {
        /* The request was issued successfully, validate the 'error' field */
        flb_plg_debug(ctx->ins, "HTTP Status=%i URI=%s", c->resp.status, ctx->uri);
        if (c->resp.status != 200 && c->resp.status != 201) {
            if (c->resp.payload_size > 0) {
                flb_plg_error(ctx->ins, "HTTP status=%i URI=%s, response:\n%s\n",
                              c->resp.status, ctx->uri, c->resp.payload);
            }
            else {
                flb_plg_error(ctx->ins, "HTTP status=%i URI=%s",
                              c->resp.status, ctx->uri);
            }
            goto error;
        }

        if (c->resp.payload_size > 0) {
            /*
             * Elasticsearch payload should be JSON, we convert it to msgpack
             * and lookup the 'error' field.
             */
            ret = elasticsearch_error_check(ctx, c);
        }
        else {
            goto error;
        }
    }

    /* Cleanup */
    flb_http_client_destroy(c);

    return ret;

error:
    /* Cleanup */
    flb_http_client_destroy(c);

    return -2;
}

static int cb_es_exit(void *data, struct flb_config *config)
{
    struct flb_elasticsearch *ctx = data;

    flb_es_conf_destroy(ctx);
    return 0;
}

/* Configuration properties map */
static struct flb_config_map config_map[] = {
    {
     FLB_CONFIG_MAP_STR, "index", FLB_ES_DEFAULT_INDEX,
     0, FLB_TRUE, offsetof(struct flb_elasticsearch, index),
     "Set an index name"
    },
    {
     FLB_CONFIG_MAP_STR, "type", FLB_ES_DEFAULT_TYPE,
     0, FLB_TRUE, offsetof(struct flb_elasticsearch, type),
     "Set the document type property"
    },
    {
     FLB_CONFIG_MAP_BOOL, "suppress_type_name", "false",
     0, FLB_TRUE, offsetof(struct flb_elasticsearch, suppress_type_name),
     "If true, mapping types is removed. (for v7.0.0 or later)"
    },

    /* HTTP Authentication */
    {
     FLB_CONFIG_MAP_STR, "http_user", NULL,
     0, FLB_TRUE, offsetof(struct flb_elasticsearch, http_user),
     "Optional username credential for Elastic X-Pack access"
    },
    {
     FLB_CONFIG_MAP_STR, "http_passwd", "",
     0, FLB_TRUE, offsetof(struct flb_elasticsearch, http_passwd),
     "Password for user defined in HTTP_User"
    },
    {
    FLB_CONFIG_MAP_STR, "http_api_key", NULL,
    0, FLB_TRUE, offsetof(struct flb_elasticsearch, http_api_key),
    "Base-64 encoded API key credential for Elasticsearch"
    },

    /* Arbitrary HTTP headers */
    {
     FLB_CONFIG_MAP_SLIST_1, "header", NULL,
     FLB_CONFIG_MAP_MULT, FLB_TRUE, offsetof(struct flb_elasticsearch, headers),
     "Add a HTTP header key/value pair. Multiple headers can be set"
    },


    /* HTTP Compression */
    {
     FLB_CONFIG_MAP_STR, "compress", NULL,
     0, FLB_FALSE, 0,
     "Set payload compression mechanism. Option available is 'gzip'"
    },

    /* Cloud Authentication */
    {
     FLB_CONFIG_MAP_STR, "cloud_id", NULL,
     0, FLB_FALSE, 0,
     "Elastic cloud ID of the cluster to connect to"
    },
    {
     FLB_CONFIG_MAP_STR, "cloud_auth", NULL,
     0, FLB_FALSE, 0,
     "Elastic cloud authentication credentials"
    },

    /* AWS Authentication */
#ifdef FLB_HAVE_AWS
    {
     FLB_CONFIG_MAP_BOOL, "aws_auth", "false",
     0, FLB_TRUE, offsetof(struct flb_elasticsearch, has_aws_auth),
     "Enable AWS Sigv4 Authentication"
    },
    {
     FLB_CONFIG_MAP_STR, "aws_region", NULL,
     0, FLB_TRUE, offsetof(struct flb_elasticsearch, aws_region),
     "AWS Region of your Amazon OpenSearch Service cluster"
    },
    {
     FLB_CONFIG_MAP_STR, "aws_sts_endpoint", NULL,
     0, FLB_TRUE, offsetof(struct flb_elasticsearch, aws_sts_endpoint),
     "Custom endpoint for the AWS STS API, used with the AWS_Role_ARN option"
    },
    {
     FLB_CONFIG_MAP_STR, "aws_role_arn", NULL,
     0, FLB_FALSE, 0,
     "AWS IAM Role to assume to put records to your Amazon OpenSearch cluster"
    },
    {
     FLB_CONFIG_MAP_STR, "aws_external_id", NULL,
     0, FLB_FALSE, 0,
     "External ID for the AWS IAM Role specified with `aws_role_arn`"
    },
    {
     FLB_CONFIG_MAP_STR, "aws_service_name", "es",
     0, FLB_TRUE, offsetof(struct flb_elasticsearch, aws_service_name),
     "AWS Service Name"
    },
    {
     FLB_CONFIG_MAP_STR, "aws_profile", NULL,
     0, FLB_TRUE, offsetof(struct flb_elasticsearch, aws_profile),
     "AWS Profile name. AWS Profiles can be configured with AWS CLI and are usually stored in "
     "$HOME/.aws/ directory."
    },
#endif

    /* Logstash compatibility */
    {
     FLB_CONFIG_MAP_BOOL, "logstash_format", "false",
     0, FLB_TRUE, offsetof(struct flb_elasticsearch, logstash_format),
     "Enable Logstash format compatibility"
    },
    {
     FLB_CONFIG_MAP_STR, "logstash_prefix", FLB_ES_DEFAULT_PREFIX,
     0, FLB_TRUE, offsetof(struct flb_elasticsearch, logstash_prefix),
     "When Logstash_Format is enabled, the Index name is composed using a prefix "
     "and the date, e.g: If Logstash_Prefix is equals to 'mydata' your index will "
     "become 'mydata-YYYY.MM.DD'. The last string appended belongs to the date "
     "when the data is being generated"
    },
    {
     FLB_CONFIG_MAP_STR, "logstash_prefix_separator", "-",
     0, FLB_TRUE, offsetof(struct flb_elasticsearch, logstash_prefix_separator),
     "Set a separator between logstash_prefix and date."
    },
    {
     FLB_CONFIG_MAP_STR, "logstash_prefix_key", NULL,
     0, FLB_TRUE, offsetof(struct flb_elasticsearch, logstash_prefix_key),
     "When included: the value in the record that belongs to the key will be looked "
     "up and over-write the Logstash_Prefix for index generation. If the key/value "
     "is not found in the record then the Logstash_Prefix option will act as a "
     "fallback. Nested keys are supported through record accessor pattern"
    },
    {
     FLB_CONFIG_MAP_STR, "logstash_dateformat", FLB_ES_DEFAULT_TIME_FMT,
     0, FLB_TRUE, offsetof(struct flb_elasticsearch, logstash_dateformat),
     "Time format (based on strftime) to generate the second part of the Index name"
    },

    /* Custom Time and Tag keys */
    {
     FLB_CONFIG_MAP_STR, "time_key", FLB_ES_DEFAULT_TIME_KEY,
     0, FLB_TRUE, offsetof(struct flb_elasticsearch, time_key),
     "When Logstash_Format is enabled, each record will get a new timestamp field. "
     "The Time_Key property defines the name of that field"
    },
    {
     FLB_CONFIG_MAP_STR, "time_key_format", FLB_ES_DEFAULT_TIME_KEYF,
     0, FLB_TRUE, offsetof(struct flb_elasticsearch, time_key_format),
     "When Logstash_Format is enabled, this property defines the format of the "
     "timestamp"
    },
    {
     FLB_CONFIG_MAP_BOOL, "time_key_nanos", "false",
     0, FLB_TRUE, offsetof(struct flb_elasticsearch, time_key_nanos),
     "When Logstash_Format is enabled, enabling this property sends nanosecond "
     "precision timestamps"
    },
    {
     FLB_CONFIG_MAP_BOOL, "include_tag_key", "false",
     0, FLB_TRUE, offsetof(struct flb_elasticsearch, include_tag_key),
     "When enabled, it append the Tag name to the record"
    },
    {
     FLB_CONFIG_MAP_STR, "tag_key", FLB_ES_DEFAULT_TAG_KEY,
     0, FLB_TRUE, offsetof(struct flb_elasticsearch, tag_key),
     "When Include_Tag_Key is enabled, this property defines the key name for the tag"
    },
    {
     FLB_CONFIG_MAP_SIZE, "buffer_size", FLB_ES_DEFAULT_HTTP_MAX,
     0, FLB_TRUE, offsetof(struct flb_elasticsearch, buffer_size),
     "Specify the buffer size used to read the response from the Elasticsearch HTTP "
     "service. This option is useful for debugging purposes where is required to read "
     "full responses, note that response size grows depending of the number of records "
     "inserted. To set an unlimited amount of memory set this value to 'false', "
     "otherwise the value must be according to the Unit Size specification"
    },

    /* Elasticsearch specifics */
    {
     FLB_CONFIG_MAP_STR, "path", NULL,
     0, FLB_FALSE, 0,
     "Elasticsearch accepts new data on HTTP query path '/_bulk'. But it is also "
     "possible to serve Elasticsearch behind a reverse proxy on a subpath. This "
     "option defines such path on the fluent-bit side. It simply adds a path "
     "prefix in the indexing HTTP POST URI"
    },
    {
     FLB_CONFIG_MAP_STR, "pipeline", NULL,
     0, FLB_FALSE, 0,
     "Newer versions of Elasticsearch allows to setup filters called pipelines. "
     "This option allows to define which pipeline the database should use. For "
     "performance reasons is strongly suggested to do parsing and filtering on "
     "Fluent Bit side, avoid pipelines"
    },
    {
     FLB_CONFIG_MAP_BOOL, "generate_id", "false",
     0, FLB_TRUE, offsetof(struct flb_elasticsearch, generate_id),
     "When enabled, generate _id for outgoing records. This prevents duplicate "
     "records when retrying ES"
    },
    {
     FLB_CONFIG_MAP_STR, "write_operation", "create",
     0, FLB_TRUE, offsetof(struct flb_elasticsearch, write_operation),
     "Operation to use to write in bulk requests"
    },
    {
     FLB_CONFIG_MAP_STR, "id_key", NULL,
     0, FLB_TRUE, offsetof(struct flb_elasticsearch, id_key),
     "If set, _id will be the value of the key from incoming record."
    },
    {
     FLB_CONFIG_MAP_BOOL, "replace_dots", "false",
     0, FLB_TRUE, offsetof(struct flb_elasticsearch, replace_dots),
     "When enabled, replace field name dots with underscore, required by Elasticsearch "
     "2.0-2.3."
    },

    {
     FLB_CONFIG_MAP_BOOL, "current_time_index", "false",
     0, FLB_TRUE, offsetof(struct flb_elasticsearch, current_time_index),
     "Use current time for index generation instead of message record"
    },

    /* Trace */
    {
     FLB_CONFIG_MAP_BOOL, "trace_output", "false",
     0, FLB_TRUE, offsetof(struct flb_elasticsearch, trace_output),
     "When enabled print the Elasticsearch API calls to stdout (for diag only)"
    },
    {
     FLB_CONFIG_MAP_BOOL, "trace_error", "false",
     0, FLB_TRUE, offsetof(struct flb_elasticsearch, trace_error),
     "When enabled print the Elasticsearch exception to stderr (for diag only)"
    },
    /* EOF */
    {0}
};

/* Plugin reference */
struct flb_output_plugin out_es_plugin = {
    .name           = "es",
    .description    = "Elasticsearch",
    .cb_init        = cb_es_init,
    .cb_pre_run     = NULL,
    .cb_flush       = cb_es_flush,
    .cb_exit        = cb_es_exit,
    .workers        = 2,

    /* Configuration */
    .config_map     = config_map,

    /* Test */
    .test_formatter.callback = elasticsearch_format,
    .test_response.callback = elasticsearch_response_test,

    /* Plugin flags */
    .flags          = FLB_OUTPUT_NET | FLB_IO_OPT_TLS,
};<|MERGE_RESOLUTION|>--- conflicted
+++ resolved
@@ -825,14 +825,11 @@
     struct flb_http_client *c;
     flb_sds_t signature = NULL;
     int compressed = FLB_FALSE;
-<<<<<<< HEAD
     struct mk_list *head;
     struct flb_config_map_val *mv;
     struct flb_slist_entry *key = NULL;
     struct flb_slist_entry *val = NULL;
-=======
     flb_sds_t header_line = NULL;
->>>>>>> d985e8e2
 
     /* Get upstream connection */
     u_conn = flb_upstream_conn_get(ctx->u);
