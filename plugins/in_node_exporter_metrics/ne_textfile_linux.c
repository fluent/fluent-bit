/* -*- Mode: C; tab-width: 4; indent-tabs-mode: nil; c-basic-offset: 4 -*- */

/*  Fluent Bit
 *  ==========
 *  Copyright (C) 2015-2022 The Fluent Bit Authors
 *
 *  Licensed under the Apache License, Version 2.0 (the "License");
 *  you may not use this file except in compliance with the License.
 *  You may obtain a copy of the License at
 *
 *      http://www.apache.org/licenses/LICENSE-2.0
 *
 *  Unless required by applicable law or agreed to in writing, software
 *  distributed under the License is distributed on an "AS IS" BASIS,
 *  WITHOUT WARRANTIES OR CONDITIONS OF ANY KIND, either express or implied.
 *  See the License for the specific language governing permissions and
 *  limitations under the License.
 */

#include <fluent-bit/flb_info.h>
#include <fluent-bit/flb_sds.h>
#include <fluent-bit/flb_input_plugin.h>
#include <fluent-bit/flb_file.h>

#include "ne.h"
#include "ne_utils.h"

#include <unistd.h>
#include <float.h>
#include <sys/types.h>
#include <sys/stat.h>

/* Prometheus decoder */
#include <cmetrics/cmt_decode_prometheus.h>
#include "cmt_decode_prometheus_parser.h"

static char *error_reason(int cmt_error)
{
    static char *reason = NULL;

    switch(cmt_error) {
    case CMT_DECODE_PROMETHEUS_SYNTAX_ERROR:
        reason = "syntax error";
        break;
    case CMT_DECODE_PROMETHEUS_ALLOCATION_ERROR:
        reason = "allocation error";
        break;
    case CMT_DECODE_PROMETHEUS_MAX_LABEL_COUNT_EXCEEDED:
        reason = "max label count exceeded";
        break;
    case CMT_DECODE_PROMETHEUS_CMT_SET_ERROR:
        reason = "cmt set error";
        break;
    case CMT_DECODE_PROMETHEUS_CMT_CREATE_ERROR:
        reason = "cmt create error";
        break;
    case CMT_DECODE_PROMETHEUS_PARSE_VALUE_FAILED:
        reason = "parse value failed";
        break;
    case CMT_DECODE_PROMETHEUS_PARSE_TIMESTAMP_FAILED:
        reason = "parse timestamp failed";
        break;
    default:
        reason = "unknown reason";
    }

    return reason;
}

static int textfile_update(struct flb_ne *ctx)
{
    int ret;
    char errbuf[256];
    flb_sds_t contents;
    struct cmt_decode_prometheus_parse_opts opts;
    uint64_t timestamp;
    struct cmt *cmt;
    struct mk_list *head;
    struct mk_list list;
    struct flb_slist_entry *entry;
    const char *nop_pattern = "";
    const char *dir_pattern = "/*.prom";
    char *ext;
    struct stat st;
    int use_directory_pattern = FLB_FALSE;

    timestamp = cfl_time_now();

    memset(&opts, 0, sizeof(opts));
    opts.errbuf = errbuf;
    opts.errbuf_size = sizeof(errbuf);
    opts.default_timestamp = timestamp;

    flb_plg_debug(ctx->ins, "scanning path %s", ctx->path_textfile);

    if (ctx->path_textfile == NULL) {
        flb_plg_warn(ctx->ins, "No valid path for textfile metric is registered");
        return -1;
    }

    ext = strrchr(ctx->path_textfile, '.');
    if (ext != NULL) {
        if (strncmp(ext, ".prom", 5) == 0) {
            flb_plg_debug(ctx->ins, "specified path %s has \".prom\" extension",
                          ctx->path_textfile);
            use_directory_pattern = FLB_FALSE;
        }
        else {
            ret = stat(ctx->path_textfile, &st);
            if (ret != 0) {
                flb_plg_warn(ctx->ins, "specified path %s is not accesible",
                             ctx->path_textfile);
            }
            if (S_ISREG(st.st_mode)) {
                flb_plg_warn(ctx->ins, "specified path %s does not have \".prom\" extension. Assuming directory",
                             ctx->path_textfile);
                use_directory_pattern = FLB_TRUE;
            }
        }
    }
    else {
        flb_plg_debug(ctx->ins, "specified file path %s does not have extension part. Globbing directory with \"%s\" suffix",
                      ctx->path_textfile, dir_pattern);
        use_directory_pattern = FLB_TRUE;
    }

    if (use_directory_pattern == FLB_TRUE) {
        /* Scan the given directory path */
        ret = ne_utils_path_scan(ctx, ctx->path_textfile, dir_pattern, NE_SCAN_FILE, &list);
        if (ret != 0) {
            return -1;
        }
    }
    else {
        /* Scan the given file path */
        ret = ne_utils_path_scan(ctx, ctx->path_textfile, nop_pattern, NE_SCAN_FILE, &list);
        if (ret != 0) {
            return -1;
        }
    }

    /* Process entries */
    mk_list_foreach(head, &list) {
        entry = mk_list_entry(head, struct flb_slist_entry, _head);
        /* Update metrics from text file */
<<<<<<< HEAD
        contents = flb_file_read_contents(entry->str);
=======
        contents = flb_file_read(entry->str);
        if (contents == NULL) {
            flb_plg_debug(ctx->ins, "skip invalid file of prometheus: %s",
                          entry->str);
            continue;
        }

>>>>>>> cbdb8df3
        if (flb_sds_len(contents) == 0) {
            flb_plg_debug(ctx->ins, "skip empty payload of prometheus: %s",
                          entry->str);
            continue;
        }

        ret = cmt_decode_prometheus_create(&cmt, contents, flb_sds_len(contents), &opts);
        if (ret == 0) {
            flb_plg_debug(ctx->ins, "parse a payload of prometheus: %s",
                          entry->str);
            cmt_cat(ctx->cmt, cmt);
            cmt_decode_prometheus_destroy(cmt);
        }
        else {
            flb_plg_debug(ctx->ins, "parse a payload of prometheus: dismissed: %s, error: %d",
                          entry->str, ret);
            cmt_counter_set(ctx->load_errors, timestamp, 1.0, 1,  (char*[]){error_reason(ret)});
        }
        flb_sds_destroy(contents);
    }
    flb_slist_destroy(&list);

    return 0;
}

int ne_textfile_init(struct flb_ne *ctx)
{
    ctx->load_errors = cmt_counter_create(ctx->cmt,
                                          "node",
                                          "textfile",
                                          "node_textfile_scrape_error",
                                          "Greater equal than 1 if there was an error opening, reading, or parsing a file, 0 otherwise.",
                                          1, (char *[]) {"reason"});

    if (ctx->load_errors == NULL) {
        return -1;
    }

    return 0;
}

int ne_textfile_update(struct flb_ne *ctx)
{
    textfile_update(ctx);

    return 0;
}

int ne_textfile_exit(struct flb_ne *ctx)
{
    return 0;
}<|MERGE_RESOLUTION|>--- conflicted
+++ resolved
@@ -143,17 +143,14 @@
     mk_list_foreach(head, &list) {
         entry = mk_list_entry(head, struct flb_slist_entry, _head);
         /* Update metrics from text file */
-<<<<<<< HEAD
         contents = flb_file_read_contents(entry->str);
-=======
-        contents = flb_file_read(entry->str);
+
         if (contents == NULL) {
             flb_plg_debug(ctx->ins, "skip invalid file of prometheus: %s",
                           entry->str);
             continue;
         }
 
->>>>>>> cbdb8df3
         if (flb_sds_len(contents) == 0) {
             flb_plg_debug(ctx->ins, "skip empty payload of prometheus: %s",
                           entry->str);
