/* -*- Mode: C; tab-width: 4; indent-tabs-mode: nil; c-basic-offset: 4 -*- */

/*  Fluent Bit
 *  ==========
 *  Copyright (C) 2019      The Fluent Bit Authors
 *  Copyright (C) 2015-2018 Treasure Data Inc.
 *
 *  Licensed under the Apache License, Version 2.0 (the "License");
 *  you may not use this file except in compliance with the License.
 *  You may obtain a copy of the License at
 *
 *      http://www.apache.org/licenses/LICENSE-2.0
 *
 *  Unless required by applicable law or agreed to in writing, software
 *  distributed under the License is distributed on an "AS IS" BASIS,
 *  WITHOUT WARRANTIES OR CONDITIONS OF ANY KIND, either express or implied.
 *  See the License for the specific language governing permissions and
 *  limitations under the License.
 */

#include <fluent-bit/flb_info.h>
#include <fluent-bit/flb_output.h>
#include <fluent-bit/flb_mem.h>
#include <fluent-bit/flb_kv.h>
#include <fluent-bit/flb_utils.h>

#include "kafka_config.h"
#include "kafka_topic.h"
#include "kafka_callbacks.h"

struct flb_kafka *flb_kafka_conf_create(struct flb_output_instance *ins,
                                        struct flb_config *config)
{
    int ret;
    const char *tmp;
    char errstr[512];
    struct mk_list *head;
    struct mk_list *topics;
    struct flb_split_entry *entry;
    struct flb_kafka *ctx;
    struct flb_kv *kv;

    /* Configuration context */
    ctx = flb_calloc(1, sizeof(struct flb_kafka));
    if (!ctx) {
        flb_errno();
        return NULL;
    }
    ctx->blocked = FLB_FALSE;

    /* rdkafka config context */
    ctx->conf = rd_kafka_conf_new();
    if (!ctx->conf) {
        flb_error("[out_kafka] error creating context");
        flb_free(ctx);
        return NULL;
    }

    /* rdkafka configuration parameters */
    ret = rd_kafka_conf_set(ctx->conf, "client.id", "fluent-bit",
                            errstr, sizeof(errstr));
    if (ret != RD_KAFKA_CONF_OK) {
        flb_error("[out_kafka] cannot configure client.id");
    }

    /* Config: Brokers */
    tmp = flb_output_get_property("brokers", ins);
    if (tmp) {
        ret = rd_kafka_conf_set(ctx->conf,
                                "bootstrap.servers",
                                tmp,
                                errstr, sizeof(errstr));
        if (ret != RD_KAFKA_CONF_OK) {
            flb_error("[out_kafka] config: %s", errstr);
            flb_free(ctx);
            return NULL;
        }
        ctx->brokers = flb_strdup(tmp);
    }
    else {
        flb_error("[out_kafka] config: no brokers defined");
        flb_free(ctx);
        return NULL;
    }

    /* Iterate custom rdkafka properties */
    mk_list_foreach(head, &ins->properties) {
        kv = mk_list_entry(head, struct flb_kv, _head);
        if (strncasecmp(kv->key, "rdkafka.", 8) == 0 &&
            flb_sds_len(kv->key) > 8) {

            ret = rd_kafka_conf_set(ctx->conf, kv->key + 8, kv->val,
                                    errstr, sizeof(errstr));
            if (ret != RD_KAFKA_CONF_OK) {
                flb_error("[out_kafka] cannot configure '%s' property",
                          kv->key + 8);
            }
        }
    }

    /* Callback: message delivery */
    rd_kafka_conf_set_dr_msg_cb(ctx->conf, cb_kafka_msg);

    /* Callback: log */
    rd_kafka_conf_set_log_cb(ctx->conf, cb_kafka_logger);

    /* Config: Topic_Key */
    tmp = flb_output_get_property("topic_key", ins);
    if (tmp) {
        ctx->topic_key = flb_strdup(tmp);
        ctx->topic_key_len = strlen(tmp);
    }
    else {
        ctx->topic_key = NULL;
    }

    /* Config: Format */
    tmp = flb_output_get_property("format", ins);
    if (tmp) {
        if (strcasecmp(tmp, "json") == 0) {
            ctx->format = FLB_KAFKA_FMT_JSON;
        }
        else if (strcasecmp(tmp, "msgpack") == 0) {
            ctx->format = FLB_KAFKA_FMT_MSGP;
        }
        else if (strcasecmp(tmp, "gelf") == 0) {
            ctx->format = FLB_KAFKA_FMT_GELF;
        }
    }
    else {
        ctx->format = FLB_KAFKA_FMT_JSON;
    }

    /* Config: Message_Key */
    tmp = flb_output_get_property("message_key", ins);
    if (tmp) {
        ctx->message_key = flb_strdup(tmp);
        ctx->message_key_len = strlen(tmp);
    }
<<<<<<< HEAD

    /* Config: Message_Key_Field */
    tmp = flb_output_get_property("message_key_field", ins);
    if (tmp) {
        ctx->message_key_field = flb_strdup(tmp);
        ctx->message_key_field_len = strlen(tmp);
=======
    else {
        ctx->message_key = NULL;
        ctx->message_key_len = 0;
>>>>>>> cc6b7bbb
    }

    /* Config: Timestamp_Key */
    tmp = flb_output_get_property("timestamp_key", ins);
    if (tmp) {
        ctx->timestamp_key = flb_strdup(tmp);
        ctx->timestamp_key_len = strlen(tmp);
    }
    else {
        ctx->timestamp_key = FLB_KAFKA_TS_KEY;
        ctx->timestamp_key_len = strlen(FLB_KAFKA_TS_KEY);
    }

    /* Config: Timestamp_Format */
    ctx->timestamp_format = FLB_JSON_DATE_DOUBLE;
    tmp = flb_output_get_property("timestamp_format", ins);
    if (tmp) {
        if (strcasecmp(tmp, "iso8601") == 0) {
            ctx->timestamp_format = FLB_JSON_DATE_ISO8601;
        }
    }

    /* Config Gelf_Timestamp_Key */
    tmp = flb_output_get_property("gelf_timestamp_key", ins);
    if (tmp) {
        ctx->gelf_fields.timestamp_key = flb_sds_create(tmp);
    }

    /* Config Gelf_Host_Key */
    tmp = flb_output_get_property("gelf_host_key", ins);
    if (tmp) {
        ctx->gelf_fields.host_key = flb_sds_create(tmp);
    }

    /* Config Gelf_Short_Message_Key */
    tmp = flb_output_get_property("gelf_short_message_key", ins);
    if (tmp) {
        ctx->gelf_fields.short_message_key = flb_sds_create(tmp);
    }

    /* Config Gelf_Full_Message_Key */
    tmp = flb_output_get_property("gelf_full_message_key", ins);
    if (tmp) {
        ctx->gelf_fields.full_message_key = flb_sds_create(tmp);
    }

    /* Config Gelf_Level_Key */
    tmp = flb_output_get_property("gelf_level_key", ins);
    if (tmp) {
        ctx->gelf_fields.level_key = flb_sds_create(tmp);
    }

    /* Kafka Producer */
    ctx->producer = rd_kafka_new(RD_KAFKA_PRODUCER, ctx->conf,
                                 errstr, sizeof(errstr));
    if (!ctx->producer) {
        flb_error("[out_kafka] failed to create producer: %s",
                  errstr);
        flb_kafka_conf_destroy(ctx);
        return NULL;
    }

    /* Config: Topic */
    mk_list_init(&ctx->topics);
    tmp = flb_output_get_property("topics", ins);
    if (!tmp) {
        flb_kafka_topic_create(FLB_KAFKA_TOPIC, ctx);
    }
    else {
        topics = flb_utils_split(tmp, ',', -1);
        if (!topics) {
            flb_warn("[out_kafka] invalid topics defined, setting default");
            flb_kafka_topic_create(FLB_KAFKA_TOPIC, ctx);
        }
        else {
            /* Register each topic */
            mk_list_foreach(head, topics) {
                entry = mk_list_entry(head, struct flb_split_entry, _head);
                if (!flb_kafka_topic_create(entry->value, ctx)) {
                    flb_error("[out_kafka] cannot register topic '%s'",
                              entry->value);
                }
            }
            flb_utils_split_free(topics);
        }
    }

    flb_info("[out_kafka] brokers='%s' topics='%s'", ctx->brokers, tmp);
    return ctx;
}

int flb_kafka_conf_destroy(struct flb_kafka *ctx)
{
    if (!ctx) {
        return 0;
    }

    if (ctx->brokers) {
        flb_free(ctx->brokers);
    }

    flb_kafka_topic_destroy_all(ctx);

    if (ctx->producer) {
        rd_kafka_destroy(ctx->producer);
    }

    if (ctx->topic_key) {
        flb_free(ctx->topic_key);
    }

    if (ctx->message_key) {
        flb_free(ctx->message_key);
    }
    
    if (ctx->message_key_field) {
        flb_free(ctx->message_key_field);
    }

    flb_sds_destroy(ctx->gelf_fields.timestamp_key);
    flb_sds_destroy(ctx->gelf_fields.host_key);
    flb_sds_destroy(ctx->gelf_fields.short_message_key);
    flb_sds_destroy(ctx->gelf_fields.full_message_key);
    flb_sds_destroy(ctx->gelf_fields.level_key);

    flb_free(ctx);
    return 0;
}<|MERGE_RESOLUTION|>--- conflicted
+++ resolved
@@ -137,18 +137,20 @@
         ctx->message_key = flb_strdup(tmp);
         ctx->message_key_len = strlen(tmp);
     }
-<<<<<<< HEAD
+    else {
+        ctx->message_key = NULL;
+        ctx->message_key_len = 0;
+    }
 
     /* Config: Message_Key_Field */
     tmp = flb_output_get_property("message_key_field", ins);
     if (tmp) {
         ctx->message_key_field = flb_strdup(tmp);
         ctx->message_key_field_len = strlen(tmp);
-=======
-    else {
-        ctx->message_key = NULL;
-        ctx->message_key_len = 0;
->>>>>>> cc6b7bbb
+    }
+    else {
+        ctx->message_key_field = NULL;
+        ctx->message_key_field_len = 0;
     }
 
     /* Config: Timestamp_Key */
