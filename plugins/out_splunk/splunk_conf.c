--- conflicted
+++ resolved
@@ -86,25 +86,6 @@
         }
     }
 
-<<<<<<< HEAD
-    /* HTTP Auth */
-    tmp = flb_output_get_property("http_user", ins);
-    if (tmp) {
-        ctx->http_user = flb_strdup(tmp);
-        tmp = flb_output_get_property("http_passwd", ins);
-        if (tmp) {
-            ctx->http_passwd = flb_strdup(tmp);
-        }
-        else {
-            ctx->http_passwd = flb_strdup("");
-        }
-    }
-    if (ctx->channel) {
-        ctx->channel_len = flb_sds_len(ctx->channel);
-    }
-
-=======
->>>>>>> 99f75bcb
     /* No http_user is set, fallback to splunk_token, if splunk_token is unset, fail. */
     if(!ctx->http_user) {
         /* Splunk Auth Token */
