--- conflicted
+++ resolved
@@ -1950,14 +1950,8 @@
                       "Invalid URL: %s",
                       context->authorization_endpoint_url);
 
-<<<<<<< HEAD
-        return -1;
-    }
-=======
-        if (now < (chunk->create_time + ctx->upload_timeout + ctx->retry_time)) {
-            continue; /* Only send chunks which haven't timed out */
-        }
->>>>>>> b3f791eb
+        return -1;
+    }
 
     if (scheme != NULL) {
         flb_free(scheme);
@@ -3288,7 +3282,7 @@
         chunk = fsf->data;
 
         if (now < (chunk->create_time + ctx->upload_timeout + ctx->retry_time)) {
-            continue; /* Only send chunks which have timed out */
+            continue; /* Only send chunks which haven't timed out */
         }
 
         /* Locked chunks are being processed, skip */
