--- conflicted
+++ resolved
@@ -69,110 +69,11 @@
         }
     }
 
-<<<<<<< HEAD
-    mk_list_foreach(head, &ins->properties) {
-        prop = mk_list_entry(head, struct flb_kv, _head);
-
-        if (strncasecmp(prop->key, "syslog_", 7) != 0) {
-            continue;
-        }
-
-        if (!strcasecmp(prop->key, "syslog_format")) {
-            if (!strcasecmp(prop->val, "rfc3164")) {
-                ctx->format = FLB_SYSLOG_RFC3164;
-            }
-            else if (!strcasecmp(prop->val, "rfc5424")) {
-                ctx->format = FLB_SYSLOG_RFC5424;
-            }
-            else {
-                flb_plg_error(ctx->ins, "unknown syslog format %s", prop->val);
-                goto clean;
-            }
-        }
-        else if (!strcasecmp(prop->key, "syslog_maxsize")) {
-            if (ctx->maxsize > 0) {
-                if (atoi(prop->val) > 0) {
-                    ctx->maxsize = atoi(prop->val);
-                }
-                else {
-                    flb_plg_error(ctx->ins, "syslog_maxsize must be > 0");
-                    goto clean;
-                }
-            }
-            else {
-                flb_plg_error(ctx->ins, "syslog_maxsize already defined");
-                goto clean;
-            }
-        }
-        else if (!strcasecmp(prop->key, "syslog_nested_key_separator")) {
-            if (ctx->nested_key_separator == NULL) {
-                ctx->nested_key_separator = flb_sds_create(prop->val);
-            }
-            else {
-                flb_plg_error(ctx->ins, "syslog_nested_key_separator already defined");
-                goto clean;
-            }
-        }
-        else if (!strcasecmp(prop->key, "syslog_severity_key")) {
-            if (ctx->severity_key == NULL) {
-                ctx->severity_key = flb_sds_create(prop->val);
-            }
-            else {
-                flb_plg_error(ctx->ins, "syslog_severity_key already defined");
-                goto clean;
-            }
-        }
-        else if (!strcasecmp(prop->key, "syslog_facility_key")) {
-            if (ctx->facility_key == NULL) {
-                ctx->facility_key = flb_sds_create(prop->val);
-            }
-            else {
-                flb_plg_error(ctx->ins, "syslog_facility_key already defined");
-                goto clean;
-            }
-        }
-        else if (!strcasecmp(prop->key, "syslog_hostname_key")) {
-            if (ctx->hostname_key == NULL) {
-                ctx->hostname_key = flb_sds_create(prop->val);
-            }
-            else {
-                flb_plg_error(ctx->ins, "syslog_hostname_key already defined");
-                goto clean;
-            }
-        }
-        else if (!strcasecmp(prop->key, "syslog_appname_key")) {
-            if (ctx->appname_key == NULL) {
-                ctx->appname_key = flb_sds_create(prop->val);
-            }
-            else {
-                flb_plg_error(ctx->ins, "syslog_appname_key already defined");
-                goto clean;
-            }
-        }
-        else if (!strcasecmp(prop->key, "syslog_procid_key")) {
-            if (ctx->procid_key == NULL) {
-                ctx->procid_key = flb_sds_create(prop->val);
-            }
-            else {
-                flb_plg_error(ctx->ins, "syslog_procid_key already defined");
-                goto clean;
-            }
-        }
-        else if (!strcasecmp(prop->key, "syslog_msgid_key")) {
-            if (ctx->msgid_key == NULL) {
-                ctx->msgid_key = flb_sds_create(prop->val);
-            }
-            else {
-                flb_plg_error(ctx->ins, "syslog_msgid_key already defined");
-                goto clean;
-            }
-=======
     /* syslog_format */
     tmp = flb_output_get_property("syslog_format", ins);
     if (tmp) {
         if (strcasecmp(tmp, "rfc3164") == 0) {
             ctx->parsed_format = FLB_SYSLOG_RFC3164;
->>>>>>> 1fb1e259
         }
         else if (strcasecmp(tmp, "rfc5424") == 0) {
             ctx->parsed_format = FLB_SYSLOG_RFC5424;
@@ -195,18 +96,5 @@
 
 void flb_syslog_config_destroy(struct flb_syslog *ctx)
 {
-<<<<<<< HEAD
-    flb_sds_destroy(ctx->nested_key_separator);
-    flb_sds_destroy(ctx->severity_key);
-    flb_sds_destroy(ctx->facility_key);
-    flb_sds_destroy(ctx->hostname_key);
-    flb_sds_destroy(ctx->appname_key);
-    flb_sds_destroy(ctx->procid_key);
-    flb_sds_destroy(ctx->msgid_key);
-    flb_sds_destroy(ctx->message_key);
-
-    flb_free(ctx->sd_key);
-=======
->>>>>>> 1fb1e259
     flb_free(ctx);
 }