/* -*- Mode: C; tab-width: 4; indent-tabs-mode: nil; c-basic-offset: 4 -*- */

/*  Fluent Bit
 *  ==========
 *  Copyright (C) 2019      The Fluent Bit Authors
 *
 *  Licensed under the Apache License, Version 2.0 (the "License");
 *  you may not use this file except in compliance with the License.
 *  You may obtain a copy of the License at
 *
 *      http://www.apache.org/licenses/LICENSE-2.0
 *
 *  Unless required by applicable law or agreed to in writing, software
 *  distributed under the License is distributed on an "AS IS" BASIS,
 *  WITHOUT WARRANTIES OR CONDITIONS OF ANY KIND, either express or implied.
 *  See the License for the specific language governing permissions and
 *  limitations under the License.
 */

#include <fluent-bit/flb_output_plugin.h>
#include <fluent-bit/flb_time.h>
#include <fluent-bit/flb_network.h>
#include <fluent-bit/flb_utils.h>
#include <fluent-bit/flb_kv.h>
#include <fluent-bit/flb_pack.h>
#include <fluent-bit/flb_sds.h>

#include "syslog_conf.h"

#ifndef MSG_DONTWAIT
    #define MSG_DONTWAIT 0
#endif

#ifndef MSG_NOSIGNAL
    #define MSG_NOSIGNAL 0
#endif

#define RFC5424_MAXSIZE 2048
#define RFC3164_MAXSIZE 1024

struct syslog_msg {
    int severity;
    int facility;
    flb_sds_t hostname;
    flb_sds_t appname;
    flb_sds_t procid;
    flb_sds_t msgid;
    flb_sds_t sd;
    flb_sds_t message;
};

static const char *rfc3164_mon[] = {"Jan", "Feb", "Mar", "Apr",
                                    "May", "Jun", "Jul", "Aug",
                                    "Sep", "Oct", "Nov", "Dec"};

static struct {
    char *name;
    int len;
    int value;
} syslog_severity[] =  {
    { "emerg",   5, 0 },
    { "alert",   5, 1 },
    { "crit",    4, 2 },
    { "err",     3, 3 },
    { "warning", 7, 4 },
    { "notice",  6, 5 },
    { "info",    4, 6 },
    { "debug",   5, 7 },
    { NULL,      0,-1 }
};

static struct {
    char *name;
    int len;
    int value;
} syslog_facility[] = {
    { "kern",     4, 0  },
    { "user",     4, 1  },
    { "mail",     4, 2  },
    { "daemon",   6, 3  },
    { "auth",     4, 4  },
    { "syslog",   6, 5  },
    { "lpr",      3, 6  },
    { "news",     4, 7  },
    { "uucp",     4, 8  },
    { "cron",     4, 9  },
    { "authpriv", 8, 10 },
    { "ftp",      3, 11 },
    { "ntp",      3, 12 },
    { "security", 8, 13 },
    { "console",  7, 14 },
    { "local0",   6, 16 },
    { "local1",   6, 17 },
    { "local2",   6, 18 },
    { "local3",   6, 19 },
    { "local4",   6, 20 },
    { "local5",   6, 21 },
    { "local6",   6, 22 },
    { "local7",   6, 23 },
    { NULL,       0,-1  },
};

/* '"', '\' ']' */
static char rfc5424_sp_value[256] = {
    0, 0, 0 , 0, 0, 0, 0, 0, 0, 0, 0, 0, 0  , 0 , 0, 0,
    0, 0, 0 , 0, 0, 0, 0, 0, 0, 0, 0, 0, 0  , 0 , 0, 0,
    0, 0,'"', 0, 0, 0, 0, 0, 0, 0, 0, 0, 0  , 0 , 0, 0,
    0, 0, 0 , 0, 0, 0, 0, 0, 0, 0, 0, 0, 0  , 0 , 0, 0,
    0, 0, 0 , 0, 0, 0, 0, 0, 0, 0, 0, 0, 0  , 0 , 0, 0,
    0, 0, 0 , 0, 0, 0, 0, 0, 0, 0, 0, 0,'\\',']', 0, 0,
    0, 0, 0 , 0, 0, 0, 0, 0, 0, 0, 0, 0, 0  , 0 , 0, 0,
    0, 0, 0 , 0, 0, 0, 0, 0, 0, 0, 0, 0, 0  , 0 , 0, 0,
    0, 0, 0 , 0, 0, 0, 0, 0, 0, 0, 0, 0, 0  , 0 , 0, 0,
    0, 0, 0 , 0, 0, 0, 0, 0, 0, 0, 0, 0, 0  , 0 , 0, 0,
    0, 0, 0 , 0, 0, 0, 0, 0, 0, 0, 0, 0, 0  , 0 , 0, 0,
    0, 0, 0 , 0, 0, 0, 0, 0, 0, 0, 0, 0, 0  , 0 , 0, 0,
    0, 0, 0 , 0, 0, 0, 0, 0, 0, 0, 0, 0, 0  , 0 , 0, 0,
    0, 0, 0 , 0, 0, 0, 0, 0, 0, 0, 0, 0, 0  , 0 , 0, 0,
    0, 0, 0 , 0, 0, 0, 0, 0, 0, 0, 0, 0, 0  , 0 , 0, 0,
    0, 0, 0 , 0, 0, 0, 0, 0, 0, 0, 0, 0, 0  , 0 , 0, 0
};

/* '=', ' ', ']', '"' */
static char rfc5424_sp_name[256] = {
    0, 0, 0, 0, 0, 0, 0, 0, 0, 0, 0, 0, 0, 0, 0, 0,
    0, 0, 0, 0, 0, 0, 0, 0, 0, 0, 0, 0, 0, 0, 0, 0,
    0, 1, 0, 1, 1, 1, 1, 1, 1, 1, 1, 1, 1, 1, 1, 1,
    1, 1, 1, 1, 1, 1, 1, 1, 1, 1, 1, 1, 1, 0, 1, 1,
    1, 1, 1, 1, 1, 1, 1, 1, 1, 1, 1, 1, 1, 1, 1, 1,
    1, 1, 1, 1, 1, 1, 1, 1, 1, 1, 1, 1, 1, 0, 1, 1,
    1, 1, 1, 1, 1, 1, 1, 1, 1, 1, 1, 1, 1, 1, 1, 1,
    1, 1, 1, 1, 1, 1, 1, 1, 1, 1, 1, 1, 1, 1, 1, 0,
    0, 0, 0, 0, 0, 0, 0, 0, 0, 0, 0, 0, 0, 0, 0, 0,
    0, 0, 0, 0, 0, 0, 0, 0, 0, 0, 0, 0, 0, 0, 0, 0,
    0, 0, 0, 0, 0, 0, 0, 0, 0, 0, 0, 0, 0, 0, 0, 0,
    0, 0, 0, 0, 0, 0, 0, 0, 0, 0, 0, 0, 0, 0, 0, 0,
    0, 0, 0, 0, 0, 0, 0, 0, 0, 0, 0, 0, 0, 0, 0, 0,
    0, 0, 0, 0, 0, 0, 0, 0, 0, 0, 0, 0, 0, 0, 0, 0,
    0, 0, 0, 0, 0, 0, 0, 0, 0, 0, 0, 0, 0, 0, 0, 0,
    0, 0, 0, 0, 0, 0, 0, 0, 0, 0, 0, 0, 0, 0, 0, 0
};

struct flb_nested_kv_list_entry {
    flb_sds_t key_full_str;
    msgpack_object *key;
    msgpack_object *val;
    struct mk_list _head;
};

static flb_sds_t syslog_rfc5424(flb_sds_t *s, struct flb_time *tms,
                                struct syslog_msg *msg)
{
    struct tm tm;
    flb_sds_t tmp;
    uint8_t prival;

    prival =  (msg->facility << 3) + msg->severity;

    if (gmtime_r(&(tms->tm.tv_sec), &tm) == NULL) {
        return NULL;
    }
    tmp = flb_sds_printf(s, "<%i>%i %d-%02d-%02dT%02d:%02d:%02d.%06"PRIu64"Z ",
                            prival, 1, tm.tm_year + 1900, tm.tm_mon + 1, tm.tm_mday,
                            tm.tm_hour, tm.tm_min, tm.tm_sec,
                            (uint64_t) tms->tm.tv_nsec/1000);
    if (!tmp) {
        return NULL;
    }
    *s = tmp;

    if (msg->hostname) {
        int len = flb_sds_len(msg->hostname);
        tmp = flb_sds_cat(*s, msg->hostname, len > 255 ? 255 : len);
        if (!tmp) {
            return NULL;
        }
        *s = tmp;
    }
    else {
        tmp = flb_sds_cat(*s, "-" , 1);
        if (!tmp) {
            return NULL;
        }
        *s = tmp;
    }

    tmp = flb_sds_cat(*s, " ", 1);
    if (!tmp) {
        return NULL;
    }
    *s = tmp;

    if (msg->appname) {
        int len = flb_sds_len(msg->appname);
        tmp = flb_sds_cat(*s, msg->appname, len > 48 ? 48 : len);
        if (!tmp) {
            return NULL;
        }
        *s = tmp;
    }
    else {
        tmp = flb_sds_cat(*s, "-" , 1);
        if (!tmp) {
            return NULL;
        }
        *s = tmp;
    }

    tmp = flb_sds_cat(*s, " ", 1);
    if (!tmp) {
        return NULL;
    }
    *s = tmp;

    if (msg->procid) {
        int len = flb_sds_len(msg->procid);
        tmp = flb_sds_cat(*s, msg->procid, len > 128 ? 128 : len);
        if (!tmp) {
            return NULL;
        }
        *s = tmp;
    }
    else {
        tmp = flb_sds_cat(*s, "-" , 1);
        if (!tmp) {
            return NULL;
        }
        *s = tmp;
    }

    tmp = flb_sds_cat(*s, " ", 1);
    if (!tmp) {
        return NULL;
    }
    *s = tmp;

    if (msg->msgid) {
        int len = flb_sds_len(msg->msgid);
        tmp = flb_sds_cat(*s, msg->msgid, len > 32 ? 32 : len);
        if (!tmp) {
            return NULL;
        }
        *s = tmp;
    }
    else {
        tmp = flb_sds_cat(*s, "-" , 1);
        if (!tmp) {
            return NULL;
        }
        *s = tmp;
    }

    tmp = flb_sds_cat(*s, " ", 1);
    if (!tmp) {
        return NULL;
    }
    *s = tmp;

    if (msg->sd) {
        tmp = flb_sds_cat(*s, msg->sd, flb_sds_len(msg->sd));
        if (!tmp) {
            return NULL;
        }
        *s = tmp;
    }
    else {
        tmp = flb_sds_cat(*s, "-" , 1);
        if (!tmp) {
            return NULL;
        }
        *s = tmp;
    }

    if (msg->message) {
        int len = flb_sds_len(msg->message);
        tmp = flb_sds_cat(*s, " \xef\xbb\xbf", 4);
        if (!tmp) {
            return NULL;
        }
        *s = tmp;
        tmp = flb_sds_cat(*s, msg->message, len);
        if (!tmp) {
            return NULL;
        }
        *s = tmp;
    }

    return *s;
}

static flb_sds_t syslog_rfc3164 (flb_sds_t *s, struct flb_time *tms,
                                 struct syslog_msg *msg)
{
    struct tm tm;
    flb_sds_t tmp;
    uint8_t prival;

    prival =  (msg->facility << 3) + msg->severity;

    if (gmtime_r(&(tms->tm.tv_sec), &tm) == NULL) {
        return NULL;
    }

    tmp = flb_sds_printf(s, "<%i>%s %2d %02d:%02d:%02d ", prival,
                            rfc3164_mon[tm.tm_mon], tm.tm_mday,
                            tm.tm_hour, tm.tm_min, tm.tm_sec);
    if (!tmp) {
        return NULL;
    }
    *s = tmp;

    if (msg->hostname) {
        tmp = flb_sds_cat(*s, msg->hostname, flb_sds_len(msg->hostname));
        if (!tmp) {
            return NULL;
        }
        *s = tmp;
        tmp = flb_sds_cat(*s, " ", 1);
        if (!tmp) {
            return NULL;
        }
        *s = tmp;
    }

    if (msg->appname) {
        tmp = flb_sds_cat(*s, msg->appname, flb_sds_len(msg->appname));
        if (!tmp) {
            return NULL;
        }
        *s = tmp;
        if (msg->procid) {
            tmp = flb_sds_cat(*s, "[" , 1);
            if (!tmp) {
                return NULL;
            }
            *s = tmp;
            tmp = flb_sds_cat(*s, msg->procid, flb_sds_len(msg->procid));
            if (!tmp) {
                return NULL;
            }
            *s = tmp;
            tmp = flb_sds_cat(*s, "]" , 1);
            if (!tmp) {
                return NULL;
            }
            *s = tmp;
        }
        tmp = flb_sds_cat(*s, ": " , 2);
        if (!tmp) {
            return NULL;
        }
        *s = tmp;
    }

    if (msg->message) {
        tmp = flb_sds_cat(*s, msg->message, flb_sds_len(msg->message));
        if (!tmp) {
            return NULL;
        }
        *s = tmp;
    }

    return *s;
}

/* Recurses through the map objects in val and builds key sequences */
static int extract_nested_kv(struct flb_syslog *ctx, flb_sds_t key_str,
        msgpack_object *key, msgpack_object *val, struct mk_list *kvs)
{
    int i;
    int loop_val;
    struct flb_nested_kv_list_entry *e;
    flb_sds_t tmp_key_str;

    if (val == NULL) {
        flb_plg_error(ctx->ins, "nested value empty");
        return -1;
    }

    /* Add to list */
    e = flb_malloc(sizeof(struct flb_nested_kv_list_entry));
    if (!e) {
        flb_errno();
        return -1;
    }

    e->key_full_str = key_str;
    e->key = key;
    e->val = val;
    mk_list_add(&e->_head, kvs);

    if (val->type == MSGPACK_OBJECT_MAP){
        /* Iterate thtough map value */
        loop_val = val->via.map.size;
        if (loop_val > 0) {
            msgpack_object_kv *p = val->via.map.ptr;

            for (i = 0; i < loop_val; i++) {
                msgpack_object *k = &p[i].key;
                msgpack_object *v = &p[i].val;

                if (k->type == MSGPACK_OBJECT_STR){
                    /* Concatenate new key using separator */
                    tmp_key_str = flb_sds_create(key_str);
                    tmp_key_str = flb_sds_cat(tmp_key_str, ctx->nested_key_separator, flb_sds_len(ctx->nested_key_separator));
                    tmp_key_str = flb_sds_cat(tmp_key_str, k->via.str.ptr, k->via.str.size);

                    /* Recurse */
                    extract_nested_kv(ctx, tmp_key_str, k, v, kvs);
                }
            }
        }
    }

    return 0;
}

static flb_sds_t msgpack_to_sd(flb_sds_t *s, const char *sd, int sd_len,
                               msgpack_object *o)
{
    flb_sds_t tmp;
    int i;
    int loop;
    int n, start_len, end_len;

    if (*s == NULL) {
        *s = flb_sds_create_size(512);
        if (*s == NULL) {
            return NULL;
        }
    }

    tmp = flb_sds_cat(*s, "[" , 1);
    if (!tmp) {
        return NULL;
    }
    *s = tmp;

    start_len = flb_sds_len(*s);
    tmp = flb_sds_cat(*s, sd, sd_len > 32 ? 32 : sd_len);
    if (!tmp) {
        return NULL;
    }
    *s = tmp;

    end_len = flb_sds_len(*s);
    for(n=start_len; n < end_len; n++) {
        if (!rfc5424_sp_name[(unsigned char)(*s)[n]]) {
            (*s)[n] = '_';
        }
    }

    loop = o->via.map.size;
    if (loop != 0) {
        msgpack_object_kv *p = o->via.map.ptr;
        for (i = 0; i < loop; i++) {
            char temp[48] = {0};
            const char *key = NULL;
            int key_len = 0;
            const char *val = NULL;
            int val_len = 0;

            msgpack_object *k = &p[i].key;
            msgpack_object *v = &p[i].val;

            if (k->type != MSGPACK_OBJECT_BIN && k->type != MSGPACK_OBJECT_STR) {
                continue;
            }

            if (k->type == MSGPACK_OBJECT_STR) {
                key = k->via.str.ptr;
                key_len = k->via.str.size;
            }
            else {
                key = k->via.bin.ptr;
                key_len = k->via.bin.size;
            }

            if (v->type == MSGPACK_OBJECT_BOOLEAN) {
                val = v->via.boolean ? "true" : "false";
                val_len = v->via.boolean ? 4 : 5;
            }
            else if (v->type == MSGPACK_OBJECT_POSITIVE_INTEGER) {
                val = temp;
                val_len = snprintf(temp, sizeof(temp) - 1,
                                   "%" PRIu64, v->via.u64);
            }
            else if (v->type == MSGPACK_OBJECT_NEGATIVE_INTEGER) {
                val = temp;
                val_len = snprintf(temp, sizeof(temp) - 1,
                                   "%" PRId64, v->via.i64);
            }
            else if (v->type == MSGPACK_OBJECT_FLOAT) {
                val = temp;
                val_len = snprintf(temp, sizeof(temp) - 1,
                                   "%f", v->via.f64);
            }
            else if (v->type == MSGPACK_OBJECT_STR) {
                /* String value */
                val     = v->via.str.ptr;
                val_len = v->via.str.size;
            }
            else if (v->type == MSGPACK_OBJECT_BIN) {
                /* Bin value */
                val     = v->via.bin.ptr;
                val_len = v->via.bin.size;
            }

            if (!val || !key) {
                continue;
            }

            tmp = flb_sds_cat(*s, " " , 1);
            if (!tmp) {
                return NULL;
            }
            *s = tmp;

            start_len = flb_sds_len(*s);
            tmp = flb_sds_cat(*s, key, key_len > 32 ? 32 : key_len);
            if (!tmp) {
                return NULL;
            }
            *s = tmp;

            end_len = flb_sds_len(*s);
            for(n=start_len; n < end_len; n++) {
                if (!rfc5424_sp_name[(unsigned char)(*s)[n]]) {
                    (*s)[n] = '_';
                }
            }

            tmp = flb_sds_cat(*s, "=\"" , 2);
            if (!tmp) {
                return NULL;
            }
            *s = tmp;

            tmp = flb_sds_cat_esc(*s, val , val_len,
                                  rfc5424_sp_value, sizeof(rfc5424_sp_value));
            if (!tmp) {
                return NULL;
            }
            *s = tmp;

            tmp = flb_sds_cat(*s, "\"" , 1);
            if (!tmp) {
                return NULL;
            }
            *s = tmp;
        }
    }

    tmp = flb_sds_cat(*s, "]" , 1);
    if (!tmp) return NULL;
    *s = tmp;

    return *s;
}

static int msgpack_to_syslog(struct flb_syslog *ctx, msgpack_object *o,
                             struct syslog_msg *msg)
{
    int i;
    int loop;
    int ret = 0;

    char temp[48] = {0};
    const char *key = NULL;
    int key_len;
    const char *val = NULL;
    int val_len;

    struct mk_list kvs;
    struct mk_list *head;
    struct mk_list *tmp;
    struct flb_nested_kv_list_entry *e = NULL;

    flb_sds_t key_str;
    struct flb_config_map_val *mv;

    if (o == NULL) {
        return -1;
    }

    loop = o->via.map.size;
    if (loop != 0) {
        msgpack_object_kv *p = o->via.map.ptr;

<<<<<<< HEAD
        mk_list_init(&kvs);
=======
        for (i = 0; i < loop; i++) {
            char temp[48] = {0};
            const char *key = NULL;
            int key_len = 0;
            const char *val = NULL;
            int val_len = 0;
>>>>>>> 2f8374ed

        for (i = 0; i < loop; i++) {
            msgpack_object *k = &p[i].key;
            msgpack_object *v = &p[i].val;

            if (k->type != MSGPACK_OBJECT_BIN && k->type != MSGPACK_OBJECT_STR){
                continue;
            }

            if (k->type == MSGPACK_OBJECT_STR && v->type == MSGPACK_OBJECT_MAP
                && flb_sds_is_empty(ctx->nested_key_separator) == FLB_FALSE) {
                /* Expand nested key-values: add to a list of {key, value, expanded key} */
                key_str = flb_sds_create_len(k->via.str.ptr, k->via.str.size);

                if (extract_nested_kv(ctx, key_str, k, v, &kvs) == -1) {
                    flb_plg_error(ctx->ins, "error in nested key/value extraction");
                    ret = -1;
                    goto cleanup_kv_list;
                }
            }
            else {
                /* Not nested - simply add to list */
                e = flb_malloc(sizeof(struct flb_nested_kv_list_entry));
                if (!e) {
                    flb_errno();
                    ret = -1;
                    goto cleanup_kv_list;
                }

                if (k->type == MSGPACK_OBJECT_STR) {
                    e->key_full_str = flb_sds_create_len(k->via.str.ptr, k->via.str.size);
                }
                else{
                    e->key_full_str = flb_sds_create("");
                }
                e->key = k;
                e->val = v;
                mk_list_add(&e->_head, &kvs);
            }
        }

        /* Iterate through expanded key-value list to find defined syslog keys */
        mk_list_foreach_safe(head, tmp, &kvs) {
            e = mk_list_entry(head, struct flb_nested_kv_list_entry, _head);
            msgpack_object *k = e->key;
            msgpack_object *v = e->val;

            if (k->type == MSGPACK_OBJECT_STR) {
                key = e->key_full_str;
                key_len = flb_sds_len(e->key_full_str);
            }
            else {
                key = k->via.bin.ptr;
                key_len = k->via.bin.size;
            }

            if (v->type == MSGPACK_OBJECT_MAP) {
                if (ctx->sd_keys) {
                    flb_config_map_foreach(head, mv, ctx->sd_keys) {
                        if ((key_len == flb_sds_len(mv->val.str)) &&
                            strncmp(key, mv->val.str, flb_sds_len(mv->val.str)) == 0) {
                            msgpack_to_sd(&(msg->sd), key, key_len, v);
                            break;
                        }
                    }
                }
                continue;
            }

            if (v->type == MSGPACK_OBJECT_BOOLEAN) {
                val = v->via.boolean ? "true" : "false";
                val_len = v->via.boolean ? 4 : 5;
            }
            else if (v->type == MSGPACK_OBJECT_POSITIVE_INTEGER) {
                val = temp;
                val_len = snprintf(temp, sizeof(temp) - 1,
                                   "%" PRIu64, v->via.u64);
            }
            else if (v->type == MSGPACK_OBJECT_NEGATIVE_INTEGER) {
                val = temp;
                val_len = snprintf(temp, sizeof(temp) - 1,
                                   "%" PRId64, v->via.i64);
            }
            else if (v->type == MSGPACK_OBJECT_FLOAT) {
                val = temp;
                val_len = snprintf(temp, sizeof(temp) - 1,
                                   "%f", v->via.f64);
            }
            else if (v->type == MSGPACK_OBJECT_STR) {
                /* String value */
                val     = v->via.str.ptr;
                val_len = v->via.str.size;
            }
            else if (v->type == MSGPACK_OBJECT_BIN) {
                /* Bin value */
                val     = v->via.bin.ptr;
                val_len = v->via.bin.size;
            }

            if (!val || !key) {
              continue;
            }

            if ((ctx->severity_key != NULL) &&
                flb_sds_cmp(ctx->severity_key, key, key_len) == 0) {
                if (msg->severity == -1) {
                    if ((val_len == 1) && (val[0] >= '0' && val[0] <= '7')) {
                        msg->severity = val[0]-'0';
                    }
                    else {
                        int i;
                        for (i=0; syslog_severity[i].name != NULL; i++) {
                            if ((syslog_severity[i].len == val_len) &&
                                (!strncasecmp(syslog_severity[i].name, val, val_len))) {
                                msg->severity = syslog_severity[i].value;
                            }
                        }
                        if (!syslog_severity[i].name) {
                            flb_plg_warn(ctx->ins, "invalid severity: '%.*s'",
                                         val_len, val);
                        }
                    }
                }
            }
            else if ((ctx->facility_key != NULL) &&
                     flb_sds_cmp(ctx->facility_key, key, key_len) == 0) {
                if (msg->facility == -1) {
                    if ((val_len == 1) && (val[0] >= '0' && val[0] <= '9')) {
                        msg->facility = val[0]-'0';
                    }
                    else if ((val_len == 2) &&
                             (val[0] >= '0' && val[0] <= '2') &&
                             (val[1] >= '0' && val[1] <= '9')) {
                        msg->facility = (val[0]-'0')*10;
                        msg->facility += (val[1]-'0');
                        if (!((msg->facility >= 0) && (msg->facility <=23))) {
                            flb_plg_warn(ctx->ins, "invalid facility: '%.*s'",
                                         val_len, val);
                            msg->facility= -1;
                        }
                    }
                    else {
                        int i;
                        for (i=0; syslog_facility[i].name != NULL; i++) {
                            if ((syslog_facility[i].len == val_len) &&
                                (!strncasecmp(syslog_facility[i].name, val, val_len))) {
                                msg->facility = syslog_facility[i].value;
                            }
                        }
                        if (!syslog_facility[i].name) {
                            flb_plg_warn(ctx->ins, "invalid facility: '%.*s'",
                                         val_len, val);
                        }
                    }
                }
            }
            else if ((ctx->hostname_key != NULL) &&
                     flb_sds_cmp(ctx->hostname_key, key, key_len) == 0) {
                if (!msg->hostname) {
                    msg->hostname = flb_sds_create_len(val, val_len);
                }
            }
            else if ((ctx->appname_key != NULL) &&
                     flb_sds_cmp(ctx->appname_key, key, key_len) == 0) {
                if (!msg->appname) {
                    msg->appname = flb_sds_create_len(val, val_len);
                }
            }
            else if ((ctx->procid_key != NULL) &&
                     flb_sds_cmp(ctx->procid_key, key, key_len) == 0) {
                if (!msg->procid) {
                    msg->procid = flb_sds_create_len(val, val_len);
                }
            }
            else if ((ctx->msgid_key != NULL) &&
                     flb_sds_cmp(ctx->msgid_key, key, key_len) == 0) {
                if (!msg->msgid) {
                    msg->msgid = flb_sds_create_len(val, val_len);
                }
            }
            else if ((ctx->message_key != NULL) &&
                     flb_sds_cmp(ctx->message_key, key, key_len) == 0) {
                if (!msg->message) {
                    msg->message = flb_sds_create_len(val, val_len);
                }
            }
        }

cleanup_kv_list:
        /* Cleanup key-value list */
        mk_list_foreach_safe(head, tmp, &kvs) {
            e = mk_list_entry(head, struct flb_nested_kv_list_entry, _head);
            flb_sds_destroy(e->key_full_str);
            e->key = NULL;
            e->val = NULL;
            mk_list_del(&e->_head);
            flb_free(e);
        }
    }

    return ret;
}

static flb_sds_t syslog_format(struct flb_syslog *ctx, msgpack_object *o,
                               flb_sds_t *s, struct flb_time *tm)
{
    struct syslog_msg msg;
    flb_sds_t tmp;
    flb_sds_t ret_sds;
    int ret;

    msg.severity = -1;
    msg.facility = -1;
    msg.hostname = NULL;
    msg.appname = NULL;
    msg.procid = NULL;
    msg.msgid = NULL;
    msg.sd = NULL;
    msg.message = NULL;

    ret = msgpack_to_syslog(ctx, o, &msg);
    if (!ret) {
        if (msg.severity < 0) {
            msg.severity = 6;
        }

        if (msg.facility  < 0) {
            msg.facility = 1;
        }

        if (ctx->format == FLB_SYSLOG_RFC3164) {
            tmp = syslog_rfc3164(s, tm, &msg);
        }
        else {
            tmp = syslog_rfc5424(s, tm, &msg);
        }

        if (!tmp) {
            ret_sds = NULL;
            goto clean;
        }
        *s = tmp;

        if (flb_sds_len(*s) > ctx->maxsize) {
            flb_sds_len_set(*s, ctx->maxsize);
        }

        if (ctx->parsed_mode != FLB_SYSLOG_UDP) {
            tmp = flb_sds_cat(*s, "\n", 1);
            if (!tmp) {
                ret_sds = NULL;
                goto clean;
            }
            *s = tmp;
        }
    }
    else {
        ret_sds = NULL;
        goto clean;
    }

    ret_sds = *s;
clean:
    flb_sds_destroy(msg.hostname);
    flb_sds_destroy(msg.appname);
    flb_sds_destroy(msg.procid);
    flb_sds_destroy(msg.msgid);
    flb_sds_destroy(msg.sd);
    flb_sds_destroy(msg.message);

    return ret_sds;
}

static void cb_syslog_flush(const void *data, size_t bytes,
                   const char *tag, int tag_len,
                   struct flb_input_instance *i_ins,
                   void *out_context,
                   struct flb_config *config)
{
    struct flb_syslog *ctx = out_context;
    flb_sds_t s;
    flb_sds_t tmp;
    msgpack_unpacked result;
    size_t off = 0;
    size_t bytes_sent;
    msgpack_object root;
    msgpack_object map;
    msgpack_object *obj;
    struct flb_time tm;
    struct flb_upstream_conn *u_conn = NULL;
    int ret;

    if (ctx->parsed_mode != FLB_SYSLOG_UDP) {
        u_conn = flb_upstream_conn_get(ctx->u);
        if (!u_conn) {
            flb_plg_error(ctx->ins, "no upstream connections available");
            FLB_OUTPUT_RETURN(FLB_RETRY);
        }
    }

    msgpack_unpacked_init(&result);

    s = flb_sds_create_size(ctx->maxsize);
    if (s == NULL) {
        msgpack_unpacked_destroy(&result);
        FLB_OUTPUT_RETURN(FLB_ERROR);
    }

    while (msgpack_unpack_next(&result, data, bytes, &off) == MSGPACK_UNPACK_SUCCESS) {
        if (result.data.type != MSGPACK_OBJECT_ARRAY) {
            continue;
        }

        root = result.data;
        if (root.via.array.size != 2) {
            continue;
        }

        flb_time_pop_from_msgpack(&tm, &result, &obj);
        map = root.via.array.ptr[1];

        flb_sds_len_set(s, 0);

        tmp = syslog_format(ctx, &map, &s, &tm);
        if (tmp != NULL) {
            s = tmp;
            if (ctx->parsed_mode == FLB_SYSLOG_UDP) {
                ret = send(ctx->fd, s, flb_sds_len(s), MSG_DONTWAIT | MSG_NOSIGNAL);
                if (ret == -1) {
                    msgpack_unpacked_destroy(&result);
                    flb_sds_destroy(s);
                    FLB_OUTPUT_RETURN(FLB_RETRY);
                }
            }
            else {
                ret = flb_io_net_write(u_conn,
                                       s, flb_sds_len(s), &bytes_sent);
                if (ret == -1) {
                    flb_errno();
                    flb_upstream_conn_release(u_conn);
                    msgpack_unpacked_destroy(&result);
                    flb_sds_destroy(s);
                    FLB_OUTPUT_RETURN(FLB_RETRY);
                }
            }
        }
        else {
            flb_plg_error(ctx->ins, "error formating message");
        }
    }

    flb_sds_destroy(s);

    msgpack_unpacked_destroy(&result);

    if (ctx->parsed_mode != FLB_SYSLOG_UDP) {
        flb_upstream_conn_release(u_conn);
    }

    FLB_OUTPUT_RETURN(FLB_OK);
}

static int cb_syslog_init(struct flb_output_instance *ins, struct flb_config *config,
                          void *data)
{
    int io_flags;
    struct flb_syslog *ctx = NULL;

    /* Set default network configuration */
    flb_output_net_default("127.0.0.1", 514, ins);

    /* Create config context */
    ctx = flb_syslog_config_create(ins, config);
    if (ctx == NULL) {
        flb_plg_error(ins, "error configuring plugin");
        return -1;
    }

    if (ctx->maxsize < 0) {
        if (ctx->format == FLB_SYSLOG_RFC3164) {
            ctx->maxsize = RFC3164_MAXSIZE;
        }
        else {
            ctx->maxsize = RFC5424_MAXSIZE;
        }
    }

    ctx->fd = -1;
    if (ctx->parsed_mode == FLB_SYSLOG_UDP) {
        ctx->fd = flb_net_udp_connect(ins->host.name, ins->host.port);
        if (ctx->fd < 0) {
            flb_syslog_config_destroy(ctx);
            return -1;
        }
    }
    else {
        io_flags = FLB_IO_TCP;

        if (ctx->parsed_mode == FLB_SYSLOG_TLS) {
            io_flags = FLB_IO_TLS;
        }

        if (ins->host.ipv6 == FLB_TRUE) {
            io_flags |= FLB_IO_IPV6;
        }

        ctx->u = flb_upstream_create(config, ins->host.name, ins->host.port,
                                             io_flags, (void *) &ins->tls);
        if (!(ctx->u)) {
            flb_syslog_config_destroy(ctx);
            return -1;
        }
    }

    /* Set the plugin context */
    flb_output_set_context(ins, ctx);

    flb_plg_info(ctx->ins, "setup done for %s:%i",
                 ins->host.name, ins->host.port);
    return 0;
}

static int cb_syslog_exit(void *data, struct flb_config *config)
{
    struct flb_syslog *ctx = data;

    if (ctx == NULL) {
        return 0;
    }

    if (ctx->u) {
        flb_upstream_destroy(ctx->u);
    }

    if (ctx->fd > 0) {
        close(ctx->fd);
    }

    flb_syslog_config_destroy(ctx);

    return 0;
}

/* Configuration properties map */
static struct flb_config_map config_map[] = {
    {
     FLB_CONFIG_MAP_STR, "mode", "udp",
     0, FLB_TRUE, offsetof(struct flb_syslog, mode),
     "Set the desired transport type, the available options are tcp, tls and udp."
    },

    {
     FLB_CONFIG_MAP_STR, "syslog_format", "rfc5424",
     0, FLB_TRUE, offsetof(struct flb_syslog, format),
     "Specify the Syslog protocol format to use, the available options are rfc3164 "
     "and rfc5424."
    },

    {
     FLB_CONFIG_MAP_SIZE, "syslog_maxsize", "0",
     0, FLB_TRUE, offsetof(struct flb_syslog, maxsize),
     "Set the maximum size allowed per message. The value must be only integers "
     "representing the number of bytes allowed. If no value is provided, the "
     "default size is set depending of the protocol version specified by "
     "syslog_format , rfc3164 sets max size to 1024 bytes, while rfc5424 sets "
     "the size to 2048 bytes."
    },

    {
     FLB_CONFIG_MAP_STR, "syslog_nested_key_separator", NULL,
     0, FLB_TRUE, offsetof(struct flb_syslog, nested_key_separator),
     "Specify the the character(s) to be used as separator for Syslog nested keys. "
     "This configuration is optional."
    },

    {
     FLB_CONFIG_MAP_STR, "syslog_severity_key", NULL,
     0, FLB_TRUE, offsetof(struct flb_syslog, severity_key),
     "Specify the name of the key from the original record that contains the Syslog "
     "severity number. This configuration is optional."
    },

    {
     FLB_CONFIG_MAP_STR, "syslog_facility_key", NULL,
     0, FLB_TRUE, offsetof(struct flb_syslog, facility_key),
     "Specify the name of the key from the original record that contains the Syslog "
     "facility number. This configuration is optional."
    },

    {
     FLB_CONFIG_MAP_STR, "syslog_hostname_key", NULL,
     0, FLB_TRUE, offsetof(struct flb_syslog, hostname_key),
     "Specify the key name from the original record that contains the hostname that "
     "generated the message. This configuration is optional."
    },

    {
     FLB_CONFIG_MAP_STR, "syslog_appname_key", NULL,
     0, FLB_TRUE, offsetof(struct flb_syslog, appname_key),
     "Specify the key name from the original record that contains the application "
     "name that generated the message. This configuration is optional."
    },

    {
     FLB_CONFIG_MAP_STR, "syslog_procid_key", NULL,
     0, FLB_TRUE, offsetof(struct flb_syslog, procid_key),
     "Specify the key name from the original record that contains the Process ID "
     "that generated the message. This configuration is optional."
    },

    {
     FLB_CONFIG_MAP_STR, "syslog_msgid_key", NULL,
     0, FLB_TRUE, offsetof(struct flb_syslog, msgid_key),
     "Specify the key name from the original record that contains the Message ID "
     "associated to the message. This configuration is optional."
    },

    {
     FLB_CONFIG_MAP_STR, "syslog_sd_key", NULL,
     FLB_CONFIG_MAP_MULT, FLB_TRUE, offsetof(struct flb_syslog, sd_keys),
     "Specify the key name from the original record that contains the "
     "Structured Data (SD) content. If set, the value of the key must be a map."
     "This option can be set multiple times."
    },

    {
     FLB_CONFIG_MAP_STR, "syslog_message_key", NULL,
     0, FLB_TRUE, offsetof(struct flb_syslog, message_key),
     "Specify the key name that contains the message to deliver. Note that if "
     "this property is mandatory, otherwise the message will be empty."
    },

    /* EOF */
    {0}
};

/* Plugin reference */
struct flb_output_plugin out_syslog_plugin = {
    .name           = "syslog",
    .description    = "Syslog",
    .cb_init        = cb_syslog_init,
    .cb_pre_run     = NULL,
    .cb_flush       = cb_syslog_flush,
    .cb_exit        = cb_syslog_exit,

    /* Configuration */
    .config_map     = config_map,

    /* Plugin flags */
    .flags          = FLB_OUTPUT_NET | FLB_IO_OPT_TLS,
};<|MERGE_RESOLUTION|>--- conflicted
+++ resolved
@@ -587,16 +587,7 @@
     if (loop != 0) {
         msgpack_object_kv *p = o->via.map.ptr;
 
-<<<<<<< HEAD
         mk_list_init(&kvs);
-=======
-        for (i = 0; i < loop; i++) {
-            char temp[48] = {0};
-            const char *key = NULL;
-            int key_len = 0;
-            const char *val = NULL;
-            int val_len = 0;
->>>>>>> 2f8374ed
 
         for (i = 0; i < loop; i++) {
             msgpack_object *k = &p[i].key;
