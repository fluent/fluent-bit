/* -*- Mode: C; tab-width: 4; indent-tabs-mode: nil; c-basic-offset: 4 -*- */

/*  Fluent Bit
 *  ==========
 *  Copyright (C) 2019      The Fluent Bit Authors
 *
 *  Licensed under the Apache License, Version 2.0 (the "License");
 *  you may not use this file except in compliance with the License.
 *  You may obtain a copy of the License at
 *
 *      http://www.apache.org/licenses/LICENSE-2.0
 *
 *  Unless required by applicable law or agreed to in writing, software
 *  distributed under the License is distributed on an "AS IS" BASIS,
 *  WITHOUT WARRANTIES OR CONDITIONS OF ANY KIND, either express or implied.
 *  See the License for the specific language governing permissions and
 *  limitations under the License.
 */

#include <fluent-bit/flb_output_plugin.h>
#include <fluent-bit/flb_time.h>
#include <fluent-bit/flb_network.h>
#include <fluent-bit/flb_utils.h>
#include <fluent-bit/flb_kv.h>
#include <fluent-bit/flb_pack.h>
#include <fluent-bit/flb_sds.h>

#include "syslog_conf.h"

#ifndef MSG_DONTWAIT
    #define MSG_DONTWAIT 0
#endif

#ifndef MSG_NOSIGNAL
    #define MSG_NOSIGNAL 0
#endif

#define RFC5424_MAXSIZE 2048
#define RFC3164_MAXSIZE 1024

struct syslog_msg {
    int severity;
    int facility;
    flb_sds_t hostname;
    flb_sds_t appname;
    flb_sds_t procid;
    flb_sds_t msgid;
    flb_sds_t sd;
    flb_sds_t message;
};

static const char *rfc3164_mon[] = {"Jan", "Feb", "Mar", "Apr",
                                    "May", "Jun", "Jul", "Aug",
                                    "Sep", "Oct", "Nov", "Dec"};

static struct {
    char *name;
    int len;
    int value;
} syslog_severity[] =  {
    { "emerg",   5, 0 },
    { "alert",   5, 1 },
    { "crit",    4, 2 },
    { "err",     3, 3 },
    { "warning", 7, 4 },
    { "notice",  6, 5 },
    { "info",    4, 6 },
    { "debug",   5, 7 },
    { NULL,      0,-1 }
};

static struct {
    char *name;
    int len;
    int value;
} syslog_facility[] = {
    { "kern",     4, 0  },
    { "user",     4, 1  },
    { "mail",     4, 2  },
    { "daemon",   6, 3  },
    { "auth",     4, 4  },
    { "syslog",   6, 5  },
    { "lpr",      3, 6  },
    { "news",     4, 7  },
    { "uucp",     4, 8  },
    { "cron",     4, 9  },
    { "authpriv", 8, 10 },
    { "ftp",      3, 11 },
    { "ntp",      3, 12 },
    { "security", 8, 13 },
    { "console",  7, 14 },
    { "local0",   6, 16 },
    { "local1",   6, 17 },
    { "local2",   6, 18 },
    { "local3",   6, 19 },
    { "local4",   6, 20 },
    { "local5",   6, 21 },
    { "local6",   6, 22 },
    { "local7",   6, 23 },
    { NULL,       0,-1  },
};

/* '"', '\' ']' */
static char rfc5424_sp_value[256] = {
    0, 0, 0 , 0, 0, 0, 0, 0, 0, 0, 0, 0, 0  , 0 , 0, 0,
    0, 0, 0 , 0, 0, 0, 0, 0, 0, 0, 0, 0, 0  , 0 , 0, 0,
    0, 0,'"', 0, 0, 0, 0, 0, 0, 0, 0, 0, 0  , 0 , 0, 0,
    0, 0, 0 , 0, 0, 0, 0, 0, 0, 0, 0, 0, 0  , 0 , 0, 0,
    0, 0, 0 , 0, 0, 0, 0, 0, 0, 0, 0, 0, 0  , 0 , 0, 0,
    0, 0, 0 , 0, 0, 0, 0, 0, 0, 0, 0, 0,'\\',']', 0, 0,
    0, 0, 0 , 0, 0, 0, 0, 0, 0, 0, 0, 0, 0  , 0 , 0, 0,
    0, 0, 0 , 0, 0, 0, 0, 0, 0, 0, 0, 0, 0  , 0 , 0, 0,
    0, 0, 0 , 0, 0, 0, 0, 0, 0, 0, 0, 0, 0  , 0 , 0, 0,
    0, 0, 0 , 0, 0, 0, 0, 0, 0, 0, 0, 0, 0  , 0 , 0, 0,
    0, 0, 0 , 0, 0, 0, 0, 0, 0, 0, 0, 0, 0  , 0 , 0, 0,
    0, 0, 0 , 0, 0, 0, 0, 0, 0, 0, 0, 0, 0  , 0 , 0, 0,
    0, 0, 0 , 0, 0, 0, 0, 0, 0, 0, 0, 0, 0  , 0 , 0, 0,
    0, 0, 0 , 0, 0, 0, 0, 0, 0, 0, 0, 0, 0  , 0 , 0, 0,
    0, 0, 0 , 0, 0, 0, 0, 0, 0, 0, 0, 0, 0  , 0 , 0, 0,
    0, 0, 0 , 0, 0, 0, 0, 0, 0, 0, 0, 0, 0  , 0 , 0, 0
};

/* '=', ' ', ']', '"' */
static char rfc5424_sp_name[256] = {
    0, 0, 0, 0, 0, 0, 0, 0, 0, 0, 0, 0, 0, 0, 0, 0,
    0, 0, 0, 0, 0, 0, 0, 0, 0, 0, 0, 0, 0, 0, 0, 0,
    0, 1, 0, 1, 1, 1, 1, 1, 1, 1, 1, 1, 1, 1, 1, 1,
    1, 1, 1, 1, 1, 1, 1, 1, 1, 1, 1, 1, 1, 0, 1, 1,
    1, 1, 1, 1, 1, 1, 1, 1, 1, 1, 1, 1, 1, 1, 1, 1,
    1, 1, 1, 1, 1, 1, 1, 1, 1, 1, 1, 1, 1, 0, 1, 1,
    1, 1, 1, 1, 1, 1, 1, 1, 1, 1, 1, 1, 1, 1, 1, 1,
    1, 1, 1, 1, 1, 1, 1, 1, 1, 1, 1, 1, 1, 1, 1, 0,
    0, 0, 0, 0, 0, 0, 0, 0, 0, 0, 0, 0, 0, 0, 0, 0,
    0, 0, 0, 0, 0, 0, 0, 0, 0, 0, 0, 0, 0, 0, 0, 0,
    0, 0, 0, 0, 0, 0, 0, 0, 0, 0, 0, 0, 0, 0, 0, 0,
    0, 0, 0, 0, 0, 0, 0, 0, 0, 0, 0, 0, 0, 0, 0, 0,
    0, 0, 0, 0, 0, 0, 0, 0, 0, 0, 0, 0, 0, 0, 0, 0,
    0, 0, 0, 0, 0, 0, 0, 0, 0, 0, 0, 0, 0, 0, 0, 0,
    0, 0, 0, 0, 0, 0, 0, 0, 0, 0, 0, 0, 0, 0, 0, 0,
    0, 0, 0, 0, 0, 0, 0, 0, 0, 0, 0, 0, 0, 0, 0, 0
};

struct flb_nested_kv_list_entry {
    flb_sds_t key_full_str;
    msgpack_object *key;
    msgpack_object *val;
    struct mk_list _head;
};

static flb_sds_t syslog_rfc5424(flb_sds_t *s, struct flb_time *tms,
                                struct syslog_msg *msg)
{
    struct tm tm;
    flb_sds_t tmp;
    uint8_t prival;

    prival =  (msg->facility << 3) + msg->severity;

    if (gmtime_r(&(tms->tm.tv_sec), &tm) == NULL) {
        return NULL;
    }
    tmp = flb_sds_printf(s, "<%i>%i %d-%02d-%02dT%02d:%02d:%02d.%06"PRIu64"Z ",
                            prival, 1, tm.tm_year + 1900, tm.tm_mon + 1, tm.tm_mday,
                            tm.tm_hour, tm.tm_min, tm.tm_sec,
                            (uint64_t) tms->tm.tv_nsec/1000);
    if (!tmp) {
        return NULL;
    }
    *s = tmp;

    if (msg->hostname) {
        int len = flb_sds_len(msg->hostname);
        tmp = flb_sds_cat(*s, msg->hostname, len > 255 ? 255 : len);
        if (!tmp) {
            return NULL;
        }
        *s = tmp;
    }
    else {
        tmp = flb_sds_cat(*s, "-" , 1);
        if (!tmp) {
            return NULL;
        }
        *s = tmp;
    }

    tmp = flb_sds_cat(*s, " ", 1);
    if (!tmp) {
        return NULL;
    }
    *s = tmp;

    if (msg->appname) {
        int len = flb_sds_len(msg->appname);
        tmp = flb_sds_cat(*s, msg->appname, len > 48 ? 48 : len);
        if (!tmp) {
            return NULL;
        }
        *s = tmp;
    }
    else {
        tmp = flb_sds_cat(*s, "-" , 1);
        if (!tmp) {
            return NULL;
        }
        *s = tmp;
    }

    tmp = flb_sds_cat(*s, " ", 1);
    if (!tmp) {
        return NULL;
    }
    *s = tmp;

    if (msg->procid) {
        int len = flb_sds_len(msg->procid);
        tmp = flb_sds_cat(*s, msg->procid, len > 128 ? 128 : len);
        if (!tmp) {
            return NULL;
        }
        *s = tmp;
    }
    else {
        tmp = flb_sds_cat(*s, "-" , 1);
        if (!tmp) {
            return NULL;
        }
        *s = tmp;
    }

    tmp = flb_sds_cat(*s, " ", 1);
    if (!tmp) {
        return NULL;
    }
    *s = tmp;

    if (msg->msgid) {
        int len = flb_sds_len(msg->msgid);
        tmp = flb_sds_cat(*s, msg->msgid, len > 32 ? 32 : len);
        if (!tmp) {
            return NULL;
        }
        *s = tmp;
    }
    else {
        tmp = flb_sds_cat(*s, "-" , 1);
        if (!tmp) {
            return NULL;
        }
        *s = tmp;
    }

    tmp = flb_sds_cat(*s, " ", 1);
    if (!tmp) {
        return NULL;
    }
    *s = tmp;

    if (msg->sd) {
        tmp = flb_sds_cat(*s, msg->sd, flb_sds_len(msg->sd));
        if (!tmp) {
            return NULL;
        }
        *s = tmp;
    }
    else {
        tmp = flb_sds_cat(*s, "-" , 1);
        if (!tmp) {
            return NULL;
        }
        *s = tmp;
    }

    if (msg->message) {
        int len = flb_sds_len(msg->message);
        tmp = flb_sds_cat(*s, " \xef\xbb\xbf", 4);
        if (!tmp) {
            return NULL;
        }
        *s = tmp;
        tmp = flb_sds_cat(*s, msg->message, len);
        if (!tmp) {
            return NULL;
        }
        *s = tmp;
    }

    return *s;
}

static flb_sds_t syslog_rfc3164 (flb_sds_t *s, struct flb_time *tms,
                                 struct syslog_msg *msg)
{
    struct tm tm;
    flb_sds_t tmp;
    uint8_t prival;

    prival =  (msg->facility << 3) + msg->severity;

    if (gmtime_r(&(tms->tm.tv_sec), &tm) == NULL) {
        return NULL;
    }

    tmp = flb_sds_printf(s, "<%i>%s %2d %02d:%02d:%02d ", prival,
                            rfc3164_mon[tm.tm_mon], tm.tm_mday,
                            tm.tm_hour, tm.tm_min, tm.tm_sec);
    if (!tmp) {
        return NULL;
    }
    *s = tmp;

    if (msg->hostname) {
        tmp = flb_sds_cat(*s, msg->hostname, flb_sds_len(msg->hostname));
        if (!tmp) {
            return NULL;
        }
        *s = tmp;
        tmp = flb_sds_cat(*s, " ", 1);
        if (!tmp) {
            return NULL;
        }
        *s = tmp;
    }

    if (msg->appname) {
        tmp = flb_sds_cat(*s, msg->appname, flb_sds_len(msg->appname));
        if (!tmp) {
            return NULL;
        }
        *s = tmp;
        if (msg->procid) {
            tmp = flb_sds_cat(*s, "[" , 1);
            if (!tmp) {
                return NULL;
            }
            *s = tmp;
            tmp = flb_sds_cat(*s, msg->procid, flb_sds_len(msg->procid));
            if (!tmp) {
                return NULL;
            }
            *s = tmp;
            tmp = flb_sds_cat(*s, "]" , 1);
            if (!tmp) {
                return NULL;
            }
            *s = tmp;
        }
        tmp = flb_sds_cat(*s, ": " , 2);
        if (!tmp) {
            return NULL;
        }
        *s = tmp;
    }

    if (msg->message) {
        tmp = flb_sds_cat(*s, msg->message, flb_sds_len(msg->message));
        if (!tmp) {
            return NULL;
        }
        *s = tmp;
    }

    return *s;
}

/* Recurses through the map objects in val and builds key sequences */
static int extract_nested_kv(struct flb_syslog *ctx, flb_sds_t key_str,
        msgpack_object *key, msgpack_object *val, struct mk_list *kvs)
{
    int i;
    int loop_val;
    struct flb_nested_kv_list_entry *e;
    flb_sds_t tmp_key_str;

    if (val == NULL) {
        flb_plg_error(ctx->ins, "nested value empty");
        return -1;
    }

    /* Add to list */
    e = flb_malloc(sizeof(struct flb_nested_kv_list_entry));
    if (!e) {
        flb_errno();
        return -1;
    }

    e->key_full_str = key_str;
    e->key = key;
    e->val = val;
    mk_list_add(&e->_head, kvs);

    if (val->type == MSGPACK_OBJECT_MAP){
        /* Iterate thtough map value */
        loop_val = val->via.map.size;
        if (loop_val > 0) {
            msgpack_object_kv *p = val->via.map.ptr;

            for (i = 0; i < loop_val; i++) {
                msgpack_object *k = &p[i].key;
                msgpack_object *v = &p[i].val;

                if (k->type == MSGPACK_OBJECT_STR){
                    /* Concatenate new key using separator */
                    tmp_key_str = flb_sds_create(key_str);
                    tmp_key_str = flb_sds_cat(tmp_key_str, ctx->nested_key_separator, flb_sds_len(ctx->nested_key_separator));
                    tmp_key_str = flb_sds_cat(tmp_key_str, k->via.str.ptr, k->via.str.size);

                    /* Recurse */
                    extract_nested_kv(ctx, tmp_key_str, k, v, kvs);
                }
            }
        }
    }

    return 0;
}

static flb_sds_t msgpack_to_sd(flb_sds_t *s, const char *sd, int sd_len,
                               msgpack_object *o)
{
    flb_sds_t tmp;
    int i;
    int loop;
    int n, start_len, end_len;

    if (*s == NULL) {
        *s = flb_sds_create_size(512);
        if (*s == NULL) {
            return NULL;
        }
    }

    tmp = flb_sds_cat(*s, "[" , 1);
    if (!tmp) {
        return NULL;
    }
    *s = tmp;

    start_len = flb_sds_len(*s);
    tmp = flb_sds_cat(*s, sd, sd_len > 32 ? 32 : sd_len);
    if (!tmp) {
        return NULL;
    }
    *s = tmp;

    end_len = flb_sds_len(*s);
    for(n=start_len; n < end_len; n++) {
        if (!rfc5424_sp_name[(unsigned char)(*s)[n]]) {
            (*s)[n] = '_';
        }
    }

    loop = o->via.map.size;
    if (loop != 0) {
        msgpack_object_kv *p = o->via.map.ptr;
        for (i = 0; i < loop; i++) {
            char temp[48] = {0};
            const char *key = NULL;
            int key_len;
            const char *val = NULL;
            int val_len;

            msgpack_object *k = &p[i].key;
            msgpack_object *v = &p[i].val;

            if (k->type != MSGPACK_OBJECT_BIN && k->type != MSGPACK_OBJECT_STR) {
                continue;
            }

            if (k->type == MSGPACK_OBJECT_STR) {
                key = k->via.str.ptr;
                key_len = k->via.str.size;
            }
            else {
                key = k->via.bin.ptr;
                key_len = k->via.bin.size;
            }

            if (v->type == MSGPACK_OBJECT_BOOLEAN) {
                val = v->via.boolean ? "true" : "false";
                val_len = v->via.boolean ? 4 : 5;
            }
            else if (v->type == MSGPACK_OBJECT_POSITIVE_INTEGER) {
                val = temp;
                val_len = snprintf(temp, sizeof(temp) - 1,
                                   "%" PRIu64, v->via.u64);
            }
            else if (v->type == MSGPACK_OBJECT_NEGATIVE_INTEGER) {
                val = temp;
                val_len = snprintf(temp, sizeof(temp) - 1,
                                   "%" PRId64, v->via.i64);
            }
            else if (v->type == MSGPACK_OBJECT_FLOAT) {
                val = temp;
                val_len = snprintf(temp, sizeof(temp) - 1,
                                   "%f", v->via.f64);
            }
            else if (v->type == MSGPACK_OBJECT_STR) {
                /* String value */
                val     = v->via.str.ptr;
                val_len = v->via.str.size;
            }
            else if (v->type == MSGPACK_OBJECT_BIN) {
                /* Bin value */
                val     = v->via.bin.ptr;
                val_len = v->via.bin.size;
            }

            if (!val || !key) {
                continue;
            }

            tmp = flb_sds_cat(*s, " " , 1);
            if (!tmp) {
                return NULL;
            }
            *s = tmp;

            start_len = flb_sds_len(*s);
            tmp = flb_sds_cat(*s, key, key_len > 32 ? 32 : key_len);
            if (!tmp) {
                return NULL;
            }
            *s = tmp;

            end_len = flb_sds_len(*s);
            for(n=start_len; n < end_len; n++) {
                if (!rfc5424_sp_name[(unsigned char)(*s)[n]]) {
                    (*s)[n] = '_';
                }
            }

            tmp = flb_sds_cat(*s, "=\"" , 2);
            if (!tmp) {
                return NULL;
            }
            *s = tmp;

            tmp = flb_sds_cat_esc(*s, val , val_len,
                                  rfc5424_sp_value, sizeof(rfc5424_sp_value));
            if (!tmp) {
                return NULL;
            }
            *s = tmp;

            tmp = flb_sds_cat(*s, "\"" , 1);
            if (!tmp) {
                return NULL;
            }
            *s = tmp;
        }
    }

    tmp = flb_sds_cat(*s, "]" , 1);
    if (!tmp) return NULL;
    *s = tmp;

    return *s;
}

static int msgpack_to_syslog(struct flb_syslog *ctx, msgpack_object *o,
                             struct syslog_msg *msg)
{
    int i;
    int loop;
<<<<<<< HEAD
    int ret = 0;

    char temp[48] = {0};
    const char *key = NULL;
    int key_len;
    const char *val = NULL;
    int val_len;

    struct mk_list kvs;
    struct mk_list *head;
    struct mk_list *tmp;
    struct flb_nested_kv_list_entry *e = NULL;

    flb_sds_t key_str;
=======
    struct mk_list *head;
    struct flb_config_map_val *mv;
>>>>>>> 1fb1e259

    if (o == NULL) {
        return -1;
    }

    loop = o->via.map.size;
    if (loop != 0) {
        msgpack_object_kv *p = o->via.map.ptr;

        mk_list_init(&kvs);

        for (i = 0; i < loop; i++) {
            msgpack_object *k = &p[i].key;
            msgpack_object *v = &p[i].val;

            if (k->type != MSGPACK_OBJECT_BIN && k->type != MSGPACK_OBJECT_STR){
                continue;
            }

            if (k->type == MSGPACK_OBJECT_STR && v->type == MSGPACK_OBJECT_MAP
                && flb_sds_is_empty(ctx->nested_key_separator) == FLB_FALSE) {
                /* Expand nested key-values: add to a list of {key, value, expanded key} */
                key_str = flb_sds_create_len(k->via.str.ptr, k->via.str.size);

                if (extract_nested_kv(ctx, key_str, k, v, &kvs) == -1) {
                    flb_plg_error(ctx->ins, "error in nested key/value extraction");
                    ret = -1;
                    goto cleanup_kv_list;
                }
            }
            else {
                /* Not nested - simply add to list */
                e = flb_malloc(sizeof(struct flb_nested_kv_list_entry));
                if (!e) {
                    flb_errno();
                    ret = -1;
                    goto cleanup_kv_list;
                }

                if (k->type == MSGPACK_OBJECT_STR) {
                    e->key_full_str = flb_sds_create_len(k->via.str.ptr, k->via.str.size);
                }
                else{
                    e->key_full_str = flb_sds_create("");
                }
                e->key = k;
                e->val = v;
                mk_list_add(&e->_head, &kvs);
            }
        }

        /* Iterate through expanded key-value list to find defined syslog keys */
        mk_list_foreach_safe(head, tmp, &kvs) {
            e = mk_list_entry(head, struct flb_nested_kv_list_entry, _head);
            msgpack_object *k = e->key;
            msgpack_object *v = e->val;

            if (k->type == MSGPACK_OBJECT_STR) {
                key = e->key_full_str;
                key_len = flb_sds_len(e->key_full_str);
            }
            else {
                key = k->via.bin.ptr;
                key_len = k->via.bin.size;
            }

            if (v->type == MSGPACK_OBJECT_MAP) {
                if (ctx->sd_keys) {
                    flb_config_map_foreach(head, mv, ctx->sd_keys) {
                        if ((key_len == flb_sds_len(mv->val.str)) &&
                            strncmp(key, mv->val.str, flb_sds_len(mv->val.str)) == 0) {
                            msgpack_to_sd(&(msg->sd), key, key_len, v);
                            break;
                        }
                    }
                }
                continue;
            }

            if (v->type == MSGPACK_OBJECT_BOOLEAN) {
                val = v->via.boolean ? "true" : "false";
                val_len = v->via.boolean ? 4 : 5;
            }
            else if (v->type == MSGPACK_OBJECT_POSITIVE_INTEGER) {
                val = temp;
                val_len = snprintf(temp, sizeof(temp) - 1,
                                   "%" PRIu64, v->via.u64);
            }
            else if (v->type == MSGPACK_OBJECT_NEGATIVE_INTEGER) {
                val = temp;
                val_len = snprintf(temp, sizeof(temp) - 1,
                                   "%" PRId64, v->via.i64);
            }
            else if (v->type == MSGPACK_OBJECT_FLOAT) {
                val = temp;
                val_len = snprintf(temp, sizeof(temp) - 1,
                                   "%f", v->via.f64);
            }
            else if (v->type == MSGPACK_OBJECT_STR) {
                /* String value */
                val     = v->via.str.ptr;
                val_len = v->via.str.size;
            }
            else if (v->type == MSGPACK_OBJECT_BIN) {
                /* Bin value */
                val     = v->via.bin.ptr;
                val_len = v->via.bin.size;
            }

            if (!val || !key) {
              continue;
            }

            if ((ctx->severity_key != NULL) &&
                flb_sds_cmp(ctx->severity_key, key, key_len) == 0) {
                if (msg->severity == -1) {
                    if ((val_len == 1) && (val[0] >= '0' && val[0] <= '7')) {
                        msg->severity = val[0]-'0';
                    }
                    else {
                        int i;
                        for (i=0; syslog_severity[i].name != NULL; i++) {
                            if ((syslog_severity[i].len == val_len) &&
                                (!strncasecmp(syslog_severity[i].name, val, val_len))) {
                                msg->severity = syslog_severity[i].value;
                            }
                        }
                        if (!syslog_severity[i].name) {
                            flb_plg_warn(ctx->ins, "invalid severity: '%.*s'",
                                         val_len, val);
                        }
                    }
                }
            }
            else if ((ctx->facility_key != NULL) &&
                     flb_sds_cmp(ctx->facility_key, key, key_len) == 0) {
                if (msg->facility == -1) {
                    if ((val_len == 1) && (val[0] >= '0' && val[0] <= '9')) {
                        msg->facility = val[0]-'0';
                    }
                    else if ((val_len == 2) &&
                             (val[0] >= '0' && val[0] <= '2') &&
                             (val[1] >= '0' && val[1] <= '9')) {
                        msg->facility = (val[0]-'0')*10;
                        msg->facility += (val[1]-'0');
                        if (!((msg->facility >= 0) && (msg->facility <=23))) {
                            flb_plg_warn(ctx->ins, "invalid facility: '%.*s'",
                                         val_len, val);
                            msg->facility= -1;
                        }
                    }
                    else {
                        int i;
                        for (i=0; syslog_facility[i].name != NULL; i++) {
                            if ((syslog_facility[i].len == val_len) &&
                                (!strncasecmp(syslog_facility[i].name, val, val_len))) {
                                msg->facility = syslog_facility[i].value;
                            }
                        }
                        if (!syslog_facility[i].name) {
                            flb_plg_warn(ctx->ins, "invalid facility: '%.*s'",
                                         val_len, val);
                        }
                    }
                }
            }
            else if ((ctx->hostname_key != NULL) &&
                     flb_sds_cmp(ctx->hostname_key, key, key_len) == 0) {
                if (!msg->hostname) {
                    msg->hostname = flb_sds_create_len(val, val_len);
                }
            }
            else if ((ctx->appname_key != NULL) &&
                     flb_sds_cmp(ctx->appname_key, key, key_len) == 0) {
                if (!msg->appname) {
                    msg->appname = flb_sds_create_len(val, val_len);
                }
            }
            else if ((ctx->procid_key != NULL) &&
                     flb_sds_cmp(ctx->procid_key, key, key_len) == 0) {
                if (!msg->procid) {
                    msg->procid = flb_sds_create_len(val, val_len);
                }
            }
            else if ((ctx->msgid_key != NULL) &&
                     flb_sds_cmp(ctx->msgid_key, key, key_len) == 0) {
                if (!msg->msgid) {
                    msg->msgid = flb_sds_create_len(val, val_len);
                }
            }
            else if ((ctx->message_key != NULL) &&
                     flb_sds_cmp(ctx->message_key, key, key_len) == 0) {
                if (!msg->message) {
                    msg->message = flb_sds_create_len(val, val_len);
                }
            }
        }

cleanup_kv_list:
        /* Cleanup key-value list */
        mk_list_foreach_safe(head, tmp, &kvs) {
            e = mk_list_entry(head, struct flb_nested_kv_list_entry, _head);
            flb_sds_destroy(e->key_full_str);
            e->key = NULL;
            e->val = NULL;
            mk_list_del(&e->_head);
            flb_free(e);
        }
    }

    return ret;
}

static flb_sds_t syslog_format(struct flb_syslog *ctx, msgpack_object *o,
                               flb_sds_t *s, struct flb_time *tm)
{
    struct syslog_msg msg;
    flb_sds_t tmp;
    flb_sds_t ret_sds;
    int ret;

    msg.severity = -1;
    msg.facility = -1;
    msg.hostname = NULL;
    msg.appname = NULL;
    msg.procid = NULL;
    msg.msgid = NULL;
    msg.sd = NULL;
    msg.message = NULL;

    ret = msgpack_to_syslog(ctx, o, &msg);
    if (!ret) {
        if (msg.severity < 0) {
            msg.severity = 6;
        }

        if (msg.facility  < 0) {
            msg.facility = 1;
        }

        if (ctx->format == FLB_SYSLOG_RFC3164) {
            tmp = syslog_rfc3164(s, tm, &msg);
        }
        else {
            tmp = syslog_rfc5424(s, tm, &msg);
        }

        if (!tmp) {
            ret_sds = NULL;
            goto clean;
        }
        *s = tmp;

        if (flb_sds_len(*s) > ctx->maxsize) {
            flb_sds_len_set(*s, ctx->maxsize);
        }

        if (ctx->parsed_mode != FLB_SYSLOG_UDP) {
            tmp = flb_sds_cat(*s, "\n", 1);
            if (!tmp) {
                ret_sds = NULL;
                goto clean;
            }
            *s = tmp;
        }
    }
    else {
        ret_sds = NULL;
        goto clean;
    }

    ret_sds = *s;
clean:
    flb_sds_destroy(msg.hostname);
    flb_sds_destroy(msg.appname);
    flb_sds_destroy(msg.procid);
    flb_sds_destroy(msg.msgid);
    flb_sds_destroy(msg.sd);
    flb_sds_destroy(msg.message);

    return ret_sds;
}

static void cb_syslog_flush(const void *data, size_t bytes,
                   const char *tag, int tag_len,
                   struct flb_input_instance *i_ins,
                   void *out_context,
                   struct flb_config *config)
{
    struct flb_syslog *ctx = out_context;
    flb_sds_t s;
    flb_sds_t tmp;
    msgpack_unpacked result;
    size_t off = 0;
    size_t bytes_sent;
    msgpack_object root;
    msgpack_object map;
    msgpack_object *obj;
    struct flb_time tm;
    struct flb_upstream_conn *u_conn;
    int ret;

    if (ctx->parsed_mode != FLB_SYSLOG_UDP) {
        u_conn = flb_upstream_conn_get(ctx->u);
        if (!u_conn) {
            flb_plg_error(ctx->ins, "no upstream connections available");
            FLB_OUTPUT_RETURN(FLB_RETRY);
        }
    }

    msgpack_unpacked_init(&result);

    s = flb_sds_create_size(ctx->maxsize);
    if (s == NULL) {
        msgpack_unpacked_destroy(&result);
        FLB_OUTPUT_RETURN(FLB_ERROR);
    }

    while (msgpack_unpack_next(&result, data, bytes, &off) == MSGPACK_UNPACK_SUCCESS) {
        if (result.data.type != MSGPACK_OBJECT_ARRAY) {
            continue;
        }

        root = result.data;
        if (root.via.array.size != 2) {
            continue;
        }

        flb_time_pop_from_msgpack(&tm, &result, &obj);
        map = root.via.array.ptr[1];

        flb_sds_len_set(s, 0);

        tmp = syslog_format(ctx, &map, &s, &tm);
        if (tmp != NULL) {
            s = tmp;
            if (ctx->parsed_mode == FLB_SYSLOG_UDP) {
                ret = send(ctx->fd, s, flb_sds_len(s), MSG_DONTWAIT | MSG_NOSIGNAL);
                if (ret == -1) {
                    msgpack_unpacked_destroy(&result);
                    flb_sds_destroy(s);
                    FLB_OUTPUT_RETURN(FLB_RETRY);
                }
            }
            else {
                ret = flb_io_net_write(u_conn,
                                       s, flb_sds_len(s), &bytes_sent);
                if (ret == -1) {
                    flb_errno();
                    flb_upstream_conn_release(u_conn);
                    msgpack_unpacked_destroy(&result);
                    flb_sds_destroy(s);
                    FLB_OUTPUT_RETURN(FLB_RETRY);
                }
            }
        }
        else {
            flb_plg_error(ctx->ins, "error formating message");
        }
    }

    flb_sds_destroy(s);

    msgpack_unpacked_destroy(&result);

    if (ctx->parsed_mode != FLB_SYSLOG_UDP) {
        flb_upstream_conn_release(u_conn);
    }

    FLB_OUTPUT_RETURN(FLB_OK);
}

static int cb_syslog_init(struct flb_output_instance *ins, struct flb_config *config,
                          void *data)
{
    int io_flags;
    struct flb_syslog *ctx = NULL;

    /* Set default network configuration */
    flb_output_net_default("127.0.0.1", 514, ins);

    /* Create config context */
    ctx = flb_syslog_config_create(ins, config);
    if (ctx == NULL) {
        flb_plg_error(ins, "error configuring plugin");
        return -1;
    }

    if (ctx->maxsize < 0) {
        if (ctx->format == FLB_SYSLOG_RFC3164) {
            ctx->maxsize = RFC3164_MAXSIZE;
        }
        else {
            ctx->maxsize = RFC5424_MAXSIZE;
        }
    }

    ctx->fd = -1;
    if (ctx->parsed_mode == FLB_SYSLOG_UDP) {
        ctx->fd = flb_net_udp_connect(ins->host.name, ins->host.port);
        if (ctx->fd < 0) {
            flb_syslog_config_destroy(ctx);
            return -1;
        }
    }
    else {
        io_flags = FLB_IO_TCP;

        if (ctx->parsed_mode == FLB_SYSLOG_TLS) {
            io_flags = FLB_IO_TLS;
        }

        if (ins->host.ipv6 == FLB_TRUE) {
            io_flags |= FLB_IO_IPV6;
        }

        ctx->u = flb_upstream_create(config, ins->host.name, ins->host.port,
                                             io_flags, (void *) &ins->tls);
        if (!(ctx->u)) {
            flb_syslog_config_destroy(ctx);
            return -1;
        }
    }

    /* Set the plugin context */
    flb_output_set_context(ins, ctx);

    flb_plg_info(ctx->ins, "setup done for %s:%i",
                 ins->host.name, ins->host.port);
    return 0;
}

static int cb_syslog_exit(void *data, struct flb_config *config)
{
    struct flb_syslog *ctx = data;

    if (ctx == NULL) {
        return 0;
    }

    if (ctx->u) {
        flb_upstream_destroy(ctx->u);
    }

    if (ctx->fd > 0) {
        close(ctx->fd);
    }

    flb_syslog_config_destroy(ctx);

    return 0;
}

/* Configuration properties map */
static struct flb_config_map config_map[] = {
    {
     FLB_CONFIG_MAP_STR, "mode", "udp",
     0, FLB_TRUE, offsetof(struct flb_syslog, mode),
     "Set the desired transport type, the available options are tcp, tls and udp."
    },

    {
     FLB_CONFIG_MAP_STR, "syslog_format", "rfc5424",
     0, FLB_TRUE, offsetof(struct flb_syslog, format),
     "Specify the Syslog protocol format to use, the available options are rfc3164 "
     "and rfc5424."
    },

    {
     FLB_CONFIG_MAP_SIZE, "syslog_maxsize", "0",
     0, FLB_TRUE, offsetof(struct flb_syslog, maxsize),
     "Set the maximum size allowed per message. The value must be only integers "
     "representing the number of bytes allowed. If no value is provided, the "
     "default size is set depending of the protocol version specified by "
     "syslog_format , rfc3164 sets max size to 1024 bytes, while rfc5424 sets "
     "the size to 2048 bytes."
    },

    {
     FLB_CONFIG_MAP_STR, "syslog_severity_key", NULL,
     0, FLB_TRUE, offsetof(struct flb_syslog, severity_key),
     "Specify the name of the key from the original record that contains the Syslog "
     "severity number. This configuration is optional."
    },

    {
     FLB_CONFIG_MAP_STR, "syslog_facility_key", NULL,
     0, FLB_TRUE, offsetof(struct flb_syslog, facility_key),
     "Specify the name of the key from the original record that contains the Syslog "
     "facility number. This configuration is optional."
    },

    {
     FLB_CONFIG_MAP_STR, "syslog_hostname_key", NULL,
     0, FLB_TRUE, offsetof(struct flb_syslog, hostname_key),
     "Specify the key name from the original record that contains the hostname that "
     "generated the message. This configuration is optional."
    },

    {
     FLB_CONFIG_MAP_STR, "syslog_appname_key", NULL,
     0, FLB_TRUE, offsetof(struct flb_syslog, appname_key),
     "Specify the key name from the original record that contains the application "
     "name that generated the message. This configuration is optional."
    },

    {
     FLB_CONFIG_MAP_STR, "syslog_procid_key", NULL,
     0, FLB_TRUE, offsetof(struct flb_syslog, procid_key),
     "Specify the key name from the original record that contains the Process ID "
     "that generated the message. This configuration is optional."
    },

    {
     FLB_CONFIG_MAP_STR, "syslog_msgid_key", NULL,
     0, FLB_TRUE, offsetof(struct flb_syslog, msgid_key),
     "Specify the key name from the original record that contains the Message ID "
     "associated to the message. This configuration is optional."
    },

    {
     FLB_CONFIG_MAP_STR, "syslog_sd_key", NULL,
     FLB_CONFIG_MAP_MULT, FLB_TRUE, offsetof(struct flb_syslog, sd_keys),
     "Specify the key name from the original record that contains the "
     "Structured Data (SD) content. If set, the value of the key must be a map."
     "This option can be set multiple times."
    },

    {
     FLB_CONFIG_MAP_STR, "syslog_message_key", NULL,
     0, FLB_TRUE, offsetof(struct flb_syslog, message_key),
     "Specify the key name that contains the message to deliver. Note that if "
     "this property is mandatory, otherwise the message will be empty."
    },

    /* EOF */
    {0}
};

/* Plugin reference */
struct flb_output_plugin out_syslog_plugin = {
    .name           = "syslog",
    .description    = "Syslog",
    .cb_init        = cb_syslog_init,
    .cb_pre_run     = NULL,
    .cb_flush       = cb_syslog_flush,
    .cb_exit        = cb_syslog_exit,

    /* Configuration */
    .config_map     = config_map,

    /* Plugin flags */
    .flags          = FLB_OUTPUT_NET | FLB_IO_OPT_TLS,
};<|MERGE_RESOLUTION|>--- conflicted
+++ resolved
@@ -563,7 +563,6 @@
 {
     int i;
     int loop;
-<<<<<<< HEAD
     int ret = 0;
 
     char temp[48] = {0};
@@ -578,10 +577,7 @@
     struct flb_nested_kv_list_entry *e = NULL;
 
     flb_sds_t key_str;
-=======
-    struct mk_list *head;
     struct flb_config_map_val *mv;
->>>>>>> 1fb1e259
 
     if (o == NULL) {
         return -1;
@@ -1061,6 +1057,13 @@
     },
 
     {
+     FLB_CONFIG_MAP_STR, "syslog_nested_key_separator", NULL,
+     0, FLB_TRUE, offsetof(struct flb_syslog, nested_key_separator),
+     "Specify the the character(s) to be used as separator for Syslog nested keys. "
+     "This configuration is optional."
+    },
+
+    {
      FLB_CONFIG_MAP_STR, "syslog_severity_key", NULL,
      0, FLB_TRUE, offsetof(struct flb_syslog, severity_key),
      "Specify the name of the key from the original record that contains the Syslog "
