/* -*- Mode: C; tab-width: 4; indent-tabs-mode: nil; c-basic-offset: 4 -*- */

/*  Fluent Bit
 *  ==========
 *  Copyright (C) 2019      The Fluent Bit Authors
 *  Copyright (C) 2015-2018 Treasure Data Inc.
 *
 *  Licensed under the Apache License, Version 2.0 (the "License");
 *  you may not use this file except in compliance with the License.
 *  You may obtain a copy of the License at
 *
 *      http://www.apache.org/licenses/LICENSE-2.0
 *
 *  Unless required by applicable law or agreed to in writing, software
 *  distributed under the License is distributed on an "AS IS" BASIS,
 *  WITHOUT WARRANTIES OR CONDITIONS OF ANY KIND, either express or implied.
 *  See the License for the specific language governing permissions and
 *  limitations under the License.
 */

#include <stdio.h>
#include <sys/types.h>

#include <fluent-bit/flb_info.h>
#include <fluent-bit/flb_mem.h>
#include <fluent-bit/flb_str.h>
#include <fluent-bit/flb_filter.h>
#include <fluent-bit/flb_utils.h>
#include <fluent-bit/flb_pack.h>
#include <fluent-bit/flb_regex.h>
#include <msgpack.h>

#include "grep.h"

static void delete_rules(struct grep_ctx *ctx)
{
    struct mk_list *tmp;
    struct mk_list *head;
    struct grep_rule *rule;

    mk_list_foreach_safe(head, tmp, &ctx->rules) {
        rule = mk_list_entry(head, struct grep_rule, _head);
        flb_free(rule->field);
        flb_free(rule->regex_pattern);
        flb_regex_destroy(rule->regex);
        mk_list_del(&rule->_head);
        flb_free(rule);
    }
}

static int set_rules(struct grep_ctx *ctx, struct flb_filter_instance *f_ins)
{
    struct mk_list *head;
    struct mk_list *split;
    struct flb_split_entry *sentry;
    struct flb_config_prop *prop;
    struct grep_rule *rule;

    /* Iterate all filter properties */
    mk_list_foreach(head, &f_ins->properties) {
        prop = mk_list_entry(head, struct flb_config_prop, _head);

        /* Create a new rule */
        rule = flb_malloc(sizeof(struct grep_rule));
        if (!rule) {
            flb_errno();
            return -1;
        }

        /* Get the type */
        if (strcasecmp(prop->key, "regex") == 0) {
            rule->type = GREP_REGEX;
        }
        else if (strcasecmp(prop->key, "exclude") == 0) {
            rule->type = GREP_EXCLUDE;
        }
        else {
            delete_rules(ctx);
            flb_free(rule);
            return -1;
        }

        /* As a value we expect a pair of field name and a regular expression */
        split = flb_utils_split(prop->val, ' ', 1);
        if (mk_list_size(split) != 2) {
            flb_error("[filter_grep] invalid regex, expected field and regular expression");
            delete_rules(ctx);
            flb_free(rule);
            flb_utils_split_free(split);
            return -1;
        }

        /* Get first value (field) */
        sentry = mk_list_entry_first(split, struct flb_split_entry, _head);
        rule->field = flb_strndup(sentry->value, sentry->len);
        rule->field_len = sentry->len;

        /* Get remaining content (regular expression) */
        sentry = mk_list_entry_last(split, struct flb_split_entry, _head);
        rule->regex_pattern = flb_strndup(sentry->value, sentry->len);

        /* Release split */
        flb_utils_split_free(split);

        /* Convert string to regex pattern */
        rule->regex = flb_regex_create(rule->regex_pattern);
        if (!rule->regex) {
            delete_rules(ctx);
            flb_free(rule);
            return -1;
        }

        /* Link to parent list */
        mk_list_add(&rule->_head, &ctx->rules);
    }

    return 0;
}

/* Given a msgpack record, do some filter action based on the defined rules */
static inline int grep_filter_data(msgpack_object map, struct grep_ctx *ctx)
{
    int i;
    int klen;
    int vlen;
    const char *key;
    const char *val;
    ssize_t ret;
    msgpack_object *k;
    msgpack_object *v;
    struct mk_list *head;
    struct grep_rule *rule;

    /* For each rule, validate against map fields */
    mk_list_foreach(head, &ctx->rules) {
        rule = mk_list_entry(head, struct grep_rule, _head);

        /* Lookup target key/value */
        for (i = 0; i < map.via.map.size; i++) {
            k = &map.via.map.ptr[i].key;

            if (k->type != MSGPACK_OBJECT_BIN &&
                k->type != MSGPACK_OBJECT_STR) {
                continue;
            }

            if (k->type == MSGPACK_OBJECT_STR) {
                key  = k->via.str.ptr;
                klen = k->via.str.size;
            }
            else {
                key = k->via.bin.ptr;
                klen = k->via.bin.size;
            }

            if (rule->field_len == klen &&
                strncmp(key, rule->field, klen) == 0) {
                break;
            }

            k = NULL;
        }

        /* If the key don't exists, take an action */
        if (!k) {
            if (rule->type == GREP_REGEX) {
                return GREP_RET_EXCLUDE;
            }
            else if (rule->type == GREP_EXCLUDE) {
                return GREP_RET_KEEP;
            }
        }

        /* Based on the value of the key, do the regex */
        v = &map.via.map.ptr[i].val;

        /* a value must be a string */
        if (v->type == MSGPACK_OBJECT_STR) {
            val  = v->via.str.ptr;
            vlen = v->via.str.size;
        }
        else if(v->type == MSGPACK_OBJECT_BIN) {
            val  = v->via.bin.ptr;
            vlen = v->via.bin.size;
        }
        else {
            return GREP_RET_EXCLUDE;
        }

<<<<<<< HEAD
        ret = flb_regex_find(rule->regex,(unsigned char *) val, vlen);
        if (ret <= 0) { /* no match */
=======
        struct flb_regex_search result;

        ret = flb_regex_do(rule->regex,
                           val, vlen, &result);
        if (ret != 0) { /* no match */
>>>>>>> 5d83cdb0
            if (rule->type == GREP_REGEX) {
                return GREP_RET_EXCLUDE;
            }
        }
        else {
            if (rule->type == GREP_EXCLUDE) {
                return GREP_RET_EXCLUDE;
            }
            else {
                return GREP_RET_KEEP;
            }
        }
    }

    return GREP_RET_KEEP;
}

static int cb_grep_init(struct flb_filter_instance *f_ins,
                        struct flb_config *config,
                        void *data)
{
    int ret;
    struct grep_ctx *ctx;

    /* Create context */
    ctx = flb_malloc(sizeof(struct grep_ctx));
    if (!ctx) {
        flb_errno();
        return -1;
    }
    mk_list_init(&ctx->rules);

    /* Load rules */
    ret = set_rules(ctx, f_ins);
    if (ret == -1) {
        flb_free(ctx);
        return -1;
    }

    /* Set our context */
    flb_filter_set_context(f_ins, ctx);
    return 0;
}

static int cb_grep_filter(const void *data, size_t bytes,
                          const char *tag, int tag_len,
                          void **out_buf, size_t *out_size,
                          struct flb_filter_instance *f_ins,
                          void *context,
                          struct flb_config *config)
{
    int ret;
    int old_size = 0;
    int new_size = 0;
    msgpack_unpacked result;
    msgpack_object map;
    msgpack_object root;
    size_t off = 0;
    (void) f_ins;
    (void) config;
    msgpack_sbuffer tmp_sbuf;
    msgpack_packer tmp_pck;

    /* Create temporal msgpack buffer */
    msgpack_sbuffer_init(&tmp_sbuf);
    msgpack_packer_init(&tmp_pck, &tmp_sbuf, msgpack_sbuffer_write);

    /* Iterate each item array and apply rules */
    msgpack_unpacked_init(&result);
    while (msgpack_unpack_next(&result, data, bytes, &off) == MSGPACK_UNPACK_SUCCESS) {
        root = result.data;
        if (root.type != MSGPACK_OBJECT_ARRAY) {
            continue;
        }

        old_size++;

        /* get time and map */
        map  = root.via.array.ptr[1];

        ret = grep_filter_data(map, context);
        if (ret == GREP_RET_KEEP) {
            msgpack_pack_object(&tmp_pck, root);
            new_size++;
        }
        else if (ret == GREP_RET_EXCLUDE) {
            /* Do nothing */
        }
    }
    msgpack_unpacked_destroy(&result);

    /* we keep everything ? */
    if (old_size == new_size) {
        /* Destroy the buffer to avoid more overhead */
        msgpack_sbuffer_destroy(&tmp_sbuf);
        return FLB_FILTER_NOTOUCH;
    }

    /* link new buffers */
    *out_buf   = tmp_sbuf.data;
    *out_size = tmp_sbuf.size;

    return FLB_FILTER_MODIFIED;
}

static int cb_grep_exit(void *data, struct flb_config *config)
{
    struct grep_ctx *ctx = data;

    delete_rules(ctx);
    flb_free(ctx);
    return 0;
}

struct flb_filter_plugin filter_grep_plugin = {
    .name         = "grep",
    .description  = "grep events by specified field values",
    .cb_init      = cb_grep_init,
    .cb_filter    = cb_grep_filter,
    .cb_exit      = cb_grep_exit,
    .flags        = 0
};<|MERGE_RESOLUTION|>--- conflicted
+++ resolved
@@ -187,16 +187,8 @@
             return GREP_RET_EXCLUDE;
         }
 
-<<<<<<< HEAD
         ret = flb_regex_find(rule->regex,(unsigned char *) val, vlen);
         if (ret <= 0) { /* no match */
-=======
-        struct flb_regex_search result;
-
-        ret = flb_regex_do(rule->regex,
-                           val, vlen, &result);
-        if (ret != 0) { /* no match */
->>>>>>> 5d83cdb0
             if (rule->type == GREP_REGEX) {
                 return GREP_RET_EXCLUDE;
             }
