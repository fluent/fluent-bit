--- conflicted
+++ resolved
@@ -465,11 +465,7 @@
         ret = 0;
     }
     else {
-<<<<<<< HEAD
-        flb_plg_info(ctx->ins, "loading kusto ingestion resources");
-=======
-        flb_plg_info(ctx->ins, "loading kusto ingestion resourcs and refresh interval is %d", ctx->ingestion_resources_refresh_interval + generated_random_integer);
->>>>>>> 362ca1f3
+        flb_plg_info(ctx->ins, "loading kusto ingestion resources and refresh interval is %d", ctx->ingestion_resources_refresh_interval + generated_random_integer);
         response = execute_ingest_csl_command(ctx, ".get ingestion resources");
 
         if (response) {
