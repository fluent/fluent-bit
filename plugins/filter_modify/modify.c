/* -*- Mode: C; tab-width: 4; indent-tabs-mode: nil; c-basic-offset: 4 -*- */

/*  Fluent Bit
 *  ==========
 *  Copyright (C) 2019      The Fluent Bit Authors
 *  Copyright (C) 2015-2018 Treasure Data Inc.
 *
 *  Licensed under the Apache License, Version 2.0 (the "License");
 *  you may not use this file except in compliance with the License.
 *  You may obtain a copy of the License at
 *
 *      http://www.apache.org/licenses/LICENSE-2.0
 *
 *  Unless required by applicable law or agreed to in writing, software
 *  distributed under the License is distributed on an "AS IS" BASIS,
 *  WITHOUT WARRANTIES OR CONDITIONS OF ANY KIND, either express or implied.
 *  See the License for the specific language governing permissions and
 *  limitations under the License.
 */

#include <stdio.h>
#include <sys/types.h>

#include <fluent-bit/flb_info.h>
#include <fluent-bit/flb_mem.h>
#include <fluent-bit/flb_str.h>
#include <fluent-bit/flb_filter.h>
#include <fluent-bit/flb_utils.h>
#include <fluent-bit/flb_pack.h>
#include <fluent-bit/flb_regex.h>
#include <msgpack.h>

#include "modify.h"

static void condition_free(struct modify_condition *condition)
{
    flb_free(condition->a);
    flb_free(condition->b);
    flb_free(condition->raw_k);
    flb_free(condition->raw_v);

    if (condition->a_is_regex) {
        flb_regex_destroy(condition->a_regex);
    }
    if (condition->b_is_regex) {
        flb_regex_destroy(condition->b_regex);
    }
    flb_free(condition);
}

static void teardown(struct filter_modify_ctx *ctx)
{
    struct mk_list *tmp;
    struct mk_list *head;

    struct modify_rule *rule;
    struct modify_condition *condition;

    mk_list_foreach_safe(head, tmp, &ctx->conditions) {
        condition = mk_list_entry(head, struct modify_condition, _head);
        mk_list_del(&condition->_head);
        condition_free(condition);
    }

    mk_list_foreach_safe(head, tmp, &ctx->rules) {
        rule = mk_list_entry(head, struct modify_rule, _head);
        flb_free(rule->key);
        flb_free(rule->val);
        flb_free(rule->raw_k);
        flb_free(rule->raw_v);
        flb_regex_destroy(rule->key_regex);
        flb_regex_destroy(rule->val_regex);
        mk_list_del(&rule->_head);
        flb_free(rule);
    }
}

static void helper_pack_string(msgpack_packer * packer, const char *str,
                               int len)
{

    if (str == NULL) {
        flb_error("[filter_modify] helper_pack_string : NULL passed");
        msgpack_pack_nil(packer);
    }
    else {
        msgpack_pack_str(packer, len);
        msgpack_pack_str_body(packer, str, len);
    }
}

static int setup(struct filter_modify_ctx *ctx,
                 struct flb_filter_instance *f_ins, struct flb_config *config)
{
    struct mk_list *head;
    struct mk_list *split;
    struct flb_split_entry *sentry;
    struct flb_config_prop *prop;
    struct modify_rule *rule = NULL;
    struct modify_condition *condition;

    int list_size;

    // Split list
    // - Arg 1 is condition?
    // --> Setup Condition
    //   - Malloc Condition
    //   - Switch list size
    // --> Setup Rule
    //   - Malloc Rule
    //   - Switch list size

    mk_list_foreach(head, &f_ins->properties) {
        prop = mk_list_entry(head, struct flb_config_prop, _head);

        split = flb_utils_split(prop->val, ' ', 3);
        list_size = mk_list_size(split);

        // Conditions are,
        // CONDITION CONDITIONTYPE VAL_A VAL_B

        if (list_size == 0 || list_size > 3) {
            flb_error("[filter_modify] Invalid config for %s", prop->key);
            teardown(ctx);
            flb_utils_split_free(split);
            return -1;
        }
        else if (strcasecmp(prop->key, "condition") == 0) {

            //
            // Build a condition
            //

            condition = flb_calloc(1, sizeof(struct modify_condition));
            if (!condition) {
                flb_errno();
                flb_error("[filter_modify] Unable to allocate memory for "
                          "condition");
                teardown(ctx);
                flb_utils_split_free(split);
                return -1;
            }

            condition->a_is_regex = false;
            condition->b_is_regex = false;
            condition->raw_k = flb_strndup(prop->key, strlen(prop->key));
            condition->raw_v = flb_strndup(prop->val, strlen(prop->val));

            sentry =
                mk_list_entry_first(split, struct flb_split_entry, _head);

            if (strcasecmp(sentry->value, "key_exists") == 0) {
                condition->conditiontype = KEY_EXISTS;
            }
            else if (strcasecmp(sentry->value, "key_does_not_exist") == 0) {
                condition->conditiontype = KEY_DOES_NOT_EXIST;
            }
            else if (strcasecmp(sentry->value, "a_key_matches") == 0) {
                condition->conditiontype = A_KEY_MATCHES;
                condition->a_is_regex = true;
            }
            else if (strcasecmp(sentry->value, "no_key_matches") == 0) {
                condition->conditiontype = NO_KEY_MATCHES;
                condition->a_is_regex = true;
            }
            else if (strcasecmp(sentry->value, "key_value_equals") == 0) {
                condition->conditiontype = KEY_VALUE_EQUALS;
            }
            else if (strcasecmp(sentry->value, "key_value_does_not_equal") ==
                     0) {
                condition->conditiontype = KEY_VALUE_DOES_NOT_EQUAL;
            }
            else if (strcasecmp(sentry->value, "key_value_matches") == 0) {
                condition->conditiontype = KEY_VALUE_MATCHES;
                condition->b_is_regex = true;
            }
            else if (strcasecmp(sentry->value, "key_value_does_not_match") ==
                     0) {
                condition->conditiontype = KEY_VALUE_DOES_NOT_MATCH;
                condition->b_is_regex = true;
            }
            else if (strcasecmp
                     (sentry->value,
                      "matching_keys_have_matching_values") == 0) {
                condition->conditiontype = MATCHING_KEYS_HAVE_MATCHING_VALUES;
                condition->a_is_regex = true;
                condition->b_is_regex = true;
            }
            else if (strcasecmp
                     (sentry->value,
                      "matching_keys_do_not_have_matching_values") == 0) {
                condition->conditiontype =
                    MATCHING_KEYS_DO_NOT_HAVE_MATCHING_VALUES;
                condition->a_is_regex = true;
                condition->b_is_regex = true;
            }
            else {
                flb_error("[filter_modify] Invalid config for %s : %s",
                          prop->key, prop->val);
                teardown(ctx);
                condition_free(condition);
                flb_utils_split_free(split);
                return -1;
            }

            sentry =
                mk_list_entry_next(&sentry->_head, struct flb_split_entry,
                                   _head, split);
            condition->a = flb_strndup(sentry->value, sentry->len);
            condition->a_len = sentry->len;

            if (list_size == 3) {
                sentry =
                    mk_list_entry_last(split, struct flb_split_entry, _head);
                condition->b = flb_strndup(sentry->value, sentry->len);
                condition->b_len = sentry->len;
            }
            else {
                condition->b = NULL;
                condition->b_len = 0;
            }

            if (condition->a_is_regex) {
                if (condition->a_len < 1) {
                    flb_error
                        ("[filter_modify] Unable to create regex for condition %s %s",
                         condition->raw_k, condition->raw_v);
                    condition_free(condition);
                    flb_utils_split_free(split);
                    return -1;
                }
                else {
                    flb_debug
                        ("[filter_modify] Creating regex for condition A : %s %s : %s",
                         condition->raw_k, condition->raw_v, condition->a);
                    condition->a_regex =
                        flb_regex_create(condition->a);
                }
            }

            if (condition->b_is_regex) {
                if (condition->b_len < 1) {
                    flb_error("[filter_modify] Unable to create regex "
                              "for condition %s %s",
                              condition->raw_k, condition->raw_v);
                    condition_free(condition);
                    flb_utils_split_free(split);
                    return -1;
                }
                else {
                    flb_debug
                        ("[filter_modify] Creating regex for condition B : %s %s : %s",
                         condition->raw_k, condition->raw_v, condition->b);
                    condition->b_regex =
                        flb_regex_create(condition->b);
                }
            }

            flb_utils_split_free(split);

            mk_list_add(&condition->_head, &ctx->conditions);
            ctx->conditions_cnt++;
        }
        else {

            //
            // Build a rule
            //

            rule = flb_malloc(sizeof(struct modify_rule));
            if (!rule) {
                flb_error
                    ("[filter_modify] Unable to allocate memory for rule");
                teardown(ctx);
                flb_utils_split_free(split);
                return -1;
            }

            rule->key_is_regex = false;
            rule->val_is_regex = false;
            rule->raw_k = flb_strndup(prop->key, strlen(prop->key));
            rule->raw_v = flb_strndup(prop->val, strlen(prop->val));

            sentry =
                mk_list_entry_first(split, struct flb_split_entry, _head);
            rule->key = flb_strndup(sentry->value, sentry->len);
            rule->key_len = sentry->len;

            sentry = mk_list_entry_last(split, struct flb_split_entry, _head);
            rule->val = flb_strndup(sentry->value, sentry->len);
            rule->val_len = sentry->len;

            flb_utils_split_free(split);

            if (list_size == 1) {
                if (strcasecmp(prop->key, "remove") == 0) {
                    rule->ruletype = REMOVE;
                }
                else if (strcasecmp(prop->key, "remove_wildcard") == 0) {
                    rule->ruletype = REMOVE_WILDCARD;
                }
                else if (strcasecmp(prop->key, "remove_regex") == 0) {
                    rule->ruletype = REMOVE_REGEX;
                    rule->key_is_regex = true;
                }
                else {
                    flb_error
                        ("[filter_modify] Invalid operation %s : %s in configuration",
                         prop->key, prop->val);
                    teardown(ctx);
                    flb_free(rule);
                    return -1;
                }
            }
            else if (list_size == 2) {
                if (strcasecmp(prop->key, "rename") == 0) {
                    rule->ruletype = RENAME;
                }
                else if (strcasecmp(prop->key, "hard_rename") == 0) {
                    rule->ruletype = HARD_RENAME;
                }
                else if (strcasecmp(prop->key, "add") == 0) {
                    rule->ruletype = ADD;
                }
                else if (strcasecmp(prop->key, "add_if_not_present") == 0) {
                    flb_info
                        ("[filter_modify] DEPRECATED : Operation 'add_if_not_present' has been replaced by 'add'.");
                    rule->ruletype = ADD;
                }
                else if (strcasecmp(prop->key, "set") == 0) {
                    rule->ruletype = SET;
                }
                else if (strcasecmp(prop->key, "copy") == 0) {
                    rule->ruletype = COPY;
                }
                else if (strcasecmp(prop->key, "hard_copy") == 0) {
                    rule->ruletype = HARD_COPY;
                }
                else {
                    flb_error
                        ("[filter_modify] Invalid operation %s : %s in configuration",
                         prop->key, prop->val);
                    teardown(ctx);
                    flb_free(rule);
                    return -1;
                }
            }

            if (rule->key_is_regex && rule->key_len == 0) {
                flb_error
                    ("[filter_modify] Unable to create regex for rule %s %s",
                     rule->raw_k, rule->raw_v);
                return -1;
            }
            else {
                rule->key_regex =
                    flb_regex_create(rule->key);
            }

            if (rule->val_is_regex && rule->val_len == 0) {
                flb_error
                    ("[filter_modify] Unable to create regex for rule %s %s",
                     rule->raw_k, rule->raw_v);
                return -1;
            }
            else {
                rule->val_regex =
                    flb_regex_create(rule->val);
            }

            mk_list_add(&rule->_head, &ctx->rules);
            ctx->rules_cnt++;
        }

    }

    flb_debug
        ("[filter_modify] Initialized modify filter with %d conditions and %d rules",
         ctx->conditions_cnt, ctx->rules_cnt);
    return 0;
}

//
// Regex matchers
//

static inline bool helper_msgpack_object_matches_regex(msgpack_object * obj,
                                                       struct flb_regex
                                                       *regex)
{
    const char *key;
    int len;
    struct flb_regex_search result;

    if (obj->type == MSGPACK_OBJECT_BIN) {
        return false;
    }
    else if (obj->type == MSGPACK_OBJECT_STR) {
        key = obj->via.str.ptr;
        len = obj->via.str.size;
    }
    else {
        return false;
    }

<<<<<<< HEAD
    return flb_regex_find(regex, (unsigned char *) key, len) > 0;
=======
    return (flb_regex_do(regex, key, len, &result) == 0);
>>>>>>> 5d83cdb0
}

static inline bool kv_key_matches_regex(msgpack_object_kv * kv,
                                        struct flb_regex *regex)
{
    return helper_msgpack_object_matches_regex(&kv->key, regex);
}

static inline bool kv_val_matches_regex(msgpack_object_kv * kv,
                                        struct flb_regex *regex)
{
    return helper_msgpack_object_matches_regex(&kv->val, regex);
}

static inline bool kv_key_does_not_match_regex(msgpack_object_kv * kv,
                                               struct flb_regex *regex)
{
    return !kv_key_matches_regex(kv, regex);
}

static inline bool kv_key_matches_regex_rule_key(msgpack_object_kv * kv,
                                                 struct modify_rule *rule)
{
    return kv_key_matches_regex(kv, rule->key_regex);
}

static inline bool kv_key_does_not_match_regex_rule_key(msgpack_object_kv *
                                                        kv,
                                                        struct modify_rule
                                                        *rule)
{
    return !kv_key_matches_regex_rule_key(kv, rule);
}

static inline bool kv_key_matches_regex_rule_val(msgpack_object_kv * kv,
                                                 struct modify_rule *rule)
{
    return kv_key_matches_regex(kv, rule->val_regex);
}

static inline bool kv_key_does_not_match_regex_rule_val(msgpack_object_kv *
                                                        kv,
                                                        struct modify_rule
                                                        *rule)
{
    return !kv_key_matches_regex_rule_val(kv, rule);
}

static inline int map_count_keys_matching_regex(msgpack_object * map,
                                                struct flb_regex *regex)
{
    int i;
    int count = 0;

    for (i = 0; i < map->via.map.size; i++) {
        if (kv_key_matches_regex(&map->via.map.ptr[i], regex)) {
            count++;
        }
    }
    return count;
}

static inline int map_count_keys_not_matching_regex(msgpack_object * map,
                                                    struct flb_regex *regex)
{
    int i;
    int count = 0;

    for (i = 0; i < map->via.map.size; i++) {
        if (!kv_key_matches_regex(&map->via.map.ptr[i], regex)) {
            count++;
        }
    }
    return count;
}

//
// Wildcard matchers
//

static inline bool helper_msgpack_object_matches_wildcard(msgpack_object *
                                                          obj, char *str,
                                                          int len)
{
    const char *key;

    if (obj->type == MSGPACK_OBJECT_BIN) {
        key = obj->via.bin.ptr;
    }
    else if (obj->type == MSGPACK_OBJECT_STR) {
        key = obj->via.str.ptr;
    }
    else {
        return false;
    }

    return (strncmp(str, key, len) == 0);
}

static inline bool kv_key_matches_wildcard(msgpack_object_kv * kv,
                                           char *str, int len)
{
    return helper_msgpack_object_matches_wildcard(&kv->key, str, len);
}

static inline bool kv_val_matches_wildcard(msgpack_object_kv * kv,
                                           char *str, int len)
{
    return helper_msgpack_object_matches_wildcard(&kv->val, str, len);
}

static inline bool kv_key_does_not_match_wildcard(msgpack_object_kv * kv,
                                                  char *str, int len)
{
    return !kv_key_matches_wildcard(kv, str, len);
}

static inline bool kv_key_matches_wildcard_rule_key(msgpack_object_kv * kv,
                                                    struct modify_rule *rule)
{
    return kv_key_matches_wildcard(kv, rule->key, rule->key_len);
}

static inline bool kv_key_does_not_match_wildcard_rule_key(msgpack_object_kv *
                                                           kv,
                                                           struct modify_rule
                                                           *rule)
{
    return !kv_key_matches_wildcard_rule_key(kv, rule);
}

static inline bool kv_key_matches_wildcard_rule_val(msgpack_object_kv * kv,
                                                    struct modify_rule *rule)
{
    return kv_key_matches_wildcard(kv, rule->val, rule->val_len);
}

static inline bool kv_key_does_not_match_wildcard_rule_val(msgpack_object_kv *
                                                           kv,
                                                           struct modify_rule
                                                           *rule)
{
    return !kv_key_matches_wildcard_rule_val(kv, rule);
}

static inline int map_count_keys_matching_wildcard(msgpack_object * map,
                                                   char *str, int len)
{
    int i;
    int count = 0;

    for (i = 0; i < map->via.map.size; i++) {
        if (kv_key_matches_wildcard(&map->via.map.ptr[i], str, len)) {
            count++;
        }
    }
    return count;
}

static inline int map_count_keys_not_matching_wildcard(msgpack_object * map,
                                                       char *str, int len)
{
    int i;
    int count = 0;

    for (i = 0; i < map->via.map.size; i++) {
        if (!kv_key_matches_wildcard(&map->via.map.ptr[i], str, len)) {
            count++;
        }
    }
    return count;
}

//
// String matchers
//

static inline bool helper_msgpack_object_matches_str(msgpack_object * obj,
                                                     char *str, int len)
{

    const char *key;
    int klen;

    if (obj->type == MSGPACK_OBJECT_BIN) {
        key = obj->via.bin.ptr;
        klen = obj->via.bin.size;
    }
    else if (obj->type == MSGPACK_OBJECT_STR) {
        key = obj->via.str.ptr;
        klen = obj->via.str.size;
    }
    else {
        return false;
    }

    return ((len == klen) && (strncmp(str, key, klen) == 0)
        );
}

static inline bool kv_key_matches_str(msgpack_object_kv * kv,
                                      char *str, int len)
{
    return helper_msgpack_object_matches_str(&kv->key, str, len);
}

static inline bool kv_val_matches_str(msgpack_object_kv * kv,
                                      char *str, int len)
{
    return helper_msgpack_object_matches_str(&kv->val, str, len);
}

static inline bool kv_key_does_not_match_str(msgpack_object_kv * kv,
                                             char *str, int len)
{
    return !kv_key_matches_str(kv, str, len);
}

static inline bool kv_key_matches_str_rule_key(msgpack_object_kv * kv,
                                               struct modify_rule *rule)
{
    return kv_key_matches_str(kv, rule->key, rule->key_len);
}

static inline bool kv_key_does_not_match_str_rule_key(msgpack_object_kv * kv,
                                                      struct modify_rule
                                                      *rule)
{
    return !kv_key_matches_str_rule_key(kv, rule);
}

static inline bool kv_key_matches_str_rule_val(msgpack_object_kv * kv,
                                               struct modify_rule *rule)
{
    return kv_key_matches_str(kv, rule->val, rule->val_len);
}

static inline bool kv_key_does_not_match_str_rule_val(msgpack_object_kv * kv,
                                                      struct modify_rule
                                                      *rule)
{
    return !kv_key_matches_str_rule_val(kv, rule);
}

static inline int map_count_keys_matching_str(msgpack_object * map,
                                              char *str, int len)
{
    int i;
    int count = 0;

    for (i = 0; i < map->via.map.size; i++) {
        if (kv_key_matches_str(&map->via.map.ptr[i], str, len)) {
            count++;
        }
    }
    return count;
}

static inline int map_count_keys_not_matching_str(msgpack_object * map,
                                                  char *str, int len)
{
    int i;
    int count = 0;

    for (i = 0; i < map->via.map.size; i++) {
        if (!kv_key_matches_str(&map->via.map.ptr[i], str, len)) {
            count++;
        }
    }
    return count;
}

static inline void map_pack_each(msgpack_packer * packer,
                                 msgpack_object * map)
{
    int i;

    for (i = 0; i < map->via.map.size; i++) {
        msgpack_pack_object(packer, map->via.map.ptr[i].key);
        msgpack_pack_object(packer, map->via.map.ptr[i].val);
    }
}

static inline void map_pack_each_fn(msgpack_packer * packer,
                                    msgpack_object * map,
                                    struct modify_rule *rule,
                                    bool(*f) (msgpack_object_kv * kv,
                                              struct modify_rule * rule)
    )
{
    int i;

    for (i = 0; i < map->via.map.size; i++) {
        if ((*f) (&map->via.map.ptr[i], rule)) {
            msgpack_pack_object(packer, map->via.map.ptr[i].key);
            msgpack_pack_object(packer, map->via.map.ptr[i].val);
        }
    }
}

static inline int map_count_fn(msgpack_object * map,
                               struct modify_rule *ctx,
                               bool(*f) (msgpack_object_kv * kv,
                                         struct modify_rule * ctx)
    )
{
    int i;
    int count = 0;

    for (i = 0; i < map->via.map.size; i++) {
        if ((*f) (&map->via.map.ptr[i], ctx)) {
            count++;
        }
    }
    return count;
}

static inline bool evaluate_condition_KEY_EXISTS(msgpack_object * map,
                                                 struct modify_condition
                                                 *condition)
{
    return (map_count_keys_matching_str(map, condition->a, condition->a_len) >
            0);
}

static inline bool evaluate_condition_KEY_DOES_NOT_EXIST(msgpack_object * map,
                                                         struct
                                                         modify_condition
                                                         *condition)
{
    return !evaluate_condition_KEY_EXISTS(map, condition);
}

static inline bool evaluate_condition_A_KEY_MATCHES(msgpack_object * map,
                                                    struct modify_condition
                                                    *condition)
{
    return (map_count_keys_matching_regex(map, condition->a_regex) > 0);
}

static inline bool evaluate_condition_NO_KEY_MATCHES(msgpack_object * map,
                                                     struct
                                                     modify_condition
                                                     *condition)
{
    return !evaluate_condition_A_KEY_MATCHES(map, condition);
}

static inline bool evaluate_condition_KEY_VALUE_EQUALS(msgpack_object * map,
                                                       struct
                                                       modify_condition
                                                       *condition)
{
    int i;
    bool match = false;
    msgpack_object_kv *kv;

    for (i = 0; i < map->via.map.size; i++) {
        kv = &map->via.map.ptr[i];
        if (kv_key_matches_str(kv, condition->a, condition->a_len)) {
            if (kv_val_matches_str(kv, condition->b, condition->b_len)) {
                flb_debug
                    ("[filter_modify] : Match for condition KEY_VALUE_EQUALS %s",
                     condition->b);
                match = true;
                break;
            }
        }
    }
    return match;
}

static inline bool evaluate_condition_KEY_VALUE_DOES_NOT_EQUAL(msgpack_object
                                                               * map,
                                                               struct
                                                               modify_condition
                                                               *condition)
{
    return !evaluate_condition_KEY_VALUE_EQUALS(map, condition);
}

static inline bool evaluate_condition_KEY_VALUE_MATCHES(msgpack_object * map,
                                                        struct
                                                        modify_condition
                                                        *condition)
{
    int i;
    bool match = false;
    msgpack_object_kv *kv;

    for (i = 0; i < map->via.map.size; i++) {
        kv = &map->via.map.ptr[i];
        if (kv_key_matches_str(kv, condition->a, condition->a_len)) {
            if (kv_val_matches_regex(kv, condition->b_regex)) {
                flb_debug
                    ("[filter_modify] : Match for condition KEY_VALUE_MATCHES %s",
                     condition->b);
                match = true;
                break;
            }
        }
    }
    return match;
}

static inline bool evaluate_condition_KEY_VALUE_DOES_NOT_MATCH(msgpack_object
                                                               * map,
                                                               struct
                                                               modify_condition
                                                               *condition)
{
    return !evaluate_condition_KEY_VALUE_MATCHES(map, condition);
}

static inline bool
evaluate_condition_MATCHING_KEYS_HAVE_MATCHING_VALUES(msgpack_object * map,
                                                      struct modify_condition
                                                      *condition)
{
    int i;
    bool match = true;
    msgpack_object_kv *kv;

    for (i = 0; i < map->via.map.size; i++) {
        kv = &map->via.map.ptr[i];
        if (kv_key_matches_regex(kv, condition->a_regex)) {
            if (!kv_val_matches_regex(kv, condition->b_regex)) {
                flb_debug
                    ("[filter_modify] : Match MISSED for condition MATCHING_KEYS_HAVE_MATCHING_VALUES %s",
                     condition->b);
                match = false;
                break;
            }
        }
    }
    return match;
}

static inline bool
evaluate_condition_MATCHING_KEYS_DO_NOT_HAVE_MATCHING_VALUES(msgpack_object *
                                                             map,
                                                             struct
                                                             modify_condition
                                                             *condition)
{
    return !evaluate_condition_MATCHING_KEYS_HAVE_MATCHING_VALUES(map,
                                                                  condition);
}

static inline bool evaluate_condition(msgpack_object * map,
                                      struct modify_condition *condition)
{
    switch (condition->conditiontype) {
    case KEY_EXISTS:
        return evaluate_condition_KEY_EXISTS(map, condition);
    case KEY_DOES_NOT_EXIST:
        return evaluate_condition_KEY_DOES_NOT_EXIST(map, condition);
    case A_KEY_MATCHES:
        return evaluate_condition_A_KEY_MATCHES(map, condition);
    case NO_KEY_MATCHES:
        return evaluate_condition_NO_KEY_MATCHES(map, condition);
    case KEY_VALUE_EQUALS:
        return evaluate_condition_KEY_VALUE_EQUALS(map, condition);
    case KEY_VALUE_DOES_NOT_EQUAL:
        return evaluate_condition_KEY_VALUE_DOES_NOT_EQUAL(map, condition);
    case KEY_VALUE_MATCHES:
        return evaluate_condition_KEY_VALUE_MATCHES(map, condition);
    case KEY_VALUE_DOES_NOT_MATCH:
        return evaluate_condition_KEY_VALUE_DOES_NOT_MATCH(map, condition);
    case MATCHING_KEYS_HAVE_MATCHING_VALUES:
        return evaluate_condition_MATCHING_KEYS_HAVE_MATCHING_VALUES(map,
                                                                     condition);
    case MATCHING_KEYS_DO_NOT_HAVE_MATCHING_VALUES:
        return
            evaluate_condition_MATCHING_KEYS_DO_NOT_HAVE_MATCHING_VALUES(map,
                                                                         condition);
    default:
        flb_warn
            ("[filter_modify] Unknown conditiontype for condition %s : %s, assuming result FAILED TO MEET CONDITION",
             condition->raw_k, condition->raw_v);
    }
    return false;
}

static inline bool evaluate_conditions(msgpack_object * map,
                                       struct filter_modify_ctx *ctx)
{
    bool ok = true;

    struct mk_list *tmp;
    struct mk_list *head;
    struct modify_condition *condition;

    mk_list_foreach_safe(head, tmp, &ctx->conditions) {
        condition = mk_list_entry(head, struct modify_condition, _head);
        if (!evaluate_condition(map, condition)) {
            flb_debug("[filter_modify] : Condition not met : %s",
                      condition->raw_v);
            ok = false;
        }
    }

    return ok;
}

static inline int apply_rule_RENAME(msgpack_packer * packer,
                                    msgpack_object * map,
                                    struct modify_rule *rule)
{
    int i;

    int match_keys =
        map_count_keys_matching_str(map, rule->key, rule->key_len);
    int conflict_keys =
        map_count_keys_matching_str(map, rule->val, rule->val_len);

    if (match_keys == 0) {
        flb_debug
            ("[filter_modify] Rule RENAME %s TO %s : No keys matching %s found, not applying rule",
             rule->key, rule->val, rule->key);
        return FLB_FILTER_NOTOUCH;
    }
    else if (conflict_keys > 0) {
        flb_debug
            ("[filter_modify] Rule RENAME %s TO %s : Existing key %s found, not applying rule",
             rule->key, rule->val, rule->key);
        return FLB_FILTER_NOTOUCH;
    }
    else {
        msgpack_pack_map(packer, map->via.map.size);
        for (i = 0; i < map->via.map.size; i++) {
            if (kv_key_matches_str_rule_key(&map->via.map.ptr[i], rule)) {
                helper_pack_string(packer, rule->val, rule->val_len);
            }
            else {
                msgpack_pack_object(packer, map->via.map.ptr[i].key);
            }
            msgpack_pack_object(packer, map->via.map.ptr[i].val);
        }
        return FLB_FILTER_MODIFIED;
    }
}

static inline int apply_rule_HARD_RENAME(msgpack_packer * packer,
                                         msgpack_object * map,
                                         struct modify_rule *rule)
{
    int i;

    int match_keys =
        map_count_keys_matching_str(map, rule->key, rule->key_len);
    int conflict_keys =
        map_count_keys_matching_str(map, rule->val, rule->val_len);
    msgpack_object_kv *kv;

    if (match_keys == 0) {
        flb_debug
            ("[filter_modify] Rule HARD_RENAME %s TO %s : No keys matching %s found, not applying rule",
             rule->key, rule->val, rule->key);
        return FLB_FILTER_NOTOUCH;
    }
    else if (conflict_keys == 0) {
        msgpack_pack_map(packer, map->via.map.size);
        for (i = 0; i < map->via.map.size; i++) {
            kv = &map->via.map.ptr[i];
            if (kv_key_matches_str_rule_key(kv, rule)) {
                helper_pack_string(packer, rule->val, rule->val_len);
            }
            else {
                msgpack_pack_object(packer, kv->key);
            }
            msgpack_pack_object(packer, kv->val);
        }
        return FLB_FILTER_MODIFIED;
    }
    else {
        msgpack_pack_map(packer, map->via.map.size - conflict_keys);

        for (i = 0; i < map->via.map.size; i++) {
            kv = &map->via.map.ptr[i];
            // If this kv->key matches rule->val it's a conflict source key and
            // will be skipped
            if (!kv_key_matches_str_rule_val(kv, rule)) {
                if (kv_key_matches_str_rule_key(kv, rule)) {
                    helper_pack_string(packer, rule->val, rule->val_len);
                }
                else {
                    msgpack_pack_object(packer, kv->key);
                }

                msgpack_pack_object(packer, kv->val);
            }
        }
        return FLB_FILTER_MODIFIED;
    }
}

static inline int apply_rule_COPY(msgpack_packer * packer,
                                  msgpack_object * map,
                                  struct modify_rule *rule)
{
    int match_keys =
        map_count_keys_matching_str(map, rule->key, rule->key_len);
    int conflict_keys =
        map_count_keys_matching_str(map, rule->val, rule->val_len);
    int i;
    msgpack_object_kv *kv;

    if (match_keys < 1) {
        flb_debug
            ("[filter_modify] Rule COPY %s TO %s : No keys matching %s found, not applying rule",
             rule->key, rule->val, rule->key);
        return FLB_FILTER_NOTOUCH;
    }
    else if (match_keys > 1) {
        flb_debug
            ("[filter_modify] Rule COPY %s TO %s : Multiple keys matching %s found, not applying rule",
             rule->key, rule->val, rule->key);
        return FLB_FILTER_NOTOUCH;
    }
    else if (conflict_keys > 0) {
        flb_debug
            ("[filter_modify] Rule COPY %s TO %s : Existing keys matching target %s found, not applying rule",
             rule->key, rule->val, rule->key);
        return FLB_FILTER_NOTOUCH;
    }
    else {
        msgpack_pack_map(packer, map->via.map.size + 1);
        for (i = 0; i < map->via.map.size; i++) {
            kv = &map->via.map.ptr[i];

            msgpack_pack_object(packer, kv->key);
            msgpack_pack_object(packer, kv->val);

            if (kv_key_matches_str_rule_key(kv, rule)) {
                helper_pack_string(packer, rule->val, rule->val_len);
                msgpack_pack_object(packer, kv->val);
            }
        }
        return FLB_FILTER_MODIFIED;
    }
}

static inline int apply_rule_HARD_COPY(msgpack_packer * packer,
                                       msgpack_object * map,
                                       struct modify_rule *rule)
{
    int i;

    int match_keys =
        map_count_keys_matching_str(map, rule->key, rule->key_len);
    int conflict_keys =
        map_count_keys_matching_str(map, rule->val, rule->val_len);
    msgpack_object_kv *kv;

    if (match_keys < 1) {
        flb_debug
            ("[filter_modify] Rule HARD_COPY %s TO %s : No keys matching %s found, not applying rule",
             rule->key, rule->val, rule->key);
        return FLB_FILTER_NOTOUCH;
    }
    else if (match_keys > 1) {
        flb_warn
            ("[filter_modify] Rule HARD_COPY %s TO %s : Multiple keys matching %s found, not applying rule",
             rule->key, rule->val, rule->key);
        return FLB_FILTER_NOTOUCH;
    }
    else if (conflict_keys > 1) {
        flb_warn
            ("[filter_modify] Rule HARD_COPY %s TO %s : Multiple target keys matching %s found, not applying rule",
             rule->key, rule->val, rule->val);
        return FLB_FILTER_NOTOUCH;
    }
    else if (conflict_keys == 0) {
        msgpack_pack_map(packer, map->via.map.size + 1);
        for (i = 0; i < map->via.map.size; i++) {
            kv = &map->via.map.ptr[i];
            msgpack_pack_object(packer, kv->key);
            msgpack_pack_object(packer, kv->val);

            // This is our copy
            if (kv_key_matches_str_rule_key(kv, rule)) {
                helper_pack_string(packer, rule->val, rule->val_len);
                msgpack_pack_object(packer, kv->val);
            }
        }
        return FLB_FILTER_MODIFIED;
    }
    else {
        msgpack_pack_map(packer, map->via.map.size);

        for (i = 0; i < map->via.map.size; i++) {
            kv = &map->via.map.ptr[i];

            // Skip the conflict key, we will create a new one
            if (!kv_key_matches_str_rule_val(kv, rule)) {
                msgpack_pack_object(packer, kv->key);
                msgpack_pack_object(packer, kv->val);

                // This is our copy
                if (kv_key_matches_str_rule_key(kv, rule)) {
                    helper_pack_string(packer, rule->val, rule->val_len);
                    msgpack_pack_object(packer, kv->val);
                }
            }
        }

        return FLB_FILTER_MODIFIED;
    }
}

static inline int apply_rule_ADD(msgpack_packer * packer,
                                 msgpack_object * map,
                                 struct modify_rule *rule)
{
    if (map_count_keys_matching_str(map, rule->key, rule->key_len) == 0) {
        msgpack_pack_map(packer, map->via.map.size + 1);
        map_pack_each(packer, map);
        helper_pack_string(packer, rule->key, rule->key_len);
        helper_pack_string(packer, rule->val, rule->val_len);
        return FLB_FILTER_MODIFIED;
    }
    else {
        flb_debug
            ("[filter_modify] Rule ADD %s : this key already exists, skipping",
             rule->key);
        return FLB_FILTER_NOTOUCH;
    }
}

static inline int apply_rule_SET(msgpack_packer * packer,
                                 msgpack_object * map,
                                 struct modify_rule *rule)
{
    int matches = map_count_keys_matching_str(map, rule->key, rule->key_len);

    msgpack_pack_map(packer, map->via.map.size - matches + 1);

    if (matches == 0) {
        map_pack_each(packer, map);
        helper_pack_string(packer, rule->key, rule->key_len);
        helper_pack_string(packer, rule->val, rule->val_len);
    }
    else {
        map_pack_each_fn(packer, map, rule,
                         kv_key_does_not_match_str_rule_key);
        helper_pack_string(packer, rule->key, rule->key_len);
        helper_pack_string(packer, rule->val, rule->val_len);
    }

    return FLB_FILTER_MODIFIED;
}

static inline int apply_rule_REMOVE(msgpack_packer * packer,
                                    msgpack_object * map,
                                    struct modify_rule *rule)
{
    int matches = map_count_keys_matching_str(map, rule->key, rule->key_len);

    if (matches == 0) {
        return FLB_FILTER_NOTOUCH;
    }
    else {
        msgpack_pack_map(packer, map->via.map.size - matches);
        map_pack_each_fn(packer, map, rule,
                         kv_key_does_not_match_str_rule_key);
        return FLB_FILTER_MODIFIED;
    }
}

static inline int apply_rule_REMOVE_WILDCARD(msgpack_packer * packer,
                                             msgpack_object * map,
                                             struct modify_rule *rule)
{
    int matches =
        map_count_keys_matching_wildcard(map, rule->key, rule->key_len);

    if (matches == 0) {
        return FLB_FILTER_NOTOUCH;
    }
    else {
        msgpack_pack_map(packer, map->via.map.size - matches);
        map_pack_each_fn(packer, map, rule,
                         kv_key_does_not_match_wildcard_rule_key);
        return FLB_FILTER_MODIFIED;
    }
}

static inline int apply_rule_REMOVE_REGEX(msgpack_packer * packer,
                                          msgpack_object * map,
                                          struct modify_rule *rule)
{
    int matches = map_count_keys_matching_regex(map, rule->key_regex);

    if (matches == 0) {
        return FLB_FILTER_NOTOUCH;
    }
    else {
        msgpack_pack_map(packer, map->via.map.size - matches);
        map_pack_each_fn(packer, map, rule,
                         kv_key_does_not_match_regex_rule_key);
        return FLB_FILTER_MODIFIED;
    }
}

static inline int apply_modifying_rule(msgpack_packer * packer,
                                       msgpack_object * map,
                                       struct modify_rule *rule)
{
    switch (rule->ruletype) {
    case RENAME:
        return apply_rule_RENAME(packer, map, rule);
    case HARD_RENAME:
        return apply_rule_HARD_RENAME(packer, map, rule);
    case ADD:
        return apply_rule_ADD(packer, map, rule);
    case SET:
        return apply_rule_SET(packer, map, rule);
    case REMOVE:
        return apply_rule_REMOVE(packer, map, rule);
    case REMOVE_WILDCARD:
        return apply_rule_REMOVE_WILDCARD(packer, map, rule);
    case REMOVE_REGEX:
        return apply_rule_REMOVE_REGEX(packer, map, rule);
    case COPY:
        return apply_rule_COPY(packer, map, rule);
    case HARD_COPY:
        return apply_rule_HARD_COPY(packer, map, rule);
    default:
        flb_warn
            ("[filter_modify] Unknown ruletype for rule with key %s, ignoring",
             rule->key);
    }
    return FLB_FILTER_NOTOUCH;
}

static inline int apply_modifying_rules(msgpack_packer * packer,
                                        msgpack_object * root,
                                        struct filter_modify_ctx *ctx)
{
    msgpack_object ts = root->via.array.ptr[0];
    msgpack_object map = root->via.array.ptr[1];

    if (!evaluate_conditions(&map, ctx)) {
        flb_debug
            ("[filter_modify] : Conditions not met, not touching record");
        return 0;
    }

    bool has_modifications = false;

    int records_in = map.via.map.size;

    struct modify_rule *rule;

    msgpack_sbuffer sbuffer;
    msgpack_packer in_packer;
    msgpack_unpacker unpacker;
    msgpack_unpacked unpacked;

    int initial_buffer_size = 1024 * 8;
    int new_buffer_size = 0;

    struct mk_list *tmp;
    struct mk_list *head;

    msgpack_sbuffer_init(&sbuffer);
    msgpack_packer_init(&in_packer, &sbuffer, msgpack_sbuffer_write);
    msgpack_unpacked_init(&unpacked);
    if (!msgpack_unpacker_init(&unpacker, initial_buffer_size)) {
        flb_error
            ("[filter_modify] Unable to allocate memory for unpacker, aborting");
        return -1;
    }

    mk_list_foreach_safe(head, tmp, &ctx->rules) {
        rule = mk_list_entry(head, struct modify_rule, _head);

        msgpack_sbuffer_clear(&sbuffer);

        if (apply_modifying_rule(&in_packer, &map, rule) !=
            FLB_FILTER_NOTOUCH) {

            has_modifications = true;
            new_buffer_size = sbuffer.size * 2;

            if (msgpack_unpacker_buffer_capacity(&unpacker) < new_buffer_size) {
                if (!msgpack_unpacker_reserve_buffer
                    (&unpacker, new_buffer_size)) {
                    flb_error
                        ("[filter_modify] Unable to re-allocate memory for unpacker, aborting");
                    return -1;
                }
            }

            memcpy(msgpack_unpacker_buffer(&unpacker), sbuffer.data,
                   sbuffer.size);
            msgpack_unpacker_buffer_consumed(&unpacker, sbuffer.size);

            msgpack_unpacker_next(&unpacker, &unpacked);

            if (unpacked.data.type == MSGPACK_OBJECT_MAP) {
                map = unpacked.data;
            }
            else {
                flb_error
                    ("[modify_filter] Expected MSGPACK_MAP, this is not a valid return value, skipping");
            }
        }
    }

    if (has_modifications) {
        // * Record array init(2)
        msgpack_pack_array(packer, 2);

        // * * Record array item 1/2
        msgpack_pack_object(packer, ts);

        flb_debug
            ("[filter_modify] Input map size %d elements, output map size %d elements",
             records_in, map.via.map.size);

        // * * Record array item 2/2
        msgpack_pack_map(packer, map.via.map.size);
        map_pack_each(packer, &map);

    }

    msgpack_unpacked_destroy(&unpacked);
    msgpack_unpacker_destroy(&unpacker);
    msgpack_sbuffer_destroy(&sbuffer);

    return has_modifications ? 1 : 0;

}

static int cb_modify_init(struct flb_filter_instance *f_ins,
                          struct flb_config *config, void *data)
{
    struct filter_modify_ctx *ctx;

    // Create context
    ctx = flb_malloc(sizeof(struct filter_modify_ctx));
    if (!ctx) {
        flb_errno();
        return -1;
    }

    mk_list_init(&ctx->conditions);
    mk_list_init(&ctx->rules);

    ctx->rules_cnt = 0;
    ctx->conditions_cnt = 0;

    if (setup(ctx, f_ins, config) < 0) {
        flb_free(ctx);
        return -1;
    }

    // Set context
    flb_filter_set_context(f_ins, ctx);
    return 0;
}

static int cb_modify_filter(const void *data, size_t bytes,
                            const char *tag, int tag_len,
                            void **out_buf, size_t * out_size,
                            struct flb_filter_instance *f_ins,
                            void *context, struct flb_config *config)
{
    msgpack_unpacked result;
    size_t off = 0;
    (void) f_ins;
    (void) config;

    struct filter_modify_ctx *ctx = context;

    int modifications = 0;
    int total_modifications = 0;

    msgpack_sbuffer buffer;
    msgpack_sbuffer_init(&buffer);

    msgpack_packer packer;
    msgpack_packer_init(&packer, &buffer, msgpack_sbuffer_write);

    // Records come in the format,
    //
    // [ TIMESTAMP, { K1:V1, K2:V2, ...} ],
    // [ TIMESTAMP, { K1:V1, K2:V2, ...} ]
    //
    // Example record,
    // [1123123, {"Mem.total"=>4050908, "Mem.used"=>476576, "Mem.free"=>3574332 } ]

    msgpack_unpacked_init(&result);
    while (msgpack_unpack_next(&result, data, bytes, &off) == MSGPACK_UNPACK_SUCCESS) {
        if (result.data.type == MSGPACK_OBJECT_ARRAY) {
            modifications =
                apply_modifying_rules(&packer, &result.data, ctx);

            if (modifications == 0) {
                // not matched, so copy original event.
                msgpack_pack_object(&packer, result.data);
            }
            total_modifications += modifications;
        }
        else {
            msgpack_pack_object(&packer, result.data);
        }
    }
    msgpack_unpacked_destroy(&result);

    if(total_modifications == 0) {
        msgpack_sbuffer_destroy(&buffer);
        return FLB_FILTER_NOTOUCH;
    }

    *out_buf = buffer.data;
    *out_size = buffer.size;

    return FLB_FILTER_MODIFIED;
}

static int cb_modify_exit(void *data, struct flb_config *config)
{
    struct filter_modify_ctx *ctx = data;

    teardown(ctx);
    flb_free(ctx);
    return 0;
}

struct flb_filter_plugin filter_modify_plugin = {
    .name = "modify",
    .description = "modify records by applying rules",
    .cb_init = cb_modify_init,
    .cb_filter = cb_modify_filter,
    .cb_exit = cb_modify_exit,
    .flags = 0
};<|MERGE_RESOLUTION|>--- conflicted
+++ resolved
@@ -403,11 +403,7 @@
         return false;
     }
 
-<<<<<<< HEAD
     return flb_regex_find(regex, (unsigned char *) key, len) > 0;
-=======
-    return (flb_regex_do(regex, key, len, &result) == 0);
->>>>>>> 5d83cdb0
 }
 
 static inline bool kv_key_matches_regex(msgpack_object_kv * kv,
