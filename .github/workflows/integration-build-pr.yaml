name: Build PR docker images for integration tests
on:
  pull_request:
    branches:
      - master
    types: [ labeled ]
jobs:
  docker_build:
    runs-on: ubuntu-latest
    if: contains(github.event.pull_request.labels.*.name, 'ok-to-test')
    steps:
      - name: Setup environment
        run: |
          sudo apt-get --yes update
          sudo apt-get install --yes docker.io containerd runc
          sudo systemctl unmask docker && sudo systemctl start docker

      - uses: actions/checkout@v2
        with:
          ref: ${{ github.event.pull_request.head.sha }}

      - name: Build the docker images for PR ${{ github.event.number }}
        run: |
          docker build --no-cache -f ./dockerfiles/Dockerfile.${{ env.arch }}-master -t ${{ env.dockerhub_organization }}/fluent-bit:${{ env.arch }}-master-pr-${{ env.pr }} .
        env:
          pr: ${{ github.event.number }}
          arch: x86_64
          dockerhub_organization: fluentbitdev

      - name: Archive the docker images
        uses: ishworkh/docker-image-artifact-upload@v1
        with:
          image: ${{ env.dockerhub_organization }}/fluent-bit:${{ env.arch }}-master-pr-${{ env.pr }}
        env:
          pr: ${{ github.event.number }}
          arch: x86_64
          dockerhub_organization: fluentbitdev

      - uses: actions-ecosystem/action-add-labels@v1
        name: Label the PR
        with:
          labels: ci/integration-docker-ok
          github_token: ${{ secrets.GITHUB_TOKEN }}
          number: ${{ github.event.pull_request.number }}
<<<<<<< HEAD
          repo: ${{ github.actor }}/fluent-bit
=======
          repo: fluent/fluent-bit
>>>>>>> 5032d840
<|MERGE_RESOLUTION|>--- conflicted
+++ resolved
@@ -42,8 +42,4 @@
           labels: ci/integration-docker-ok
           github_token: ${{ secrets.GITHUB_TOKEN }}
           number: ${{ github.event.pull_request.number }}
-<<<<<<< HEAD
-          repo: ${{ github.actor }}/fluent-bit
-=======
-          repo: fluent/fluent-bit
->>>>>>> 5032d840
+          repo: fluent/fluent-bit