---
name: Reusable workflow to build container images

on:
  workflow_call:
    inputs:
      version:
<<<<<<< HEAD
        description: The version of the Fluent Bit to build as a tag, commit, SHA.
=======
        description: The version of Fluent Bit to build.
>>>>>>> 1602d816
        type: string
        required: true
      registry:
        description: The registry to push container images to.
        type: string
        required: true
      username:
        description: The username for the registry.
        type: string
        required: true
      image:
        description: The name of the container image to push to the registry.
        type: string
        required: true
      environment:
        description: The Github environment to run this workflow on.
        type: string
        required: false
      unstable:
        description: Optionally add metadata to build to indicate an unstable build, set to the contents you want to add.
        type: string
        required: false
        default: ''
    secrets:
      token:
        description: The Github token or similar to authenticate with for the registry.
        required: true
      cosign_private_key:
        description: The optional Cosign key to use for signing the images.
        required: false
      cosign_private_key_password:
        description: If the Cosign key requires a password then specify here, otherwise not required.
        required: false
jobs:
<<<<<<< HEAD
  call-build-images:
    name: Multiarch container images to GHCR
    runs-on: [ ubuntu-latest ]
    environment: ${{ inputs.environment }}
    permissions:
      contents: read
      packages: write
=======

  # We need version without the 'v' prefix but this is required for the source tarball
  call-build-images-get-tarball:
    runs-on: ubuntu-latest
    environment: ${{ inputs.environment }}
    outputs:
      url: ${{ steps.get_tarball.outputs.TARBALL }}
    steps:
      - name: Get the source tarball to use
        id: get_tarball
        # Determine the tarball to use, tags with 'v' are the main one to cope with
        run: |
          if curl -L --output /dev/null --silent --head --fail "https://github.com/fluent/fluent-bit/tarball/$VERSION"; then
            echo ::set-output name=TARBALL::https://github.com/fluent/fluent-bit/tarball/$VERSION
          elif curl -L --output /dev/null --silent --head --fail "https://github.com/fluent/fluent-bit/tarball/v$VERSION"; then
            echo ::set-output name=TARBALL::https://github.com/fluent/fluent-bit/tarball/v$VERSION
          else
            echo "Unable to get source for $VERSION"
            exit 1
          fi
        shell: bash
        env:
          VERSION: ${{ inputs.version }}

  call-build-images-matrix:
    name: ${{ matrix.arch }} container image stage to GHCR
    runs-on: [ ubuntu-latest ]
    environment: ${{ inputs.environment }}
    needs: call-build-images-get-tarball
    strategy:
      fail-fast: false
      matrix:
        arch: [ amd64, arm64, arm/v7 ]
        include:
          - arch: amd64
            suffix: x86_64
          - arch: arm/v7
            suffix: arm32v7
          - arch: arm64
            suffix: arm64v8
    steps:
    - name: Checkout code
      uses: actions/checkout@v2

    - name: Set up QEMU
      uses: docker/setup-qemu-action@v1

    - name: Set up Docker Buildx
      uses: docker/setup-buildx-action@v1

    - name: Log in to the Container registry
      uses: docker/login-action@v1
      with:
        registry: ${{ inputs.registry }}
        username: ${{ inputs.username }}
        password: ${{ secrets.token }}

    - name: Extract metadata from Github
      id: meta
      uses: docker/metadata-action@v3
      with:
        images: ${{ inputs.registry }}/${{ inputs.image }}
        tags: |
          raw,${{ matrix.suffix }}-${{ inputs.version }}
          raw,${{ matrix.suffix }}-latest

    - name: Build the ${{ matrix.suffix }} staging image
      uses: docker/build-push-action@v2
      with:
        file: ./dockerfiles/Dockerfile.${{ matrix.suffix }}
        context: .
        tags: ${{ steps.meta.outputs.tags }}
        labels: ${{ steps.meta.outputs.labels }}
        platforms: linux/${{ matrix.arch }}
        push: true
        load: false
        build-args: |
          FLB_TARBALL=${{ needs.call-build-images-get-tarball.outputs.url }}
          FLB_NIGHTLY_BUILD=${{ inputs.unstable }}

  call-build-images-debug:
    name: Build the single-arch debug image
    runs-on: [ ubuntu-latest ]
    environment: ${{ inputs.environment }}
    needs:
      - call-build-images-get-tarball
      - call-build-images-matrix
    steps:
    - name: Checkout code
      uses: actions/checkout@v2

    - name: Set up Docker Buildx
      uses: docker/setup-buildx-action@v1

    - name: Log in to the Container registry
      uses: docker/login-action@v1
      with:
        registry: ${{ inputs.registry }}
        username: ${{ inputs.username }}
        password: ${{ secrets.token }}

    - name: Extract metadata from Github
      id: meta
      uses: docker/metadata-action@v3
      with:
        images: ${{ inputs.registry }}/${{ inputs.image }}
        tags: |
          raw,x86_64-${{ inputs.version }}-debug
          raw,${{ inputs.version }}-debug
          raw,latest-debug

    - name: Build the debug staging image
      uses: docker/build-push-action@v2
      with:
        file: ./dockerfiles/Dockerfile.x86_64-debug
        context: .
        tags: ${{ steps.meta.outputs.tags }}
        labels: ${{ steps.meta.outputs.labels }}
        platforms: linux/amd64
        push: true
        load: false
        build-args: |
          FLB_TARBALL=${{ needs.call-build-images-get-tarball.outputs.url }}
          FLB_NIGHTLY_BUILD=${{ inputs.unstable }}

  call-build-images-multiarch:
    name: Multiarch container images stage to GHCR
    runs-on: [ ubuntu-latest ]
    environment: ${{ inputs.environment }}
    needs: call-build-images-get-tarball
>>>>>>> 1602d816
    steps:
      - name: Checkout code
        uses: actions/checkout@v2
        with:
          ref: ${{ inputs.version }}

      - name: Set up QEMU
        uses: docker/setup-qemu-action@v1

      - name: Set up Docker Buildx
        uses: docker/setup-buildx-action@v1

      - name: Log in to the Container registry
        uses: docker/login-action@v1
        with:
          registry: ${{ inputs.registry }}
          username: ${{ inputs.username }}
          password: ${{ secrets.token }}

      - name: Extract metadata from Github
        id: meta
        uses: docker/metadata-action@v3
        with:
          images: ${{ inputs.registry }}/${{ inputs.image }}
          tags: |
            raw,${{ inputs.version }}
            raw,latest

      - name: Build the production images
        uses: docker/build-push-action@v2
        with:
          file: ./dockerfiles/Dockerfile
          context: .
          tags: ${{ steps.meta.outputs.tags }}
          labels: ${{ steps.meta.outputs.labels }}
          platforms: linux/amd64, linux/arm64, linux/arm/v7
          target: production
          push: true
          load: false
<<<<<<< HEAD
=======
          build-args: |
            FLB_TARBALL=${{ needs.call-build-images-get-tarball.outputs.url }}
            FLB_NIGHTLY_BUILD=${{ inputs.unstable }}
>>>>>>> 1602d816

      - id: debug-meta
        uses: docker/metadata-action@v3
        with:
          images: ${{ inputs.registry }}/${{ inputs.image }}
          tags: |
            raw,${{ inputs.version }}-debug
            raw,latest-debug

      - name: Build the debug multi-arch images
        uses: docker/build-push-action@v2
        with:
          file: ./dockerfiles/Dockerfile
          context: .
          tags: ${{ steps.debug-meta.outputs.tags }}
          labels: ${{ steps.debug-meta.outputs.labels }}
          platforms: linux/amd64, linux/arm64, linux/arm/v7
          target: debug
          push: true
          load: false
<<<<<<< HEAD
=======
          build-args: |
            FLB_TARBALL=${{ needs.call-build-images-get-tarball.outputs.url }}
            FLB_NIGHTLY_BUILD=${{ inputs.unstable }}

      - name: Trivy - multi-arch
        uses: aquasecurity/trivy-action@master
        with:
          image-ref: '${{ inputs.registry }}/${{ inputs.image }}:${{ inputs.version }}'
          format: 'table'
          exit-code: '1'
          ignore-unfixed: true
          vuln-type: 'os,library'
          severity: 'CRITICAL,HIGH'

      - name: Dockle - multi-arch
        uses: hands-lab/dockle-action@v1
        with:
          image: '${{ inputs.registry }}/${{ inputs.image }}:${{ inputs.version }}'
          exit-code: '1'
          exit-level: WARN
>>>>>>> 1602d816

  call-build-images-scan:
    name: Trivy + Dockle image scan
    runs-on: [ ubuntu-latest ]
    environment: ${{ inputs.environment }}
    needs: call-build-images
    permissions:
      contents: read
      packages: read
    steps:
      - name: Log in to the Container registry
        uses: docker/login-action@v1
        with:
          registry: ${{ inputs.registry }}
          username: ${{ inputs.username }}
          password: ${{ secrets.token }}

      - name: Trivy - multi-arch
        uses: aquasecurity/trivy-action@master
        with:
          image-ref: '${{ inputs.registry }}/${{ inputs.image }}:${{ inputs.version }}'
          format: 'table'
          exit-code: '1'
          ignore-unfixed: true
          vuln-type: 'os,library'
          severity: 'CRITICAL,HIGH'

      - name: Dockle - multi-arch
        uses: hands-lab/dockle-action@v1
        with:
          image: '${{ inputs.registry }}/${{ inputs.image }}:${{ inputs.version }}'
          exit-code: '1'
          exit-level: WARN

  call-build-images-sign:
    name: Deploy and sign multi-arch container image manifests
    permissions:
      contents: read
      packages: write
      # This is used to complete the identity challenge
      # with sigstore/fulcio when running outside of PRs.
      id-token: write
    runs-on: [ ubuntu-latest ]
    environment: ${{ inputs.environment }}
<<<<<<< HEAD
    needs: call-build-images
=======
    needs:
      - call-build-images-push-manifests
      - call-build-images-multiarch
>>>>>>> 1602d816
    steps:
      - name: Install cosign
        uses: sigstore/cosign-installer@main

      - name: Cosign keyless signing using Rektor public transparency log
        # This step uses the identity token to provision an ephemeral certificate
        # against the sigstore community Fulcio instance, and records it to the
        # sigstore community Rekor transparency log.
        #
        # We use recursive signing on the manifest to cover all the images.
        run: |
          cosign sign --recursive \
            -a "repo=${{ github.repository }}" \
            -a "workflow=${{ github.workflow }}" \
            -a "ref=${{ github.sha }}" \
            -a "release=${{ inputs.version }}" \
            "${{ inputs.registry }}/${{ inputs.image }}:${{ inputs.version }}" \
            "${{ inputs.registry }}/${{ inputs.image }}:latest"
        shell: bash
        # Ensure we move on to key-based signing as well
        continue-on-error: true
        env:
          COSIGN_EXPERIMENTAL: "true"

      - name: Cosign with a key
        # Only run if we have a key defined
        if: ${{ env.COSIGN_PRIVATE_KEY }}
        # The key needs to cope with newlines
        run: |
          echo -e "${COSIGN_PRIVATE_KEY}" > /tmp/my_cosign.key
          cosign sign --key /tmp/my_cosign.key --recursive \
            -a "repo=${{ github.repository }}" \
            -a "workflow=${{ github.workflow }}" \
            -a "ref=${{ github.sha }}" \
            -a "release=${{ inputs.version }}" \
            "${{ inputs.registry }}/${{ inputs.image }}:${{ inputs.version }}" \
            "${{ inputs.registry }}/${{ inputs.image }}:latest"
          rm -f /tmp/my_cosign.key
        shell: bash
        env:
          COSIGN_PRIVATE_KEY: ${{ secrets.cosign_private_key }}
          COSIGN_PASSWORD: ${{ secrets.cosign_private_key_password }} # optional<|MERGE_RESOLUTION|>--- conflicted
+++ resolved
@@ -5,11 +5,7 @@
   workflow_call:
     inputs:
       version:
-<<<<<<< HEAD
         description: The version of the Fluent Bit to build as a tag, commit, SHA.
-=======
-        description: The version of Fluent Bit to build.
->>>>>>> 1602d816
         type: string
         required: true
       registry:
@@ -44,16 +40,6 @@
         description: If the Cosign key requires a password then specify here, otherwise not required.
         required: false
 jobs:
-<<<<<<< HEAD
-  call-build-images:
-    name: Multiarch container images to GHCR
-    runs-on: [ ubuntu-latest ]
-    environment: ${{ inputs.environment }}
-    permissions:
-      contents: read
-      packages: write
-=======
-
   # We need version without the 'v' prefix but this is required for the source tarball
   call-build-images-get-tarball:
     runs-on: ubuntu-latest
@@ -77,113 +63,14 @@
         env:
           VERSION: ${{ inputs.version }}
 
-  call-build-images-matrix:
-    name: ${{ matrix.arch }} container image stage to GHCR
+  call-build-images:
+    name: Multiarch container images to GHCR
     runs-on: [ ubuntu-latest ]
     environment: ${{ inputs.environment }}
+    permissions:
+      contents: read
+      packages: write
     needs: call-build-images-get-tarball
-    strategy:
-      fail-fast: false
-      matrix:
-        arch: [ amd64, arm64, arm/v7 ]
-        include:
-          - arch: amd64
-            suffix: x86_64
-          - arch: arm/v7
-            suffix: arm32v7
-          - arch: arm64
-            suffix: arm64v8
-    steps:
-    - name: Checkout code
-      uses: actions/checkout@v2
-
-    - name: Set up QEMU
-      uses: docker/setup-qemu-action@v1
-
-    - name: Set up Docker Buildx
-      uses: docker/setup-buildx-action@v1
-
-    - name: Log in to the Container registry
-      uses: docker/login-action@v1
-      with:
-        registry: ${{ inputs.registry }}
-        username: ${{ inputs.username }}
-        password: ${{ secrets.token }}
-
-    - name: Extract metadata from Github
-      id: meta
-      uses: docker/metadata-action@v3
-      with:
-        images: ${{ inputs.registry }}/${{ inputs.image }}
-        tags: |
-          raw,${{ matrix.suffix }}-${{ inputs.version }}
-          raw,${{ matrix.suffix }}-latest
-
-    - name: Build the ${{ matrix.suffix }} staging image
-      uses: docker/build-push-action@v2
-      with:
-        file: ./dockerfiles/Dockerfile.${{ matrix.suffix }}
-        context: .
-        tags: ${{ steps.meta.outputs.tags }}
-        labels: ${{ steps.meta.outputs.labels }}
-        platforms: linux/${{ matrix.arch }}
-        push: true
-        load: false
-        build-args: |
-          FLB_TARBALL=${{ needs.call-build-images-get-tarball.outputs.url }}
-          FLB_NIGHTLY_BUILD=${{ inputs.unstable }}
-
-  call-build-images-debug:
-    name: Build the single-arch debug image
-    runs-on: [ ubuntu-latest ]
-    environment: ${{ inputs.environment }}
-    needs:
-      - call-build-images-get-tarball
-      - call-build-images-matrix
-    steps:
-    - name: Checkout code
-      uses: actions/checkout@v2
-
-    - name: Set up Docker Buildx
-      uses: docker/setup-buildx-action@v1
-
-    - name: Log in to the Container registry
-      uses: docker/login-action@v1
-      with:
-        registry: ${{ inputs.registry }}
-        username: ${{ inputs.username }}
-        password: ${{ secrets.token }}
-
-    - name: Extract metadata from Github
-      id: meta
-      uses: docker/metadata-action@v3
-      with:
-        images: ${{ inputs.registry }}/${{ inputs.image }}
-        tags: |
-          raw,x86_64-${{ inputs.version }}-debug
-          raw,${{ inputs.version }}-debug
-          raw,latest-debug
-
-    - name: Build the debug staging image
-      uses: docker/build-push-action@v2
-      with:
-        file: ./dockerfiles/Dockerfile.x86_64-debug
-        context: .
-        tags: ${{ steps.meta.outputs.tags }}
-        labels: ${{ steps.meta.outputs.labels }}
-        platforms: linux/amd64
-        push: true
-        load: false
-        build-args: |
-          FLB_TARBALL=${{ needs.call-build-images-get-tarball.outputs.url }}
-          FLB_NIGHTLY_BUILD=${{ inputs.unstable }}
-
-  call-build-images-multiarch:
-    name: Multiarch container images stage to GHCR
-    runs-on: [ ubuntu-latest ]
-    environment: ${{ inputs.environment }}
-    needs: call-build-images-get-tarball
->>>>>>> 1602d816
     steps:
       - name: Checkout code
         uses: actions/checkout@v2
@@ -223,12 +110,6 @@
           target: production
           push: true
           load: false
-<<<<<<< HEAD
-=======
-          build-args: |
-            FLB_TARBALL=${{ needs.call-build-images-get-tarball.outputs.url }}
-            FLB_NIGHTLY_BUILD=${{ inputs.unstable }}
->>>>>>> 1602d816
 
       - id: debug-meta
         uses: docker/metadata-action@v3
@@ -249,29 +130,6 @@
           target: debug
           push: true
           load: false
-<<<<<<< HEAD
-=======
-          build-args: |
-            FLB_TARBALL=${{ needs.call-build-images-get-tarball.outputs.url }}
-            FLB_NIGHTLY_BUILD=${{ inputs.unstable }}
-
-      - name: Trivy - multi-arch
-        uses: aquasecurity/trivy-action@master
-        with:
-          image-ref: '${{ inputs.registry }}/${{ inputs.image }}:${{ inputs.version }}'
-          format: 'table'
-          exit-code: '1'
-          ignore-unfixed: true
-          vuln-type: 'os,library'
-          severity: 'CRITICAL,HIGH'
-
-      - name: Dockle - multi-arch
-        uses: hands-lab/dockle-action@v1
-        with:
-          image: '${{ inputs.registry }}/${{ inputs.image }}:${{ inputs.version }}'
-          exit-code: '1'
-          exit-level: WARN
->>>>>>> 1602d816
 
   call-build-images-scan:
     name: Trivy + Dockle image scan
@@ -316,13 +174,7 @@
       id-token: write
     runs-on: [ ubuntu-latest ]
     environment: ${{ inputs.environment }}
-<<<<<<< HEAD
     needs: call-build-images
-=======
-    needs:
-      - call-build-images-push-manifests
-      - call-build-images-multiarch
->>>>>>> 1602d816
     steps:
       - name: Install cosign
         uses: sigstore/cosign-installer@main
