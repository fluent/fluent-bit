--- conflicted
+++ resolved
@@ -11,48 +11,6 @@
   workflow_dispatch:
 
 jobs:
-<<<<<<< HEAD
-
-    # Not running these changes...
-
-    pr-check-label:
-      if: contains(github.event.pull_request.labels.*.name, 'ok-container-test')
-      name: PR - prevent run without label
-      runs-on: ubuntu-latest
-      environment: pr
-      steps:
-        - run: echo "Proceed"
-
-    pr-image-tests-build-images:
-      name: PR - build images
-      uses: fluent/fluent-bit/.github/workflows/call-build-images.yaml@master
-      needs: pr-check-label
-      with:
-        version: ${{ github.event.pull_request.head.ref }}
-        registry: ghcr.io
-        username: ${{ github.actor }}
-        image: ${{ github.repository }}/pr-${{ github.event.number }}
-        environment: pr
-      secrets:
-        token: ${{ secrets.GITHUB_TOKEN }}
-
-    pr-image-tests-smoke-test-images:
-      name: PR - smoke test images
-      needs: [pr-check-label, pr-image-tests-build-images]
-      uses: fluent/fluent-bit/.github/workflows/call-test-images.yaml@master
-      with:
-        registry: ghcr.io
-        username: ${{ github.actor }}
-        image: ${{ github.repository }}/pr-${{ github.event.number }}
-        image-tag: ${{ github.event.pull_request.head.ref }}
-        environment: pr
-      secrets:
-        token: ${{ secrets.GITHUB_TOKEN }}
-
-    pr-image-tests-classic-docker-build:
-      name: PR - Classic docker build test
-      needs: pr-check-label
-=======
     pr-image-tests-build-images:
       name: PR - Buildkit docker build test
       runs-on: ubuntu-latest
@@ -67,19 +25,10 @@
         - name: Set up Docker Buildx
           uses: docker/setup-buildx-action@v1
 
-        - name: Build the master image
-          uses: docker/build-push-action@v2
-          with:
-            file: ./dockerfiles/Dockerfile.x86_64-master
-            context: .
-            platforms: linux/amd64
-            push: false
-            load: false
-
         - name: Build the multi-arch images using current master tarball
           uses: docker/build-push-action@v2
           with:
-            file: ./dockerfiles/Dockerfile.multiarch
+            file: ./dockerfiles/Dockerfile
             context: .
             platforms: linux/amd64
             target: production
@@ -88,19 +37,10 @@
             build-args: |
               FLB_TARBALL=https://github.com/fluent/fluent-bit/tarball/master
 
-        - name: Build the master debug image
-          uses: docker/build-push-action@v2
-          with:
-            file: ./dockerfiles/Dockerfile.x86_64-master_debug
-            context: .
-            platforms: linux/amd64
-            push: false
-            load: false
-
         - name: Build the debug multi-arch images
           uses: docker/build-push-action@v2
           with:
-            file: ./dockerfiles/Dockerfile.multiarch
+            file: ./dockerfiles/Dockerfile
             context: .
             platforms: linux/amd64
             target: debug
@@ -111,45 +51,21 @@
 
     pr-image-tests-classic-docker-build:
       name: PR - Classic docker build test
->>>>>>> 1602d816
       runs-on: ubuntu-latest
       environment: pr
       steps:
       - name: Checkout code
         uses: actions/checkout@v2
 
-<<<<<<< HEAD
-      - name: Build the classic build test image
-=======
       - name: Set up QEMU
         uses: docker/setup-qemu-action@v1
 
       - name: Build the ${{ matrix.suffix }} classic test image
->>>>>>> 1602d816
         # We only want to confirm it builds with classic mode, nothing else
         run: |
           docker build --target production -f ./dockerfiles/Dockerfile .
         env:
           # Ensure we disable buildkit
           DOCKER_BUILDKIT: 0
-<<<<<<< HEAD
-        shell: bash
-
-    pr-image-tests-post-label:
-      name: PR - image tests complete
-      runs-on: ubuntu-latest
-      needs:
-        - pr-image-tests-smoke-test-images
-        - pr-image-tests-classic-docker-build
-      steps:
-        - uses: actions-ecosystem/action-add-labels@v1
-          name: Label the PR
-          with:
-            labels: ci/container-test-ok
-            github_token: ${{ secrets.GITHUB_TOKEN }}
-            number: ${{ github.event.pull_request.number }}
-            repo: fluent/fluent-bit
-=======
           FLB_TARBALL: https://github.com/fluent/fluent-bit/tarball/master
-        shell: bash
->>>>>>> 1602d816
+        shell: bash