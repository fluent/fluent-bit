--- conflicted
+++ resolved
@@ -51,7 +51,6 @@
       secrets:
         token: ${{ secrets.GITHUB_TOKEN }}
 
-<<<<<<< HEAD
     pr-image-tests-smoke-test-multiarch-images:
       name: PR - multiarch smoke test images
       needs: [pr-get-latest-tag, pr-image-tests-build-images]
@@ -64,7 +63,7 @@
         environment: pr
       secrets:
         token: ${{ secrets.GITHUB_TOKEN }}
-=======
+
     pr-image-tests-classic-docker-build:
       name: PR - Classic docker build test
       needs: pr-get-latest-tag
@@ -97,5 +96,4 @@
           # Ensure we disable buildkit
           DOCKER_BUILDKIT: 0
           FLB_TARBALL: https://github.com/fluent/fluent-bit/archive/v${{ needs.pr-get-latest-tag.outputs.latest_tag }}.tar.gz
-        shell: bash
->>>>>>> cdb35721
+        shell: bash