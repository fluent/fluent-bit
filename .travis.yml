--- conflicted
+++ resolved
@@ -76,8 +76,5 @@
     packages:
       - gcc-7
       - g++-7
-<<<<<<< HEAD
       - libsystemd-dev
-=======
       - gcovr
->>>>>>> 3430da1b
