FROM debian:stretch as builder

# Fluent Bit version
ENV FLB_MAJOR 1
<<<<<<< HEAD
ENV FLB_MINOR 1
ENV FLB_PATCH 2
ENV FLB_VERSION 1.1.2
=======
ENV FLB_MINOR 3
ENV FLB_PATCH 0
ENV FLB_VERSION 1.3.0
>>>>>>> 0a9f0422

ENV DEBIAN_FRONTEND noninteractive

RUN apt-get update && \
    apt-get install -y --no-install-recommends \
      build-essential \
      cmake \
      make \
      wget \
      unzip \
      libssl1.0-dev \
      libasl-dev \
      libsasl2-dev \
      pkg-config \
      libsystemd-dev \
      zlib1g-dev \
      flex \
      bison

RUN mkdir -p /fluent-bit/bin /fluent-bit/etc /fluent-bit/log /tmp/src/
COPY . /tmp/src/
RUN rm -rf /tmp/src/build/*

WORKDIR /tmp/src/build/
RUN cmake -DFLB_DEBUG=Off \
          -DFLB_TRACE=Off \
          -DFLB_JEMALLOC=On \
          -DFLB_BUFFERING=On \
          -DFLB_TLS=On \
          -DFLB_SHARED_LIB=Off \
          -DFLB_EXAMPLES=Off \
          -DFLB_HTTP_SERVER=On \
          -DFLB_IN_SYSTEMD=On \
          -DFLB_OUT_KAFKA=On ..

RUN make -j $(getconf _NPROCESSORS_ONLN)
RUN install bin/fluent-bit /fluent-bit/bin/

# Configuration files
COPY conf/fluent-bit.conf \
     conf/parsers.conf \
     conf/parsers_java.conf \
     conf/parsers_extra.conf \
     conf/parsers_openstack.conf \
     conf/parsers_cinder.conf \
     conf/plugins.conf \
     /fluent-bit/etc/

FROM gcr.io/distroless/cc
MAINTAINER Eduardo Silva <eduardo@treasure-data.com>
LABEL Description="Fluent Bit docker image" Vendor="Fluent Organization" Version="1.1"

COPY --from=builder /usr/lib/x86_64-linux-gnu/*sasl* /usr/lib/x86_64-linux-gnu/
COPY --from=builder /usr/lib/x86_64-linux-gnu/libz* /usr/lib/x86_64-linux-gnu/
COPY --from=builder /lib/x86_64-linux-gnu/libz* /lib/x86_64-linux-gnu/
COPY --from=builder /usr/lib/x86_64-linux-gnu/libssl.so* /usr/lib/x86_64-linux-gnu/
COPY --from=builder /usr/lib/x86_64-linux-gnu/libcrypto.so* /usr/lib/x86_64-linux-gnu/
# These below are all needed for systemd
COPY --from=builder /lib/x86_64-linux-gnu/libsystemd* /lib/x86_64-linux-gnu/
COPY --from=builder /lib/x86_64-linux-gnu/libselinux.so* /lib/x86_64-linux-gnu/
COPY --from=builder /lib/x86_64-linux-gnu/liblzma.so* /lib/x86_64-linux-gnu/
COPY --from=builder /usr/lib/x86_64-linux-gnu/liblz4.so* /usr/lib/x86_64-linux-gnu/
COPY --from=builder /lib/x86_64-linux-gnu/libgcrypt.so* /lib/x86_64-linux-gnu/
COPY --from=builder /lib/x86_64-linux-gnu/libpcre.so* /lib/x86_64-linux-gnu/
COPY --from=builder /lib/x86_64-linux-gnu/libgpg-error.so* /lib/x86_64-linux-gnu/

COPY --from=builder /fluent-bit /fluent-bit

#
EXPOSE 2020

# Entry point
CMD ["/fluent-bit/bin/fluent-bit", "-c", "/fluent-bit/etc/fluent-bit.conf"]<|MERGE_RESOLUTION|>--- conflicted
+++ resolved
@@ -2,15 +2,9 @@
 
 # Fluent Bit version
 ENV FLB_MAJOR 1
-<<<<<<< HEAD
-ENV FLB_MINOR 1
-ENV FLB_PATCH 2
-ENV FLB_VERSION 1.1.2
-=======
 ENV FLB_MINOR 3
 ENV FLB_PATCH 0
 ENV FLB_VERSION 1.3.0
->>>>>>> 0a9f0422
 
 ENV DEBIAN_FRONTEND noninteractive
 
