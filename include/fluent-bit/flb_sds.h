/* -*- Mode: C; tab-width: 4; indent-tabs-mode: nil; c-basic-offset: 4 -*- */

/*  Fluent Bit
 *  ==========
 *  Copyright (C) 2015-2018 Treasure Data Inc.
 *
 *  Licensed under the Apache License, Version 2.0 (the "License");
 *  you may not use this file except in compliance with the License.
 *  You may obtain a copy of the License at
 *
 *      http://www.apache.org/licenses/LICENSE-2.0
 *
 *  Unless required by applicable law or agreed to in writing, software
 *  distributed under the License is distributed on an "AS IS" BASIS,
 *  WITHOUT WARRANTIES OR CONDITIONS OF ANY KIND, either express or implied.
 *  See the License for the specific language governing permissions and
 *  limitations under the License.
 */

/*
 * The following SDS interface is a clone/strip-down version of the original
 * SDS library created by Antirez at https://github.com/antirez/sds.
 */

#ifndef FLB_SDS_H
#define FLB_SDS_H

#include <fluent-bit/flb_info.h>

#include <stdlib.h>
#include <string.h>
#include <inttypes.h>

#define FLB_SDS_HEADER_SIZE (sizeof(uint64_t) + sizeof(uint64_t))

typedef char *flb_sds_t;

struct flb_sds {
    uint64_t len;        /* used */
    uint64_t alloc;      /* excluding the header and null terminator */
    char buf[];
} __attribute__ ((__packed__));

#define FLB_SDS_HEADER(s)  ((struct flb_sds *) (s - FLB_SDS_HEADER_SIZE))

static inline size_t flb_sds_len(flb_sds_t s)
{
    return FLB_SDS_HEADER(s)->len;
}

static inline void flb_sds_len_set(flb_sds_t s, size_t len)
{
    FLB_SDS_HEADER(s)->len = len;
}

static inline size_t flb_sds_alloc(flb_sds_t s)
{
    return FLB_SDS_HEADER(s)->alloc;
}

static inline size_t flb_sds_avail(flb_sds_t s)
{
    struct flb_sds *h;

    h = FLB_SDS_HEADER(s);
    return (h->alloc - h->len);
}

static inline int flb_sds_cmp(flb_sds_t s, char *str, int len)
{
    if (flb_sds_len(s) != len) {
        return -1;
    }

    return strncmp(s, str, len);
}

flb_sds_t flb_sds_create(char *str);
flb_sds_t flb_sds_create_len(char *str, int len);
flb_sds_t flb_sds_create_size(size_t size);
flb_sds_t flb_sds_cat(flb_sds_t s, char *str, int len);
flb_sds_t flb_sds_cat_utf8(flb_sds_t s, char *str, int len);
flb_sds_t flb_sds_increase(flb_sds_t s, size_t len);
flb_sds_t flb_sds_copy(flb_sds_t s, char *str, int len);
<<<<<<< HEAD
flb_sds_t flb_sds_printf(flb_sds_t s, const char *fmt, ...);
int flb_sds_destroy(flb_sds_t s);
=======

void flb_sds_destroy(flb_sds_t s);
>>>>>>> 15f28797

#endif<|MERGE_RESOLUTION|>--- conflicted
+++ resolved
@@ -82,12 +82,8 @@
 flb_sds_t flb_sds_cat_utf8(flb_sds_t s, char *str, int len);
 flb_sds_t flb_sds_increase(flb_sds_t s, size_t len);
 flb_sds_t flb_sds_copy(flb_sds_t s, char *str, int len);
-<<<<<<< HEAD
 flb_sds_t flb_sds_printf(flb_sds_t s, const char *fmt, ...);
-int flb_sds_destroy(flb_sds_t s);
-=======
 
 void flb_sds_destroy(flb_sds_t s);
->>>>>>> 15f28797
 
 #endif