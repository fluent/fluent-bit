/* -*- Mode: C; tab-width: 4; indent-tabs-mode: nil; c-basic-offset: 4 -*- */

/*  Fluent Bit
 *  ==========
 *  Copyright (C) 2015-2024 The Fluent Bit Authors
 *
 *  Licensed under the Apache License, Version 2.0 (the "License");
 *  you may not use this file except in compliance with the License.
 *  You may obtain a copy of the License at
 *
 *      http://www.apache.org/licenses/LICENSE-2.0
 *
 *  Unless required by applicable law or agreed to in writing, software
 *  distributed under the License is distributed on an "AS IS" BASIS,
 *  WITHOUT WARRANTIES OR CONDITIONS OF ANY KIND, either express or implied.
 *  See the License for the specific language governing permissions and
 *  limitations under the License.
 */

#ifndef FLB_OUTPUT_H
#define FLB_OUTPUT_H

#ifndef _XOPEN_SOURCE
#define _XOPEN_SOURCE
#endif

#ifndef _GNU_SOURCE
#define _GNU_SOURCE
#endif

#include <monkey/mk_core.h>
#include <fluent-bit/flb_info.h>
#include <fluent-bit/flb_bits.h>
#include <fluent-bit/flb_io.h>
#include <fluent-bit/flb_config.h>
#include <fluent-bit/flb_config_map.h>
#include <fluent-bit/flb_network.h>
#include <fluent-bit/flb_engine.h>
#include <fluent-bit/flb_task.h>
#include <fluent-bit/flb_coro.h>
#include <fluent-bit/flb_callback.h>
#include <fluent-bit/flb_mem.h>
#include <fluent-bit/flb_str.h>
#include <fluent-bit/flb_http_client.h>
#include <fluent-bit/tls/flb_tls.h>
#include <fluent-bit/flb_output_thread.h>
#include <fluent-bit/flb_upstream.h>
#include <fluent-bit/flb_upstream_ha.h>
#include <fluent-bit/flb_event.h>
#include <fluent-bit/flb_processor.h>

#include <cmetrics/cmetrics.h>
#include <cmetrics/cmt_gauge.h>
#include <cmetrics/cmt_counter.h>
#include <cmetrics/cmt_decode_msgpack.h>
#include <cmetrics/cmt_encode_msgpack.h>

#include <ctraces/ctraces.h>
#include <ctraces/ctr_decode_msgpack.h>
#include <ctraces/ctr_encode_msgpack.h>
#include <ctraces/ctr_mpack_utils_defs.h>

#include <cprofiles/cprofiles.h>
#include <cprofiles/cprof_decode_msgpack.h>
#include <cprofiles/cprof_encode_msgpack.h>
#include <cprofiles/cprof_mpack_utils_defs.h>

#ifdef FLB_HAVE_REGEX
#include <fluent-bit/flb_regex.h>
#endif

#ifdef FLB_HAVE_CHUNK_TRACE
/* include prototype directly to avoid cyclical include ... */
int flb_chunk_trace_output(struct flb_chunk_trace *trace, struct flb_output_instance *output, int ret);
#endif

/* Output plugin masks */
#define FLB_OUTPUT_NET            32  /* output address may set host and port */
#define FLB_OUTPUT_PLUGIN_CORE     0
#define FLB_OUTPUT_PLUGIN_PROXY    1
#define FLB_OUTPUT_NO_MULTIPLEX  512  /* run one task at a time, one task per flush */
#define FLB_OUTPUT_PRIVATE      1024
#define FLB_OUTPUT_SYNCHRONOUS  2048  /* run one task at a time, no flush cycle limit */


/*
 * Event type handlers
 *
 * These types are defined by creating a mask using numbers. However, it's important
 * to note that the masks used in this process are different from the ones used
 * in flb_event.h. The original chunk values are not actually masks, but rather set
 * numbers starting from 0; this is for compatibility reasons.
 */
#define FLB_OUTPUT_LOGS        1
#define FLB_OUTPUT_METRICS     2
#define FLB_OUTPUT_TRACES      4
#define FLB_OUTPUT_BLOBS       8
#define FLB_OUTPUT_PROFILES    16

#define FLB_OUTPUT_FLUSH_COMPAT_OLD_18()                 \
    const void *data   = event_chunk->data;              \
    size_t     bytes   = event_chunk->size;              \
    int        tag_len = flb_sds_len(event_chunk->tag);  \
    const char *tag    = event_chunk->tag;

struct flb_output_flush;

/*
 * Tests callbacks
 * ===============
 */
struct flb_test_out_formatter {
    /*
     * Runtime Library Mode
     * ====================
     * When the runtime library enable the test formatter mode, it needs to
     * keep a reference of the context and other information:
     *
     * - rt_ctx : context created by flb_create()
     *
     * - rt_ffd : this plugin assigned 'integer' created by flb_output()
     *
     * - rt_step_calback: intermediary function to receive the results of
     *                    the formatter plugin test function.
     *
     * - rt_data: opaque data type for rt_step_callback()
     */

    /* runtime library context */
    void *rt_ctx;

    /* runtime library: assigned plugin integer */
    int rt_ffd;

    /*
     * "runtime step callback": this function pointer is used by Fluent Bit
     * library mode to reference a test function that must retrieve the
     * results of 'callback'. Consider this an intermediary function to
     * transfer the results to the runtime test.
     *
     * This function is private and should not be set manually in the plugin
     * code, it's set on src/flb_lib.c .
     */
    void (*rt_out_callback) (void *, int, int, void *, size_t, void *);

    /*
     * opaque data type passed by the runtime library to be used on
     * rt_step_test().
     */
    void *rt_data;

    /* optional context for flush callback */
    void *flush_ctx;

    /*
     * Callback
     * =========
     * "Formatter callback": it references the plugin function that performs
     * data formatting (msgpack -> local data). This entry is mostly to
     * expose the plugin local function.
     */
    int (*callback) (/* Fluent Bit context */
                     struct flb_config *,
                     /* plugin that ingested the records */
                     struct flb_input_instance *,
                     void *,         /* plugin instance context */
                     void *,         /* optional flush context */
                     int,            /* event type */
                     const char *,   /* tag        */
                     int,            /* tag length */
                     const void *,   /* incoming msgpack data */
                     size_t,         /* incoming msgpack size */
                     void **,        /* output buffer      */
                     size_t *);      /* output buffer size */
};

struct flb_test_out_response {
    /*
     * Runtime Library Mode
     * ====================
     * When the runtime library enable the test formatter mode, it needs to
     * keep a reference of the context and other information:
     *
     * - rt_ctx : context created by flb_create()
     *
     * - rt_ffd : this plugin assigned 'integer' created by flb_output()
     *
     * - rt_step_calback: intermediary function to receive the results of
     *                    the formatter plugin test function.
     *
     * - rt_data: opaque data type for rt_step_callback()
     */

    /* runtime library context */
    void *rt_ctx;

    /* runtime library: assigned plugin integer */
    int rt_ffd;

    /*
     * "runtime step callback": this function pointer is used by Fluent Bit
     * library mode to reference a test function that must retrieve the
     * results of 'callback'. Consider this an intermediary function to
     * transfer the results to the runtime test.
     *
     * This function is private and should not be set manually in the plugin
     * code, it's set on src/flb_lib.c .
     */
    void (*rt_out_response) (void *, int, int, void *, size_t, void *);

    /*
     * opaque data type passed by the runtime library to be used on
     * rt_step_test().
     */
    void *rt_data;

    /* optional context for flush callback */
    void *flush_ctx;

    /*
     * Callback
     * =========
     * "Formatter callback": it references the plugin function that performs
     * data formatting (msgpack -> local data). This entry is mostly to
     * expose the plugin local function.
     */
    int (*callback) (/* Fluent Bit context */
                     struct flb_config *,
                     void *,         /* plugin instance context */
                     int status,     /* HTTP status code */
                     const void *,   /* respond msgpack data */
                     size_t,         /* respond msgpack size */
                     void **,        /* output buffer      */
                     size_t *);      /* output buffer size */
};

struct flb_output_plugin {
    /*
     * a 'mask' to define what kind of data the plugin can manage:
     *
     *  - FLB_OUTPUT_LOGS
     *  - FLB_OUTPUT_METRICS
     */
    int event_type;

    /*
     * The type defines if this is a core-based plugin or it's handled by
     * some specific proxy.
     */
    int type;
    void *proxy;

    int flags;

    /* The plugin name */
    char *name;

    /* Plugin description */
    char *description;

    struct flb_config_map *config_map;

    /*
     * Output network info:
     *
     * An output plugin can be specified just using it shortname or using the
     * complete network address format, e.g:
     *
     *  $ fluent-bit -i cpu -o plugin://hostname:port/uri
     *
     * where:
     *
     *   plugin   = the output plugin shortname
     *   name     = IP address or hostname of the target
     *   port     = target TCP port
     *   uri      = extra information that may be used by the plugin
     */
    struct flb_net_host host;

    /* Initalization */
    int (*cb_init)    (struct flb_output_instance *, struct flb_config *, void *);

    /* Pre run */
    int (*cb_pre_run) (void *, struct flb_config *);

    /* Flush callback */
    void (*cb_flush) (struct flb_event_chunk *,
                      struct flb_output_flush *,
                      struct flb_input_instance *,
                      void *,
                      struct flb_config *);

    /* Exit */
    int (*cb_exit) (void *, struct flb_config *);

    /* Destroy */
    void (*cb_destroy) (struct flb_output_plugin *);

    /* Default number of worker threads */
    int workers;

    int (*cb_worker_init) (void *, struct flb_config *);
    int (*cb_worker_exit) (void *, struct flb_config *);

    /* Notification: this callback will be invoked anytime a notification is received*/
    int (*cb_notification) (struct flb_output_instance *, struct flb_config *, void *);

    /* Tests */
    struct flb_test_out_formatter test_formatter;
    struct flb_test_out_response test_response;

    /* Link to global list from flb_config->outputs */
    struct mk_list _head;
};

// constants for retry_limit
#define FLB_OUT_RETRY_UNLIMITED -1
#define FLB_OUT_RETRY_NONE       0

/*
 * Each initialized plugin must have an instance, same plugin may be
 * loaded more than one time.
 *
 * An instance try to contain plugin data separating what is fixed data
 * and the variable one that is generated when the plugin is invoked.
 */
struct flb_output_instance {
    struct mk_event event;               /* events handler               */

    struct flb_processor *processor;

    /*
     * a 'mask' to define what kind of data the plugin can manage:
     *
     *  - FLB_OUTPUT_LOGS
     *  - FLB_OUTPUT_METRICS
     */
    int event_type;
    int id;                              /* instance id                  */
    int log_level;                       /* instance log level           */
    int log_suppress_interval;           /* log suppression interval     */
    char name[32];                       /* numbered name (cpu -> cpu.0) */
    char *alias;                         /* alias name for the instance  */
    int flags;                           /* inherit flags from plugin    */
    int test_mode;                       /* running tests? (default:off) */
    flb_pipefd_t ch_events[2];           /* channel for events           */
    struct flb_output_plugin *p;         /* original plugin              */
    void *context;                       /* plugin configuration context */


    /* Plugin properties */
    int retry_limit;                     /* max of retries allowed       */
    int use_tls;                         /* bool, try to use TLS for I/O */
    char *match;                         /* match rule for tag/routing   */
#ifdef FLB_HAVE_REGEX
    struct flb_regex *match_regex;       /* match rule (regex) based on Tags */
#endif

#ifdef FLB_HAVE_TLS
    int tls_verify;                      /* Verify certs (default: true) */
    int tls_verify_hostname;             /* Verify hostname (default: false) */
    int tls_debug;                       /* mbedtls debug level          */
    char *tls_vhost;                     /* Virtual hostname for SNI     */
    char *tls_ca_path;                   /* Path to certificates         */
    char *tls_ca_file;                   /* CA root cert                 */
    char *tls_crt_file;                  /* Certificate                  */
    char *tls_key_file;                  /* Cert Key                     */
    char *tls_key_passwd;                /* Cert Key Password            */
    char *tls_min_version;               /* Minimum protocol version of TLS */
    char *tls_max_version;               /* Maximum protocol version of TLS */
    char *tls_ciphers;                   /* TLS ciphers */
<<<<<<< HEAD
    char *tls_provider_query;            /* OpenSSL Provider Query */
=======
# if defined(FLB_SYSTEM_WINDOWS)
    char *tls_win_certstore_name;            /* CertStore Name (Windows) */
    int tls_win_use_enterprise_certstore;    /* Use enterprise CertStore */
# endif
>>>>>>> a20a127f
#endif

    /*
     * network info:
     *
     * An input plugin can be specified just using it shortname or using the
     * complete network address format, e.g:
     *
     *  $ fluent-bit -i cpu -o plugin://hostname:port/uri
     *
     * where:
     *
     *   plugin   = the output plugin shortname
     *   name     = IP address or hostname of the target
     *   port     = target TCP port
     *   uri      = extra information that may be used by the plugin
     */
    struct flb_net_host host;

    /*
     * Optional data passed to the plugin, this info is useful when
     * running Fluent Bit in library mode and the target plugin needs
     * some specific data from it caller.
     */
    void *data;

    /* Output handler configuration */
    void *out_context;

#ifdef FLB_HAVE_TLS
    struct flb_tls *tls;
#else
    void *tls;
#endif

    /*
     * configuration properties: incoming properties set by the caller. This
     * list is what the instance received by either a configuration file or
     * through the command line arguments. This list is validated by the
     * plugin.
     */
    struct mk_list properties;

    /*
     * configuration map: a new API is landing on Fluent Bit v1.4 that allows
     * plugins to specify at registration time the allowed configuration
     * properties and it data types. Config map is an optional API for now
     * and some plugins will take advantage of it. When the API is used, the
     * config map will validate the configuration, set default values
     * and merge the 'properties' (above) into the map.
     */
    struct mk_list *config_map;

    /* General network options like timeouts and keepalive */
    struct flb_net_setup net_setup;
    struct mk_list *net_config_map;
    struct mk_list net_properties;

    struct mk_list *tls_config_map;

    struct mk_list _head;                /* link to config->inputs       */

    /*
     * CMetrics
     * --------
     */
    struct cmt *cmt;                         /* parent context            */
    struct cmt_counter *cmt_proc_records;    /* m: output_proc_records    */
    struct cmt_counter *cmt_proc_bytes;      /* m: output_proc_bytes      */
    struct cmt_counter *cmt_errors;          /* m: output_errors          */
    struct cmt_counter *cmt_retries;         /* m: output_retries         */
    struct cmt_counter *cmt_retries_failed;  /* m: output_retries_failed  */
    struct cmt_counter *cmt_dropped_records; /* m: output_dropped_records */
    struct cmt_counter *cmt_retried_records; /* m: output_retried_records */

    /* m: output_upstream_total_connections */
    struct cmt_gauge   *cmt_upstream_total_connections;
    /* m: output_upstream_busy_connections */
    struct cmt_gauge   *cmt_upstream_busy_connections;
    /* m: output_chunk_available_capacity_percent */
    struct cmt_gauge   *cmt_chunk_available_capacity_percent;

    /* OLD Metrics API */
#ifdef FLB_HAVE_METRICS
    struct flb_metrics *metrics;         /* metrics                      */
#endif

    /* Callbacks context */
    struct flb_callback *callback;

    /* Tests */
    struct flb_test_out_formatter test_formatter;
    struct flb_test_out_response test_response;

    /*
     * Buffer counter: it counts the total of disk space (filesystem) used by buffers
     */
    size_t fs_chunks_size;

    /*
     * Buffer counter: it counts the total of disk space (filesystem) awaiting to be
     * loaded (in backlog)
     */
    size_t fs_backlog_chunks_size;

    /*
     * Buffer limit: optional limit set by configuration so this output instance
     * cannot buffer more than total_limit_size (bytes unit).
     *
     * Note that this is the limit set to the filesystem buffer mechanism so the
     * input instance routered to this output plugin should configure to use
     * filesystem as buffer type.
     */
    size_t total_limit_size;

    /* Queue for singleplexed tasks */
    struct flb_task_queue *singleplex_queue;

    /* Thread Pool: this is optional for the caller */
    int tp_workers;
    struct flb_tp *tp;

    /* If the thread pool was created, this flag is turned on */
    int is_threaded;

    /* List of upstreams */
    struct mk_list upstreams;

    /*
     * flush context and co-routines
     * -----------------------------
     * Every invocation of flush() output callback runs under a co-routine, this
     * co-routine context (struct flb_coro) is wrapped inside the structure
     * 'flb_output_flush' which is added to the 'flush_list' linked list.
     *
     * In order to assign the coro 'id', we use the 'coro_id' incremental
     * counter to generate the next id. co-routine id's aims to be held
     * in 14 bits so the range goes from 0 to 16383.
     *
     * When the 'flush context' needs to be destroyed, it's moved out from the
     * 'flush_list' and placed into 'flush_list_destroy', a cleanup function will
     * destroy the remaining resources.
     *
     * note on multi-threading mode
     * ----------------------------
     * Every output instance in threaded mode has it own flush context which
     * has similar fields like 'coro_id', 'flush_list' and 'flush_list_destroy'.
     *
     * On that mode, field fields are not used.
     */
    int flush_id;
    struct mk_list flush_list;
    struct mk_list flush_list_destroy;

    flb_pipefd_t notification_channel;

    /* Keep a reference to the original context this instance belongs to */
    struct flb_config *config;
};

/*
 * [note] this has been renamed from flb_output_coro to flb_output_flush.
 *
 * This structure represents the context of a flush invocation with internal
 * information about the output instance being called plus other internal details.
 */
struct flb_output_flush {
    int id;                            /* out-thread ID      */
    const void *buffer;                /* output buffer      */
    struct flb_task *task;             /* Parent flb_task    */
    struct flb_config *config;         /* FLB context        */
    struct flb_output_instance *o_ins; /* output instance    */
    struct flb_coro *coro;             /* parent coro addr   */

    /*
     * if the original event_chunk has been processed, a new
     * temporary event_chunk is created, so the flush callback
     * receives new data.
     */
    struct flb_event_chunk *processed_event_chunk;

    struct mk_list _head;              /* Link to flb_task->threads */
};

static FLB_INLINE int flb_output_is_threaded(struct flb_output_instance *ins)
{
    return ins->is_threaded;
}

/* When an output_thread is going to be destroyed, this callback is triggered */
static FLB_INLINE void flb_output_flush_destroy(struct flb_output_flush *out_flush)
{
    flb_debug("[out flush] cb_destroy coro_id=%i", out_flush->id);

    mk_list_del(&out_flush->_head);
    flb_coro_destroy(out_flush->coro);
    flb_free(out_flush);
}

/*
 * libco do not support parameters in the entrypoint function due to the
 * complexity of implementation in terms of architecture and compiler, but
 * it provide a workaround using a global structure as a middle entry-point
 * that achieve the same stuff.
 */
struct flb_out_flush_params {
    struct flb_event_chunk *event_chunk;        /* event chunk           */
    struct flb_output_flush *out_flush;         /* output flush          */
    struct flb_input_instance *i_ins;           /* input instance        */
    struct flb_output_plugin *out_plugin;       /* output plugin context */
    void *out_context;                          /* custom plugin context */
    struct flb_config *config;                  /* Fluent Bit context    */
    struct flb_coro *coro;                      /* coroutine context     */
};

extern FLB_TLS_DEFINE(struct flb_out_flush_params, out_flush_params);

#define FLB_OUTPUT_RETURN(x)                                            \
    flb_output_return_do(x);                                            \
    return

static inline void flb_output_return_do(int x);

static FLB_INLINE void output_params_set(struct flb_output_flush *out_flush,
                                         struct flb_coro *coro,
                                         struct flb_task *task,
                                         struct flb_output_plugin *out_plugin,
                                         void *out_context,
                                         struct flb_config *config)
{
    int s = sizeof(struct flb_out_flush_params);
    struct flb_out_flush_params *params;

    params = (struct flb_out_flush_params *) FLB_TLS_GET(out_flush_params);
    if (!params) {
        params = (struct flb_out_flush_params *) flb_malloc(s);
        if (!params) {
            flb_errno();
            return;
        }
    }

    /* Callback parameters in order */
    if (out_flush->processed_event_chunk) {
        params->event_chunk = out_flush->processed_event_chunk;
    }
    else {
        params->event_chunk = task->event_chunk;
    }
    params->out_flush   = out_flush;
    params->i_ins       = task->i_ins;
    params->out_context = out_context;
    params->config      = config;
    params->out_plugin  = out_plugin;
    params->coro        = coro;

    FLB_TLS_SET(out_flush_params, params);
    co_switch(coro->callee);
}

static FLB_INLINE void output_pre_cb_flush(void)
{
    int route_status;
    struct flb_coro *coro;
    struct flb_output_plugin *out_p;
    struct flb_out_flush_params *params;
    struct flb_out_flush_params persisted_params;

    params = (struct flb_out_flush_params *) FLB_TLS_GET(out_flush_params);
    if (!params) {
        flb_error("[output] no co-routines params defined, unexpected");
        return;
    }

    /*
     * Until this point the th->callee already set the variables, so we
     * wait until the core wanted to resume so we really trigger the
     * output callback.
     *
     * Persist params locally incase ptr data is changed while switched out.
     */
    coro = params->coro;
    persisted_params = *params;

    co_switch(coro->caller);

    /* Skip flush if type is FLB_EVENT_TYPE_LOGS and event chunk has zero records  */
    if (persisted_params.event_chunk &&
        persisted_params.event_chunk->type == FLB_EVENT_TYPE_LOGS &&
        persisted_params.event_chunk->total_events == 0) {
        flb_debug("[output] skipping flush for event chunk with zero records.");
        FLB_OUTPUT_RETURN(FLB_OK);
    }

    /* Continue, we will resume later */
    out_p = persisted_params.out_plugin;

    flb_task_acquire_lock(persisted_params.out_flush->task);

    route_status = flb_task_get_route_status(
                    persisted_params.out_flush->task,
                    persisted_params.out_flush->o_ins);

    if (route_status == FLB_TASK_ROUTE_DROPPED) {
        flb_task_release_lock(persisted_params.out_flush->task);

        FLB_OUTPUT_RETURN(FLB_ERROR);
    }

    flb_task_activate_route(persisted_params.out_flush->task,
                            persisted_params.out_flush->o_ins);

    flb_task_release_lock(persisted_params.out_flush->task);

    out_p->cb_flush(persisted_params.event_chunk,
                    persisted_params.out_flush,
                    persisted_params.i_ins,
                    persisted_params.out_context,
                    persisted_params.config);
}

void flb_output_flush_prepare_destroy(struct flb_output_flush *out_flush);
int flb_output_flush_id_get(struct flb_output_instance *ins);

static FLB_INLINE
struct flb_output_flush *flb_output_flush_create(struct flb_task *task,
                                                 struct flb_input_instance *i_ins,
                                                 struct flb_output_instance *o_ins,
                                                 struct flb_config *config)
{
    int ret;
    size_t records;
    void *p_buf;
    size_t p_size;
    size_t stack_size;
    struct flb_coro *coro;
    struct flb_output_flush *out_flush;
    struct flb_out_thread_instance *th_ins;
    struct flb_event_chunk *evc;
    struct flb_event_chunk *tmp;
    char *resized_serialization_buffer;
    size_t serialization_buffer_offset;
    cfl_sds_t serialized_profiles_context_buffer;
    char *serialized_context_buffer;
    size_t serialized_context_size;
    struct cmt *metrics_context;
    struct ctrace *trace_context;
    struct cprof *profile_context;
    size_t chunk_offset;
    struct cmt *cmt_out_context = NULL;

    /* Custom output coroutine info */
    out_flush = (struct flb_output_flush *) flb_calloc(1, sizeof(struct flb_output_flush));
    if (!out_flush) {
        flb_errno();

        return NULL;
    }

    /* Create a new co-routine */
    coro = flb_coro_create(out_flush);
    if (!coro) {
        flb_free(out_flush);
        return NULL;
    }

    /*
     * Each co-routine receives an 'id', the value is always incremental up to
     * 16383.
     */
    out_flush->id     = flb_output_flush_id_get(o_ins);
    out_flush->o_ins  = o_ins;
    out_flush->task   = task;
    out_flush->buffer = task->event_chunk->data;
    out_flush->config = config;
    out_flush->coro   = coro;
    out_flush->processed_event_chunk = NULL;

    /* Logs processor */
    evc = task->event_chunk;
    if (flb_processor_is_active(o_ins->processor)) {
        if (evc->type == FLB_EVENT_TYPE_LOGS) {
            /* run the processor */
            ret = flb_processor_run(o_ins->processor,
                                    0,
                                    FLB_PROCESSOR_LOGS,
                                    evc->tag, flb_sds_len(evc->tag),
                                    evc->data, evc->size,
                                    &p_buf, &p_size);
            if (ret == -1) {
                flb_coro_destroy(coro);
                flb_free(out_flush);
                return NULL;
            }

            records = flb_mp_count(p_buf, p_size);
            tmp = flb_event_chunk_create(evc->type, records, evc->tag, flb_sds_len(evc->tag), p_buf, p_size);
            if (!tmp) {
                flb_coro_destroy(coro);
                flb_free(out_flush);
                flb_free(p_buf);
                return NULL;
            }
            out_flush->processed_event_chunk = tmp;
        }
        else if (evc->type == FLB_EVENT_TYPE_METRICS) {
            p_buf = flb_calloc(evc->size * 2, sizeof(char));

            if (p_buf == NULL) {
                flb_errno();

                flb_coro_destroy(coro);
                flb_free(out_flush);

                return NULL;
            }

            p_size = evc->size;

            chunk_offset = 0;
            serialization_buffer_offset = 0;

            while ((ret = cmt_decode_msgpack_create(
                            &metrics_context,
                            (char *) evc->data,
                            evc->size,
                            &chunk_offset)) == CMT_DECODE_MSGPACK_SUCCESS) {
                ret = flb_processor_run(o_ins->processor,
                                        0,
                                        FLB_PROCESSOR_METRICS,
                                        evc->tag,
                                        flb_sds_len(evc->tag),
                                        (char *) metrics_context,
                                        0,
                                        (void **)&cmt_out_context,
                                        NULL);

                if (ret == 0) {
                    if (cmt_out_context != NULL) {
                        ret = cmt_encode_msgpack_create(cmt_out_context,
                                                        &serialized_context_buffer,
                                                        &serialized_context_size);

                        if (cmt_out_context != metrics_context) {
                            cmt_destroy(cmt_out_context);
                        }

                    }
                    else {
                        ret = cmt_encode_msgpack_create(metrics_context,
                                                        &serialized_context_buffer,
                                                        &serialized_context_size);
                    }

                    cmt_destroy(metrics_context);

                    if (ret != 0) {
                        flb_coro_destroy(coro);
                        flb_free(out_flush);
                        flb_free(p_buf);

                        return NULL;
                    }

                    if ((serialization_buffer_offset +
                         serialized_context_size) > p_size) {
                        resized_serialization_buffer = \
                            flb_realloc(p_buf, p_size + serialized_context_size);

                        if (resized_serialization_buffer == NULL) {
                            flb_errno();

                            cmt_encode_msgpack_destroy(serialized_context_buffer);
                            flb_coro_destroy(coro);
                            flb_free(out_flush);
                            flb_free(p_buf);

                            return NULL;
                        }

                        p_size += serialized_context_size;
                        p_buf = resized_serialization_buffer;
                    }

                    memcpy(&(((char *) p_buf)[serialization_buffer_offset]),
                           serialized_context_buffer,
                           serialized_context_size);

                    serialization_buffer_offset += serialized_context_size;

                    cmt_encode_msgpack_destroy(serialized_context_buffer);
                }
            }

            if (serialization_buffer_offset == 0) {
                flb_coro_destroy(coro);
                flb_free(out_flush);
                flb_free(p_buf);

                return NULL;
            }

            out_flush->processed_event_chunk = flb_event_chunk_create(
                                                evc->type,
                                                0,
                                                evc->tag,
                                                flb_sds_len(evc->tag),
                                                p_buf,
                                                p_size);

            if (out_flush->processed_event_chunk == NULL) {
                flb_coro_destroy(coro);
                flb_free(out_flush);
                flb_free(p_buf);

                return NULL;
            }
        }
        else if (evc->type == FLB_EVENT_TYPE_TRACES) {
            p_buf = flb_calloc(evc->size * 2, sizeof(char));

            if (p_buf == NULL) {
                flb_errno();

                flb_coro_destroy(coro);
                flb_free(out_flush);

                return NULL;
            }

            p_size = evc->size;

            chunk_offset = 0;
            serialization_buffer_offset = 0;

            while ((ret = ctr_decode_msgpack_create(
                            &trace_context,
                            (char *) evc->data,
                            evc->size,
                            &chunk_offset)) == CTR_DECODE_MSGPACK_SUCCESS) {
                ret = flb_processor_run(o_ins->processor,
                                        0,
                                        FLB_PROCESSOR_TRACES,
                                        evc->tag,
                                        flb_sds_len(evc->tag),
                                        (char *) trace_context,
                                        0,
                                        NULL,
                                        NULL);

                if (ret == 0) {
                    ret = ctr_encode_msgpack_create(trace_context,
                                                    &serialized_context_buffer,
                                                    &serialized_context_size);

                    ctr_destroy(trace_context);

                    if (ret != 0) {
                        flb_coro_destroy(coro);
                        flb_free(out_flush);
                        flb_free(p_buf);

                        return NULL;
                    }

                    if ((serialization_buffer_offset +
                         serialized_context_size) > p_size) {
                        resized_serialization_buffer = \
                            flb_realloc(p_buf, p_size + serialized_context_size);

                        if (resized_serialization_buffer == NULL) {
                            flb_errno();

                            ctr_encode_msgpack_destroy(serialized_context_buffer);
                            flb_coro_destroy(coro);
                            flb_free(out_flush);
                            flb_free(p_buf);

                            return NULL;
                        }

                        p_size += serialized_context_size;
                        p_buf = resized_serialization_buffer;
                    }

                    memcpy(&(((char *) p_buf)[serialization_buffer_offset]),
                           serialized_context_buffer,
                           serialized_context_size);

                    serialization_buffer_offset += serialized_context_size;

                    ctr_encode_msgpack_destroy(serialized_context_buffer);
                }
            }

            if (serialization_buffer_offset == 0) {
                flb_coro_destroy(coro);
                flb_free(out_flush);
                flb_free(p_buf);

                return NULL;
            }

            out_flush->processed_event_chunk = flb_event_chunk_create(
                                                evc->type,
                                                0,
                                                evc->tag,
                                                flb_sds_len(evc->tag),
                                                p_buf,
                                                p_size);

            if (out_flush->processed_event_chunk == NULL) {
                flb_coro_destroy(coro);
                flb_free(out_flush);
                flb_free(p_buf);

                return NULL;
            }
        }
        else if (evc->type == FLB_EVENT_TYPE_PROFILES) {
            p_buf = flb_calloc(evc->size * 2, sizeof(char));

            if (p_buf == NULL) {
                flb_errno();

                flb_coro_destroy(coro);
                flb_free(out_flush);

                return NULL;
            }

            p_size = evc->size;

            chunk_offset = 0;
            serialization_buffer_offset = 0;

            while ((ret = cprof_decode_msgpack_create(
                            &profile_context,
                            (unsigned char *) evc->data,
                            evc->size,
                            &chunk_offset)) == CPROF_DECODE_MSGPACK_SUCCESS) {
                ret = flb_processor_run(o_ins->processor,
                                        0,
                                        FLB_PROCESSOR_PROFILES,
                                        evc->tag,
                                        flb_sds_len(evc->tag),
                                        (char *) profile_context,
                                        0,
                                        NULL,
                                        NULL);

                if (ret == 0) {
                    ret = cprof_encode_msgpack_create(&serialized_profiles_context_buffer,
                                                      profile_context);

                    cprof_destroy(profile_context);

                    if (ret != 0) {
                        flb_coro_destroy(coro);
                        flb_free(out_flush);
                        flb_free(p_buf);

                        return NULL;
                    }

                    if ((serialization_buffer_offset +
                         cfl_sds_len(serialized_profiles_context_buffer)) > p_size) {
                        resized_serialization_buffer = \
                            flb_realloc(p_buf, p_size + cfl_sds_len(serialized_profiles_context_buffer));

                        if (resized_serialization_buffer == NULL) {
                            flb_errno();

                            cprof_encode_msgpack_destroy(serialized_profiles_context_buffer);
                            flb_coro_destroy(coro);
                            flb_free(out_flush);
                            flb_free(p_buf);

                            return NULL;
                        }

                        p_size += cfl_sds_len(serialized_profiles_context_buffer);
                        p_buf = resized_serialization_buffer;
                    }

                    memcpy(&(((char *) p_buf)[serialization_buffer_offset]),
                           serialized_profiles_context_buffer,
                           cfl_sds_len(serialized_profiles_context_buffer));

                    serialization_buffer_offset += cfl_sds_len(serialized_profiles_context_buffer);

                    cprof_encode_msgpack_destroy(serialized_profiles_context_buffer);
                }
            }

            if (serialization_buffer_offset == 0) {
                flb_coro_destroy(coro);
                flb_free(out_flush);
                flb_free(p_buf);

                return NULL;
            }

            out_flush->processed_event_chunk = flb_event_chunk_create(
                                                evc->type,
                                                0,
                                                evc->tag,
                                                flb_sds_len(evc->tag),
                                                p_buf,
                                                p_size);

            if (out_flush->processed_event_chunk == NULL) {
                flb_coro_destroy(coro);
                flb_free(out_flush);
                flb_free(p_buf);

                return NULL;
            }
        }
    }

    coro->caller = co_active();
    coro->callee = co_create(config->coro_stack_size,
                             output_pre_cb_flush, &stack_size);

    if (coro->callee == NULL) {
        flb_coro_destroy(coro);
        if (out_flush->processed_event_chunk) {
            flb_free(out_flush->processed_event_chunk->data);
            flb_event_chunk_destroy(out_flush->processed_event_chunk);
        }
        flb_free(out_flush);
        return NULL;
    }

#ifdef FLB_HAVE_VALGRIND
    coro->valgrind_stack_id = \
        VALGRIND_STACK_REGISTER(coro->callee, ((char *) coro->callee) + stack_size);
#endif

    if (o_ins->is_threaded == FLB_TRUE) {
        th_ins = flb_output_thread_instance_get();

        pthread_mutex_lock(&th_ins->flush_mutex);
        mk_list_add(&out_flush->_head, &th_ins->flush_list);
        pthread_mutex_unlock(&th_ins->flush_mutex);
    }
    else {
        mk_list_add(&out_flush->_head, &o_ins->flush_list);
    }

    /* Workaround for makecontext() */
    output_params_set(out_flush, coro, task, o_ins->p, o_ins->context, config);
    return out_flush;
}

/*
 * This function is used by the output plugins to return. It's mandatory
 * as it will take care to signal the event loop letting know the flush
 * callback has done.
 *
 * The signal emmited indicate the 'Task' number that have finished plus
 * a return value. The return value is either FLB_OK, FLB_RETRY or FLB_ERROR.
 */
static inline void flb_output_return(int ret, struct flb_coro *co) {
    int n;
    int pipe_fd;
    uint32_t set;
    uint64_t val;
    struct flb_task *task;
    struct flb_output_flush *out_flush;
    struct flb_output_instance *o_ins;
    struct flb_out_thread_instance *th_ins = NULL;

    out_flush = (struct flb_output_flush *) co->data;
    o_ins = out_flush->o_ins;
    task = out_flush->task;

    flb_task_acquire_lock(task);

    flb_task_deactivate_route(task, o_ins);

    flb_task_release_lock(task);

#ifdef FLB_HAVE_CHUNK_TRACE
    if (task->event_chunk) {
        if (task->event_chunk->trace) {
             flb_chunk_trace_output(task->event_chunk->trace, o_ins, ret);
        }
    }
#endif

    if (out_flush->processed_event_chunk) {

        if (task->event_chunk->data != out_flush->processed_event_chunk->data) {
            flb_free(out_flush->processed_event_chunk->data);
        }

        flb_event_chunk_destroy(out_flush->processed_event_chunk);
        out_flush->processed_event_chunk = NULL;
    }

    /*
     * To compose the signal event the relevant info is:
     *
     * - Unique Task events id: 2 in this case
     * - Return value: FLB_OK (0), FLB_ERROR (1) or FLB_RETRY (2)
     * - Task ID
     * - Output Instance ID (struct flb_output_instance)->id
     *
     * We put together the return value with the task_id on the 32 bits at right
     */
    set = FLB_TASK_SET(ret, task->id, o_ins->id);
    val = FLB_BITS_U64_SET(2 /* FLB_ENGINE_TASK */, set);

    /*
     * Set the target pipe channel: if this return code is running inside a
     * thread pool worker, use the specific worker pipe/event loop to handle
     * the return status, otherwise use the channel connected to the parent
     * event loop.
     */
    if (flb_output_is_threaded(o_ins) == FLB_TRUE) {
        /* Retrieve the thread instance and prepare pipe channel */
        th_ins = flb_output_thread_instance_get();
        pipe_fd = th_ins->ch_thread_events[1];
    }
    else {
        pipe_fd = out_flush->o_ins->ch_events[1];
    }

    /* Notify the event loop about our return status */
    n = flb_pipe_w(pipe_fd, (void *) &val, sizeof(val));
    if (n == -1) {
        flb_pipe_error();
    }

    /*
     * Prepare the co-routine to be destroyed: real-destroy happens in the
     * event loop cleanup functions.
     */
    flb_output_flush_prepare_destroy(out_flush);
}

/* return the number of co-routines running in the instance */
static inline int flb_output_coros_size(struct flb_output_instance *ins)
{
    int size = 0;

    if (flb_output_is_threaded(ins) == FLB_TRUE) {
        /*
         * On threaded mode, we need to count the active co-routines of
         * every running thread of the thread pool.
         */
        size = flb_output_thread_pool_coros_size(ins);
    }
    else {
        size = mk_list_size(&ins->flush_list);
    }

    return size;
}

static inline void flb_output_return_do(int x)
{
    struct flb_coro *coro;

    coro = flb_coro_get();
    flb_output_return(x, coro);
    /*
     * Each co-routine handler have different ways to handle a return,
     * just use the wrapper.
     */
    flb_coro_yield(coro, FLB_TRUE);
}

#define FLB_OUTPUT_RETURN(x)                                            \
    flb_output_return_do(x);                                            \
    return

static inline int flb_output_config_map_set(struct flb_output_instance *ins,
                                            void *context)
{
    int ret;

    /* Process normal properties */
    if (ins->config_map) {
        ret = flb_config_map_set(&ins->properties, ins->config_map, context);
        if (ret == -1) {
            return -1;
        }
    }

    /* Net properties */
    if (ins->net_config_map) {
        ret = flb_config_map_set(&ins->net_properties, ins->net_config_map,
                                 &ins->net_setup);
        if (ret == -1) {
            return -1;
        }
    }

    return 0;
}

int flb_output_help(struct flb_output_instance *ins, void **out_buf, size_t *out_size);

struct flb_output_instance *flb_output_get_instance(struct flb_config *config,
                                                    int out_id);
int flb_output_flush_finished(struct flb_config *config, int out_id);

int flb_output_task_singleplex_enqueue(struct flb_task_queue *queue,
                                       struct flb_task_retry *retry,
                                       struct flb_task *task,
                                       struct flb_output_instance *out_ins,
                                       struct flb_config *config);
int flb_output_task_singleplex_flush_next(struct flb_task_queue *queue);
struct flb_output_instance *flb_output_new(struct flb_config *config,
                                           const char *output, void *data,
                                           int public_only);
const char *flb_output_name(struct flb_output_instance *in);
int flb_output_set_property(struct flb_output_instance *out,
                            const char *k, const char *v);
const char *flb_output_get_property(const char *key, struct flb_output_instance *ins);
#ifdef FLB_HAVE_METRICS
void *flb_output_get_cmt_instance(struct flb_output_instance *ins);
#endif
void flb_output_net_default(const char *host, int port,
                            struct flb_output_instance *ins);
int flb_output_enable_multi_threading(struct flb_output_instance *ins,
                                      struct flb_config *config);
const char *flb_output_name(struct flb_output_instance *ins);
void flb_output_pre_run(struct flb_config *config);
void flb_output_exit(struct flb_config *config);
void flb_output_set_context(struct flb_output_instance *ins, void *context);
int flb_output_instance_destroy(struct flb_output_instance *ins);
int flb_output_net_property_check(struct flb_output_instance *ins,
                                  struct flb_config *config);
int flb_output_plugin_property_check(struct flb_output_instance *ins,
                                     struct flb_config *config);
int flb_output_init_all(struct flb_config *config);
int flb_output_check(struct flb_config *config);
int flb_output_log_check(struct flb_output_instance *ins, int l);

int flb_output_upstream_set(struct flb_upstream *u, struct flb_output_instance *ins);
int flb_output_upstream_ha_set(void *ha, struct flb_output_instance *ins);

void flb_output_prepare();
int flb_output_set_http_debug_callbacks(struct flb_output_instance *ins);

int flb_output_task_flush(struct flb_task *task,
                          struct flb_output_instance *out_ins,
                          struct flb_config *config);

struct mk_list *flb_output_get_global_config_map(struct flb_config *config);

#endif<|MERGE_RESOLUTION|>--- conflicted
+++ resolved
@@ -369,14 +369,12 @@
     char *tls_min_version;               /* Minimum protocol version of TLS */
     char *tls_max_version;               /* Maximum protocol version of TLS */
     char *tls_ciphers;                   /* TLS ciphers */
-<<<<<<< HEAD
     char *tls_provider_query;            /* OpenSSL Provider Query */
-=======
+
 # if defined(FLB_SYSTEM_WINDOWS)
     char *tls_win_certstore_name;            /* CertStore Name (Windows) */
     int tls_win_use_enterprise_certstore;    /* Use enterprise CertStore */
 # endif
->>>>>>> a20a127f
 #endif
 
     /*
