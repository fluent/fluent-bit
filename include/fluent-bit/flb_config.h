/* -*- Mode: C; tab-width: 4; indent-tabs-mode: nil; c-basic-offset: 4 -*- */

/*  Fluent Bit
 *  ==========
 *  Copyright (C) 2015-2018 Treasure Data Inc.
 *
 *  Licensed under the Apache License, Version 2.0 (the "License");
 *  you may not use this file except in compliance with the License.
 *  You may obtain a copy of the License at
 *
 *      http://www.apache.org/licenses/LICENSE-2.0
 *
 *  Unless required by applicable law or agreed to in writing, software
 *  distributed under the License is distributed on an "AS IS" BASIS,
 *  WITHOUT WARRANTIES OR CONDITIONS OF ANY KIND, either express or implied.
 *  See the License for the specific language governing permissions and
 *  limitations under the License.
 */

#ifndef FLB_CONFIG_H
#define FLB_CONFIG_H

#include <time.h>

#include <monkey/mk_core.h>
#include <fluent-bit/flb_info.h>
#include <fluent-bit/flb_pipe.h>
#include <fluent-bit/flb_log.h>
#include <fluent-bit/flb_task_map.h>

#ifdef FLB_HAVE_TLS
#include <fluent-bit/flb_io_tls.h>
#endif

#define FLB_FLUSH_UCONTEXT      0
#define FLB_FLUSH_PTHREADS      1
#define FLB_FLUSH_LIBCO         2

#define FLB_CONFIG_FLUSH_SECS   5
#define FLB_CONFIG_HTTP_LISTEN  "0.0.0.0"
#define FLB_CONFIG_HTTP_PORT    "2020"
#define FLB_CONFIG_DEFAULT_TAG  "fluent_bit"

/* Property configuration: key/value for an input/output instance */
struct flb_config_prop {
    char *key;
    char *val;
    struct mk_list _head;
};

/* Main struct to hold the configuration of the runtime service */
struct flb_config {
    struct mk_event ch_event;

    int support_mode;         /* enterprise support mode ?      */
    int is_running;           /* service running ?              */
    int flush;                /* Flush timeout                  */
    int grace;                /* Grace on shutdown              */
    flb_pipefd_t flush_fd;    /* Timer FD associated to flush   */
    int flush_method;         /* Flush method set at build time */

    int daemon;               /* Run as a daemon ?              */
    flb_pipefd_t shutdown_fd; /* Shutdown FD, 5 seconds         */

#ifdef FLB_HAVE_STATS
    int stats_fd;             /* Stats FD, 1 second             */
    struct flb_stats *stats_ctx;
#endif

    int verbose;           /* Verbose mode (default OFF)     */
    time_t init_time;      /* Time when Fluent Bit started   */

    /* Used in library mode */
    pthread_t worker;            /* worker tid */
    flb_pipefd_t ch_data[2];     /* pipe to communicate caller with worker */
    flb_pipefd_t ch_manager[2];  /* channel to administrate fluent bit     */
    flb_pipefd_t ch_notif[2];    /* channel to receive notifications       */

    /* Channel event loop (just for ch_notif) */
    struct mk_event_loop *ch_evl;

    struct mk_rconf *file;

    /*
     * If a configuration file was used, this variable will contain the
     * absolute path for the directory that contains the file.
     */
    char *conf_path;
    /*
     * If true, inotify on the conf_path, and restart on change
     */
    int conf_watch;
    flb_pipefd_t conf_change_fd;    /* Inotify fd associated to conf_watch */
    struct mk_event event_config_change;

    /* Event */
    struct mk_event event_flush;
    struct mk_event event_shutdown;

    /* Collectors */
    struct mk_list collectors;

    /* Plugins references */
    struct mk_list in_plugins;
    struct mk_list parser_plugins;      /* not yet implemented */
    struct mk_list filter_plugins;
    struct mk_list out_plugins;

    /* Inputs instances */
    struct mk_list inputs;

    /* Parsers instances */
    struct mk_list parsers;

    /* Outputs instances */
    struct mk_list outputs;             /* list of output plugins   */

    /* Filter instances */
    struct mk_list filters;

    struct mk_event_loop *evl;          /* the event loop (mk_core) */

    /* Proxies */
    struct mk_list proxies;

    /* Kernel info */
    struct flb_kernel *kernel;

    /* Logging */
    char *log_file;
    struct flb_log *log;

    /* Parser Conf */
    char *parsers_file;

    /* Plugins config file */
    char *plugins_file;

    /* Environment */
    void *env;

    /* Workers: threads spawn using flb_worker_create() */
    struct mk_list workers;

    /* Metrics exporter */
#ifdef FLB_HAVE_METRICS
    void *metrics;
#endif

    /* HTTP Server */
#ifdef FLB_HAVE_HTTP_SERVER
    int http_server;          /* HTTP Server running    */
    char *http_port;          /* HTTP Port / TCP number */
    char *http_listen;        /* Interface Address      */
    void *http_ctx;           /* Monkey HTTP context    */
#endif

    /* Chunk I/O Buffering */
    void *cio;
    char *storage_path;
    char *storage_sync;
    int   storage_checksum;

    /* Embedded SQL Database support (SQLite3) */
#ifdef FLB_HAVE_SQLDB
    struct mk_list sqldb_list;
#endif

    /* LuaJIT environment's context */
#ifdef FLB_HAVE_LUAJIT
    struct mk_list luajit_list;
#endif

    /* Co-routines */
    unsigned int coro_stack_size;

    /*
     * Input table-id: table to keep a reference of thread-IDs used by the
     * input plugins.
     */
    uint16_t in_table_id[512];

    void *sched;

    struct flb_task_map tasks_map[2048];
};

#define FLB_CONFIG_LOG_LEVEL(c) (c->log->level)

struct flb_config *flb_config_init();
void flb_config_exit(struct flb_config *config);
char *flb_config_prop_get(char *key, struct mk_list *list);
int flb_config_set_property(struct flb_config *config,
                            char *k, char *v);
#ifdef FLB_HAVE_STATIC_CONF
struct mk_rconf *flb_config_static_open(char *file);
#endif

struct flb_service_config {
    char    *key;
    int     type;
    size_t  offset;
};

enum conf_type {
    FLB_CONF_TYPE_INT,
    FLB_CONF_TYPE_BOOL,
    FLB_CONF_TYPE_STR,
    FLB_CONF_TYPE_OTHER,
};

#define FLB_CONF_STR_FLUSH           "Flush"
#define FLB_CONF_STR_GRACE           "Grace"
#define FLB_CONF_STR_DAEMON          "Daemon"
#define FLB_CONF_STR_LOGFILE         "Log_File"
#define FLB_CONF_STR_LOGLEVEL        "Log_Level"
#define FLB_CONF_STR_PARSERS_FILE    "Parsers_File"
#define FLB_CONF_STR_PLUGINS_FILE    "Plugins_File"

/* FLB_HAVE_HTTP_SERVER */
#ifdef FLB_HAVE_HTTP_SERVER
#define FLB_CONF_STR_HTTP_SERVER     "HTTP_Server"
#define FLB_CONF_STR_HTTP_LISTEN     "HTTP_Listen"
#define FLB_CONF_STR_HTTP_PORT       "HTTP_Port"
#endif /* !FLB_HAVE_HTTP_SERVER */

/* Storage / Chunk I/O */
#define FLB_CONF_STORAGE_PATH        "storage.path"
#define FLB_CONF_STORAGE_SYNC        "storage.sync"
#define FLB_CONF_STORAGE_CHECKSUM    "storage.checksum"

<<<<<<< HEAD
#define FLB_CONF_STR_CONFIG_WATCH    "Config_Watch"
=======
/* Coroutines */
>>>>>>> 875ceb5a
#define FLB_CONF_STR_CORO_STACK_SIZE "Coro_Stack_Size"

#endif<|MERGE_RESOLUTION|>--- conflicted
+++ resolved
@@ -229,11 +229,9 @@
 #define FLB_CONF_STORAGE_SYNC        "storage.sync"
 #define FLB_CONF_STORAGE_CHECKSUM    "storage.checksum"
 
-<<<<<<< HEAD
 #define FLB_CONF_STR_CONFIG_WATCH    "Config_Watch"
-=======
+
 /* Coroutines */
->>>>>>> 875ceb5a
 #define FLB_CONF_STR_CORO_STACK_SIZE "Coro_Stack_Size"
 
 #endif