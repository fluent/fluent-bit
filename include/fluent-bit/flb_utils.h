/* -*- Mode: C; tab-width: 4; indent-tabs-mode: nil; c-basic-offset: 4 -*- */

/*  Fluent Bit
 *  ==========
 *  Copyright (C) 2015-2024 The Fluent Bit Authors
 *
 *  Licensed under the Apache License, Version 2.0 (the "License");
 *  you may not use this file except in compliance with the License.
 *  You may obtain a copy of the License at
 *
 *      http://www.apache.org/licenses/LICENSE-2.0
 *
 *  Unless required by applicable law or agreed to in writing, software
 *  distributed under the License is distributed on an "AS IS" BASIS,
 *  WITHOUT WARRANTIES OR CONDITIONS OF ANY KIND, either express or implied.
 *  See the License for the specific language governing permissions and
 *  limitations under the License.
 */

#ifndef FLB_UTILS_H
#define FLB_UTILS_H

#include <fluent-bit/flb_info.h>
#include <fluent-bit/flb_pipe.h>
#include <fluent-bit/flb_config.h>
#include <fluent-bit/flb_sds.h>

struct flb_split_entry {
    char *value;
    int len;
    off_t last_pos;
    struct mk_list _head;
};

void flb_utils_error(int err);
void flb_utils_error_c(const char *msg);
void flb_utils_warn_c(const char *msg);
void flb_message(int type, const char *file, int line, const char *fmt, ...);

#ifdef FLB_HAVE_FORK
int flb_utils_set_daemon(struct flb_config *config);
#endif

void flb_utils_print_setup(struct flb_config *config);

struct mk_list *flb_utils_split(const char *line, int separator, int max_split);
struct mk_list *flb_utils_split_quoted(const char *line, int separator, int max_split);
void flb_utils_split_free_entry(struct flb_split_entry *entry);
void flb_utils_split_free(struct mk_list *list);
int flb_utils_timer_consume(flb_pipefd_t fd);
int64_t flb_utils_size_to_bytes(const char *size);
int64_t flb_utils_hex2int(char *hex, int len);
int flb_utils_time_to_seconds(const char *time);
int flb_utils_pipe_byte_consume(flb_pipefd_t fd);
int flb_utils_bool(const char *val);
void flb_utils_bytes_to_human_readable_size(size_t bytes,
                                            char *out_buf, size_t size);
int flb_utils_time_split(const char *time, int *sec, long *nsec);
int flb_utils_write_str(char *buf, int *off, size_t size,
                        const char *str, size_t str_len);
int flb_utils_write_str_buf(const char *str, size_t str_len,
                            char **out, size_t *out_size);

int flb_utils_url_split(const char *in_url, char **out_protocol,
                        char **out_host, char **out_port, char **out_uri);
int flb_utils_proxy_url_split(const char *in_url, char **out_protocol,
                              char **out_username, char **out_password,
                              char **out_host, char **out_port);
int flb_utils_read_file(char *path, char **out_buf, size_t *out_size);
int flb_utils_read_file_offset(char *path, off_t offset_start, off_t offset_end, char **out_buf, size_t *out_size);
char *flb_utils_get_os_name();
int flb_utils_uuid_v4_gen(char *buf);
int flb_utils_get_machine_id(char **out_id, size_t *out_size);
void flb_utils_set_plugin_string_property(const char *name,
                                          flb_sds_t *field_storage,
                                          flb_sds_t  new_value);
<<<<<<< HEAD
int flb_utils_url_split_sds(const flb_sds_t in_url, flb_sds_t *out_protocol,
                            flb_sds_t *out_host, flb_sds_t *out_port, flb_sds_t *out_uri);
=======
int flb_utils_mkdir(const char *dir, int perms);
>>>>>>> 412d3ea8

#endif<|MERGE_RESOLUTION|>--- conflicted
+++ resolved
@@ -74,11 +74,8 @@
 void flb_utils_set_plugin_string_property(const char *name,
                                           flb_sds_t *field_storage,
                                           flb_sds_t  new_value);
-<<<<<<< HEAD
+int flb_utils_mkdir(const char *dir, int perms);
 int flb_utils_url_split_sds(const flb_sds_t in_url, flb_sds_t *out_protocol,
                             flb_sds_t *out_host, flb_sds_t *out_port, flb_sds_t *out_uri);
-=======
-int flb_utils_mkdir(const char *dir, int perms);
->>>>>>> 412d3ea8
 
 #endif