--- conflicted
+++ resolved
@@ -33,31 +33,19 @@
 SHELL ["/bin/bash", "-o", "pipefail", "-c"]
 
 # hadolint ignore=DL3008,DL3015
-<<<<<<< HEAD
-RUN apt-get -qq update && \
-    apt-get install -y -qq curl ca-certificates gcc-8 g++-8 libsystemd-dev \
-=======
 RUN apt-get update && \
-    apt-get install -y curl ca-certificates build-essential libsystemd-dev \
->>>>>>> f092885a
+    apt-get install -y curl ca-certificates gcc-8 g++-8 libsystemd-dev \
     cmake make bash wget unzip nano vim valgrind dh-make flex bison \
     libpq-dev postgresql-server-dev-all \
     libsasl2-2 libsasl2-dev openssl libssl-dev libssl1.1 \
     software-properties-common libyaml-dev apt-transport-https && \
     wget -q -O - https://apt.kitware.com/keys/kitware-archive-latest.asc 2>/dev/null | \
-<<<<<<< HEAD
-         gpg --dearmor - | tee /etc/apt/trusted.gpg.d/kitware.gpg >/dev/null && \
-         apt-add-repository 'deb https://apt.kitware.com/ubuntu/ bionic main' && \
-    apt-get -qq update && \
-    apt-get install -y -qq --reinstall lsb-base lsb-release cmake && \
-    update-alternatives --install /usr/bin/gcc gcc /usr/bin/gcc-8 1 && \
-    update-alternatives --install /usr/bin/g++ g++ /usr/bin/g++-8 1
-=======
     gpg --dearmor - | tee /etc/apt/trusted.gpg.d/kitware.gpg >/dev/null && \
     apt-add-repository 'deb https://apt.kitware.com/ubuntu/ bionic main' && \
     apt-get update && \
-    apt-get install -y --reinstall lsb-base lsb-release cmake
->>>>>>> f092885a
+    apt-get install -y --reinstall lsb-base lsb-release cmake && \
+    update-alternatives --install /usr/bin/gcc gcc /usr/bin/gcc-8 1 && \
+    update-alternatives --install /usr/bin/g++ g++ /usr/bin/g++-8 1
 
 # ubuntu/18.04.arm64v8 base image
 FROM arm64v8/ubuntu:18.04 as ubuntu-18.04.arm64v8-base
@@ -67,31 +55,19 @@
 COPY --from=multiarch-aarch64 /usr/bin/qemu-aarch64-static /usr/bin/qemu-aarch64-static
 
 # hadolint ignore=DL3008,DL3015
-<<<<<<< HEAD
-RUN apt-get -qq update && \
-    apt-get install -y -qq curl ca-certificates gcc-8 g++-8 libsystemd-dev \
-=======
 RUN apt-get update && \
-    apt-get install -y curl ca-certificates build-essential libsystemd-dev \
->>>>>>> f092885a
+    apt-get install -y curl ca-certificates gcc-8 g++-8 libsystemd-dev \
     cmake make bash wget unzip nano vim valgrind dh-make flex bison \
     libpq-dev postgresql-server-dev-all \
     libsasl2-2 libsasl2-dev openssl libssl-dev libssl1.1 \
     software-properties-common libyaml-dev apt-transport-https && \
     wget -q -O - https://apt.kitware.com/keys/kitware-archive-latest.asc 2>/dev/null | \
-<<<<<<< HEAD
-         gpg --dearmor - | tee /etc/apt/trusted.gpg.d/kitware.gpg >/dev/null && \
-         apt-add-repository 'deb https://apt.kitware.com/ubuntu/ bionic main' && \
-    apt-get -qq update && \
-    apt-get install -y -qq --reinstall lsb-base lsb-release cmake && \
-    update-alternatives --install /usr/bin/gcc gcc /usr/bin/gcc-8 1 && \
-    update-alternatives --install /usr/bin/g++ g++ /usr/bin/g++-8 1
-=======
     gpg --dearmor - | tee /etc/apt/trusted.gpg.d/kitware.gpg >/dev/null && \
     apt-add-repository 'deb https://apt.kitware.com/ubuntu/ bionic main' && \
     apt-get update && \
-    apt-get install -y --reinstall lsb-base lsb-release cmake
->>>>>>> f092885a
+    apt-get install -y --reinstall lsb-base lsb-release cmake && \
+    update-alternatives --install /usr/bin/gcc gcc /usr/bin/gcc-8 1 && \
+    update-alternatives --install /usr/bin/g++ g++ /usr/bin/g++-8 1
 
 # ubuntu/20.04 base image
 FROM ubuntu:20.04 as ubuntu-20.04-base
