<<<<<<< HEAD
td-agent-bit (1.1.2) stable; urgency=low

  * Fluent Bit v1.1.2

 -- Eduardo Silva <eduardo@treasure-data.com>  Fri, 31 May 2019 08:00:00 -0600

td-agent-bit (1.1.1) stable; urgency=low

  * Fluent Bit v1.1.1

 -- Eduardo Silva <eduardo@treasure-data.com>  Fri, 24 May 2019 08:00:00 -0600
=======
td-agent-bit (1.3.0) stable; urgency=low

  * Fluent Bit v1.3.0

 -- Eduardo Silva <eduardo@treasure-data.com>  Thu, 25 Jul 2019 08:00:00 -0600

td-agent-bit (1.2.0) stable; urgency=low

  * Fluent Bit v1.2.0

 -- Eduardo Silva <eduardo@treasure-data.com>  Fri, 28 Jun 2019 08:00:00 -0600
>>>>>>> 0a9f0422

td-agent-bit (1.1.0) stable; urgency=low

  * Fluent Bit v1.1.0

 -- Eduardo Silva <eduardo@treasure-data.com>  Mon, 29 Jan 2019 08:00:00 -0600

td-agent-bit (1.0.6) stable; urgency=low

  * Fluent Bit v1.0.6

 -- Eduardo Silva <eduardo@treasure-data.com>  Wed, 27 Mar 2019 11:00:00 -0600

td-agent-bit (1.0.5) stable; urgency=low

  * Fluent Bit v1.0.5

 -- Eduardo Silva <eduardo@treasure-data.com>  Wed, 20 Mar 2019 11:00:00 -0600

td-agent-bit (1.0.4) stable; urgency=low

  * Fluent Bit v1.0.4

 -- Eduardo Silva <eduardo@treasure-data.com>  Fri, 01 Feb 2019 08:00:00 -0600

td-agent-bit (1.0.3) stable; urgency=low

  * Fluent Bit v1.0.3

 -- Eduardo Silva <eduardo@treasure-data.com>  Fri, 18 Jan 2019 08:00:00 -0600

td-agent-bit (1.0.2) stable; urgency=low

  * Fluent Bit v1.0.2

 -- Eduardo Silva <eduardo@treasure-data.com>  Fri, 11 Jan 2019 08:00:00 -0600

td-agent-bit (1.0.1) stable; urgency=low

  * Fluent Bit v1.0.1

 -- Eduardo Silva <eduardo@treasure-data.com>  Thu, 20 Dec 2018 11:30:00 -0600

td-agent-bit (1.0.0) stable; urgency=low

  * Fluent Bit v1.0.0

 -- Eduardo Silva <eduardo@treasure-data.com>  Mon, 10 Dec 2018 08:00:00 -0600

td-agent-bit (0.14.7) stable; urgency=low

  * Fluent Bit v0.14.7

 -- Eduardo Silva <eduardo@treasure-data.com>  Wed, 07 Nov 2018 08:00:00 -0600

td-agent-bit (0.14.6) stable; urgency=low

  * Fluent Bit v0.14.6

 -- Eduardo Silva <eduardo@treasure-data.com>  Wed, 31 Oct 2018 08:00:00 -0600

td-agent-bit (0.14.5) stable; urgency=low

  * Fluent Bit v0.14.5

 -- Eduardo Silva <eduardo@treasure-data.com>  Fri, 05 Oct 2018 08:00:00 -0600

td-agent-bit (0.14.4) stable; urgency=low

  * Fluent Bit v0.14.4

 -- Eduardo Silva <eduardo@treasure-data.com>  Fri, 28 Sep 2018 08:00:00 -0600

td-agent-bit (0.14.3) stable; urgency=low

  * Fluent Bit v0.14.3

 -- Eduardo Silva <eduardo@treasure-data.com>  Fri, 21 Sep 2018 22:00:00 -0600

td-agent-bit (0.14.2) stable; urgency=low

  * Fluent Bit v0.14.2

 -- Eduardo Silva <eduardo@treasure-data.com>  Fri, 07 Sep 2018 22:00:00 -0600

td-agent-bit (0.14.1) stable; urgency=low

  * Fluent Bit v0.14.1

 -- Eduardo Silva <eduardo@treasure-data.com>  Thu, 30 Aug 2018 22:00:00 -0600

td-agent-bit (0.14.0) stable; urgency=low

  * Fluent Bit v0.14.0

 -- Eduardo Silva <eduardo@treasure-data.com>  Mon, 02 Jul 2018 22:00:00 -0600

td-agent-bit (0.13.0) stable; urgency=low

  * Based on Fluent Bit v0.13.0

 -- Eduardo Silva <eduardo@treasure-data.com>  Thu, 22 Feb 2018 22:00:00 -0600

td-agent-bit (0.12.19) stable; urgency=low

  * Based on Fluent Bit v0.12.19

 -- Eduardo Silva <eduardo@treasure-data.com>  Fri, 27 Apr 2018 17:30:00 -0600

td-agent-bit (0.12.18-2) stable; urgency=low

  * Based on Fluent Bit v0.12.18-2

 -- Eduardo Silva <eduardo@treasure-data.com>  Fri, 20 Apr 2018 17:30:00 -0600

td-agent-bit (0.12.18) stable; urgency=low

  * Based on Fluent Bit v0.12.18

 -- Eduardo Silva <eduardo@treasure-data.com>  Fri, 20 Apr 2018 11:30:00 -0600

td-agent-bit (0.12.17) stable; urgency=low

  * Based on Fluent Bit v0.12.17

 -- Eduardo Silva <eduardo@treasure-data.com>  Wed, 04 Apr 2018 22:00:00 -0600

td-agent-bit (0.12.16) stable; urgency=low

  * Based on Fluent Bit v0.12.16

 -- Eduardo Silva <eduardo@treasure-data.com>  Fri, 16 Mar 2018 22:00:00 -0600

td-agent-bit (0.12.15) stable; urgency=low

  * Based on Fluent Bit v0.12.15

 -- Eduardo Silva <eduardo@treasure-data.com>  Tue, 20 Feb 2018 22:00:00 -0600

td-agent-bit (0.12.14) stable; urgency=low

  * Based on Fluent Bit v0.12.14

 -- Eduardo Silva <eduardo@treasure-data.com>  Mon, 12 Feb 2018 22:00:00 -0600

td-agent-bit (0.12.13) stable; urgency=low

  * Based on Fluent Bit v0.12.13

 -- Eduardo Silva <eduardo@treasure-data.com>  Thu, 01 Feb 2018 22:00:00 -0600

td-agent-bit (0.12.12) stable; urgency=low

  * Based on Fluent Bit v0.12.12

 -- Eduardo Silva <eduardo@treasure-data.com>  Wed, 17 Jan 2018 22:00:00 -0600

td-agent-bit (0.12.11) stable; urgency=low

  * Based on Fluent Bit v0.12.11

 -- Eduardo Silva <eduardo@treasure-data.com>  Wed, 20 Dec 2017 22:00:00 -0600

td-agent-bit (0.12.10) stable; urgency=low

  * Based on Fluent Bit v0.12.10

 -- Eduardo Silva <eduardo@treasure-data.com>  Wed, 29 Nov 2017 22:00:00 -0600

td-agent-bit (0.12.9) stable; urgency=low

  * Based on Fluent Bit v0.12.9

 -- Eduardo Silva <eduardo@treasure-data.com>  Fri, 24 Nov 2017 22:00:00 -0600

td-agent-bit (0.12.8) stable; urgency=low

  * Based on Fluent Bit v0.12.8

 -- Eduardo Silva <eduardo@treasure-data.com>  Fri, 10 Nov 2017 22:00:00 -0600

td-agent-bit (0.12.7) stable; urgency=low

  * Based on Fluent Bit v0.12.7

 -- Eduardo Silva <eduardo@treasure-data.com>  Wed, 01 Nov 2017 22:00:00 -0600

td-agent-bit (0.12.6) stable; urgency=low

  * Based on Fluent Bit v0.12.6

 -- Eduardo Silva <eduardo@treasure-data.com>  Fri, 13 Oct 2017 22:00:00 -0600

td-agent-bit (0.12.5) stable; urgency=low

  * Based on Fluent Bit v0.12.5

 -- Eduardo Silva <eduardo@treasure-data.com>  Fri, 06 Oct 2017 22:00:00 -0600

td-agent-bit (0.12.4) stable; urgency=low

  * Based on Fluent Bit v0.12.4

 -- Eduardo Silva <eduardo@treasure-data.com>  Fri, 29 Sep 2017 22:00:00 -0600

td-agent-bit (0.12.3) stable; urgency=low

  * Based on Fluent Bit v0.12.3

 -- Eduardo Silva <eduardo@treasure-data.com>  Fri, 22 Sep 2017 22:00:00 -0600

td-agent-bit (0.12.2) stable; urgency=low

  * Based on Fluent Bit v0.12.2

 -- Eduardo Silva <eduardo@treasure-data.com>  Fri, 15 Sep 2017 22:00:00 -0600

td-agent-bit (0.12.1) stable; urgency=low

  * Based on Fluent Bit v0.12.1

 -- Eduardo Silva <eduardo@treasure-data.com>  Fri, 01 Sep 2017 22:00:00 -0600

td-agent-bit (0.12.0) stable; urgency=low

  * Based on Fluent Bit v0.12.0

 -- Eduardo Silva <eduardo@treasure-data.com>  Thu, 17 Aug 2017 22:00:00 -0600

td-agent-bit (0.11.17) stable; urgency=low

  * Based on Fluent Bit v0.11.17

 -- Eduardo Silva <eduardo@treasure-data.com>  Tue, 15 Aug 2017 22:00:00 -0600

td-agent-bit (0.11.16) stable; urgency=low

  * Based on Fluent Bit v0.11.16

 -- Eduardo Silva <eduardo@treasure-data.com>  Wed, 07 Aug 2017 10:00:00 -0600

td-agent-bit (0.11.15) stable; urgency=low

  * Based on Fluent Bit v0.11.15

 -- Eduardo Silva <eduardo@treasure-data.com>  Mon, 24 Jul 2017 10:00:00 -0600

td-agent-bit (0.11.14) stable; urgency=low

  * Based on Fluent Bit v0.11.14

 -- Eduardo Silva <eduardo@treasure-data.com>  Mon, 17 Jul 2017 10:00:00 -0600

td-agent-bit (0.11.13) stable; urgency=low

  * Based on Fluent Bit v0.11.13

 -- Eduardo Silva <eduardo@treasure-data.com>  Mon, 10 Jul 2017 10:00:00 -0600

td-agent-bit (0.11.12) stable; urgency=low

  * Based on Fluent Bit v0.11.12

 -- Eduardo Silva <eduardo@treasure-data.com>  Mon, 03 Jul 2017 10:00:00 -0600

td-agent-bit (0.11.11) stable; urgency=low

  * Based on Fluent Bit v0.11.11

 -- Eduardo Silva <eduardo@treasure-data.com>  Wed, 28 Jun 2017 10:00:00 -0600

td-agent-bit (0.11.10) stable; urgency=low

  * Based on Fluent Bit v0.11.10

 -- Eduardo Silva <eduardo@treasure-data.com>  Mon, 19 Jun 2017 10:00:00 -0600

td-agent-bit (0.11.9) stable; urgency=low

  * Based on Fluent Bit v0.11.9

 -- Eduardo Silva <eduardo@treasure-data.com>  Tue, 13 Jun 2017 10:00:00 -0600

td-agent-bit (0.11.8) stable; urgency=low

  * Based on Fluent Bit v0.11.8

 -- Eduardo Silva <eduardo@treasure-data.com>  Fri, 02 Jun 2017 10:00:00 -0600

td-agent-bit (0.11.7) stable; urgency=low

  * Based on Fluent Bit v0.11.7

 -- Eduardo Silva <eduardo@treasure-data.com>  Wed, 31 May 2017 10:00:00 -0600

td-agent-bit (0.11.6) stable; urgency=low

  * Based on Fluent Bit v0.11.6

 -- Eduardo Silva <eduardo@treasure-data.com>  Wed, 24 May 2017 10:00:00 -0600

td-agent-bit (0.11.5) stable; urgency=low

  * Based on Fluent Bit v0.11.5

 -- Eduardo Silva <eduardo@treasure-data.com>  Wed, 17 May 2017 10:00:00 -0600

td-agent-bit (0.11.4) stable; urgency=low

  * Based on Fluent Bit v0.11.4

 -- Eduardo Silva <eduardo@treasure-data.com>  Mon, 21 Apr 2017 09:00:00 -0600

td-agent-bit (0.11.3) stable; urgency=low

  * Based on Fluent Bit v0.11.3

 -- Eduardo Silva <eduardo@treasure-data.com>  Wed, 12 Apr 2017 09:00:00 -0600

td-agent-bit (0.11.2) stable; urgency=low

  * Based on Fluent Bit v0.11.2

 -- Eduardo Silva <eduardo@treasure-data.com>  Wed, 05 Apr 2017 09:00:00 -0600

td-agent-bit (0.11.1) stable; urgency=low

  * Based on Fluent Bit v0.11.1

 -- Eduardo Silva <eduardo@treasure-data.com>  Mon, 03 Apr 2017 09:00:00 -0600

td-agent-bit (0.11.0) stable; urgency=low

  * Based on Fluent Bit v0.11.0

 -- Eduardo Silva <eduardo@treasure-data.com>  Fri, 24 Mar 2017 09:00:00 -0600

td-agent-bit (0.10.1-1) stable; urgency=low

  * Based on Fluent Bit v0.10.1

 -- Eduardo Silva <eduardo@treasure-data.com>  Fri, 06 Jan 2017 09:00:00 -0600

td-agent-bit (0.10.0-1) stable; urgency=low

  * Based on Fluent Bit v0.10.0

 -- Eduardo Silva <eduardo@treasure-data.com>  Thu, 29 Dec 2016 16:00:00 -0600

td-agent-bit (0.9.1-1) stable; urgency=low

  * Based on Fluent Bit v0.9.1

 -- Eduardo Silva <eduardo@treasure-data.com>  Mon, 05 Dec 2016 16:00:00 -0600

td-agent-bit (0.9.0-1) stable; urgency=low

  * Based on Fluent Bit v0.9.0

 -- Eduardo Silva <eduardo@treasure-data.com>  Wed, 02 Nov 2016 16:00:00 -0600

td-agent-bit (0.8.5-1) stable; urgency=low

  * Based on Fluent Bit v0.8.5

 -- Eduardo Silva <eduardo@treasure-data.com>  Mon, 05 Sep 2016 16:00:00 -0600

td-agent-bit (0.8.4-1) stable; urgency=low

  * Based on Fluent Bit v0.8.4

 -- Eduardo Silva <eduardo@treasure-data.com>  Fri, 12 Aug 2016 16:00:00 -0600

td-agent-bit (0.8.3-1) stable; urgency=low

  * Based on Fluent Bit v0.8.3

 -- Eduardo Silva <eduardo@treasure-data.com>  Fri, 01 Jul 2016 14:00:00 -0600

td-agent-bit (0.8.2-1) stable; urgency=low

  * Based on Fluent Bit v0.8.2

 -- Eduardo Silva <eduardo@treasure-data.com>  Mon, 20 Jun 2016 14:00:00 -0600<|MERGE_RESOLUTION|>--- conflicted
+++ resolved
@@ -1,16 +1,3 @@
-<<<<<<< HEAD
-td-agent-bit (1.1.2) stable; urgency=low
-
-  * Fluent Bit v1.1.2
-
- -- Eduardo Silva <eduardo@treasure-data.com>  Fri, 31 May 2019 08:00:00 -0600
-
-td-agent-bit (1.1.1) stable; urgency=low
-
-  * Fluent Bit v1.1.1
-
- -- Eduardo Silva <eduardo@treasure-data.com>  Fri, 24 May 2019 08:00:00 -0600
-=======
 td-agent-bit (1.3.0) stable; urgency=low
 
   * Fluent Bit v1.3.0
@@ -22,7 +9,6 @@
   * Fluent Bit v1.2.0
 
  -- Eduardo Silva <eduardo@treasure-data.com>  Fri, 28 Jun 2019 08:00:00 -0600
->>>>>>> 0a9f0422
 
 td-agent-bit (1.1.0) stable; urgency=low
 
