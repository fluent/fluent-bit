/* -*- Mode: C; tab-width: 4; indent-tabs-mode: nil; c-basic-offset: 4 -*- */

#include <fluent-bit/flb_info.h>
#include <fluent-bit/flb_mem.h>
#include <fluent-bit/flb_pack.h>
#include <fluent-bit/flb_error.h>
#include <fluent-bit/flb_str.h>
#include <monkey/mk_core.h>

#include <sys/types.h>
#include <sys/stat.h>
#include <dirent.h>
#include <fcntl.h>
#include <unistd.h>
#include <math.h> /* for NAN */


#include "flb_tests_internal.h"

/* JSON iteration tests */
#define JSON_SINGLE_MAP1 FLB_TESTS_DATA_PATH "/data/pack/json_single_map_001.json"
#define JSON_SINGLE_MAP2 FLB_TESTS_DATA_PATH "/data/pack/json_single_map_002.json"
#define JSON_DUP_KEYS_I  FLB_TESTS_DATA_PATH "/data/pack/dup_keys_in.json"
#define JSON_DUP_KEYS_O  FLB_TESTS_DATA_PATH "/data/pack/dup_keys_out.json"

#define JSON_BUG342      FLB_TESTS_DATA_PATH "/data/pack/bug342.json"

/* Pack Samples path */
#define PACK_SAMPLES     FLB_TESTS_DATA_PATH "/data/pack/"

struct pack_test {
    char *msgpack;
    char *json;
};

/* If we get more than 256 tests, just update the size */
struct pack_test pt[256];

static inline void consume_bytes(char *buf, int bytes, int length)
{
    memmove(buf, buf + bytes, length - bytes);
}

/* Pack a simple JSON map */
void test_json_pack()
{
    int ret;
    int root_type;
    size_t len;
    char *data;
    char *out_buf;
    size_t out_size;

    data = mk_file_to_buffer(JSON_SINGLE_MAP1);
    TEST_CHECK(data != NULL);

    len = strlen(data);

    ret = flb_pack_json(data, len, &out_buf, &out_size, &root_type);
    TEST_CHECK(ret == 0);

    flb_free(data);
    flb_free(out_buf);
}

/* Pack a simple JSON map using a state */
void test_json_pack_iter()
{
    int i;
    int ret;
    size_t len;
    char *data;
    char *out_buf = NULL;
    int out_size;
    struct flb_pack_state state;

    data = mk_file_to_buffer(JSON_SINGLE_MAP1);
    TEST_CHECK(data != NULL);

    len = strlen(data);

    ret = flb_pack_state_init(&state);
    TEST_CHECK(ret == 0);

    /* Pass byte by byte */
    for (i = 1; i < len; i++) {
        ret = flb_pack_json_state(data, i, &out_buf, &out_size, &state);
        if (i + 1 != len) {
            TEST_CHECK(ret == FLB_ERR_JSON_PART);
        }
    }
    TEST_CHECK(ret != FLB_ERR_JSON_INVAL && ret != FLB_ERR_JSON_PART);

    flb_pack_state_reset(&state);
    flb_free(data);
    flb_free(out_buf);
}

/* Pack two concatenated JSON maps using a state */
void test_json_pack_mult()

{
    int ret;
    int maps = 0;
    size_t off = 0;
    size_t len1;
    size_t len2;
    size_t total;
    char *buf;
    char *data1;
    char *data2;
    char *out_buf;
    int out_size;
    msgpack_unpacked result;
    msgpack_object root;
    struct flb_pack_state state;

    data1 = mk_file_to_buffer(JSON_SINGLE_MAP1);
    TEST_CHECK(data1 != NULL);
    len1 = strlen(data1);

    data2 = mk_file_to_buffer(JSON_SINGLE_MAP2);
    TEST_CHECK(data2 != NULL);
    len2 = strlen(data2);

    buf = flb_malloc(len1 + len2 + 1);
    TEST_CHECK(buf != NULL);

    /* Merge buffers */
    memcpy(buf, data1, len1);
    memcpy(buf + len1, data2, len2);
    total = len1 + len2;
    buf[total] = '\0';

    /* Release buffers */
    flb_free(data1);
    flb_free(data2);

    ret = flb_pack_state_init(&state);
    TEST_CHECK(ret == 0);

    /* Enable the 'multiple' flag so the parser will accept concatenated msgs */
    state.multiple = FLB_TRUE;

    /* It should pack two msgpack-maps in out_buf */
    ret = flb_pack_json_state(buf, total, &out_buf, &out_size, &state);
    TEST_CHECK(ret == 0);

    /* Validate output buffer */
    msgpack_unpacked_init(&result);
    while (msgpack_unpack_next(&result, out_buf, out_size, &off) == MSGPACK_UNPACK_SUCCESS) {
        maps++;
        root = result.data;
        TEST_CHECK(root.type == MSGPACK_OBJECT_MAP);
    }
    msgpack_unpacked_destroy(&result);

    TEST_CHECK(maps == 2);

    flb_pack_state_reset(&state);
    flb_free(out_buf);
    flb_free(buf);
}

/* Pack two concatenated JSON maps byte by byte using a state */
void test_json_pack_mult_iter()

{
    int i;
    int ret;
    int maps = 0;
    int total_maps = 0;
    size_t off = 0;
    size_t len1;
    size_t len2;
    size_t total;
    char *buf;
    char *data1;
    char *data2;
    char *out_buf;
    int out_size;
    msgpack_unpacked result;
    msgpack_object root;
    struct flb_pack_state state;

    data1 = mk_file_to_buffer(JSON_SINGLE_MAP1);
    TEST_CHECK(data1 != NULL);
    len1 = strlen(data1);

    data2 = mk_file_to_buffer(JSON_SINGLE_MAP2);
    TEST_CHECK(data2 != NULL);
    len2 = strlen(data2);

    buf = flb_malloc(len1 + len2 + 1);
    TEST_CHECK(buf != NULL);

    /* Merge buffers */
    memcpy(buf, data1, len1);
    memcpy(buf + len1, data2, len2);
    total = len1 + len2;
    buf[total] = '\0';

    /* Release buffers */
    flb_free(data1);
    flb_free(data2);

    ret = flb_pack_state_init(&state);
    TEST_CHECK(ret == 0);

    /* Enable the 'multiple' flag so the parser will accept concatenated msgs */
    state.multiple = FLB_TRUE;

    /* Pass byte by byte */
    for (i = 1; i < total; i++) {
        ret = flb_pack_json_state(buf, i, &out_buf, &out_size, &state);
        if (ret == 0) {
            /* Consume processed bytes */
            consume_bytes(buf, state.last_byte, total);
            i = 1;
            total -= state.last_byte;
            flb_pack_state_reset(&state);
            flb_pack_state_init(&state);

            /* Validate output buffer */
            off = 0;
            maps = 0;
            msgpack_unpacked_init(&result);
            while (msgpack_unpack_next(&result, out_buf, out_size, &off) == MSGPACK_UNPACK_SUCCESS) {
                root = result.data;
                TEST_CHECK(root.type == MSGPACK_OBJECT_MAP);
                maps++;
                total_maps++;
            }
            TEST_CHECK(maps == 1);
            msgpack_unpacked_destroy(&result);
            flb_free(out_buf);
        }
    }

    TEST_CHECK(total_maps == 2);
    flb_pack_state_reset(&state);
    flb_free(buf);
}

/* Validate default values of macros used in flb_msgpack_raw_to_json_sds */
void test_msgpack_to_json_macros()
{
    /* Verify default values */
    TEST_CHECK(FLB_MSGPACK_TO_JSON_INIT_BUFFER_SIZE == 2.0);
    TEST_CHECK(FLB_MSGPACK_TO_JSON_REALLOC_BUFFER_SIZE == 0.10);
}

/* Validate that duplicated keys are removed */
void test_json_dup_keys()
{
    int ret;
    int type;
    size_t len_in;
    char *out_buf;
    size_t out_size;
    char *data_in;
    char *data_out;
    flb_sds_t out_json;
    flb_sds_t d;

    /* Read JSON input file */
    data_in = mk_file_to_buffer(JSON_DUP_KEYS_I);
    TEST_CHECK(data_in != NULL);
    len_in = strlen(data_in);

    /* Read JSON output file */
    data_out = mk_file_to_buffer(JSON_DUP_KEYS_O);
    TEST_CHECK(data_out != NULL);

    /* Pack raw JSON as msgpack */
    ret = flb_pack_json(data_in, len_in, &out_buf, &out_size, &type);
    TEST_CHECK(ret == 0);

    d = flb_sds_create("date");
    TEST_CHECK(d != NULL);

    /* Convert back to JSON */
    out_json = flb_pack_msgpack_to_json_format(out_buf, out_size,
                                               FLB_PACK_JSON_FORMAT_LINES,
                                               FLB_PACK_JSON_DATE_EPOCH,
                                               d);
    TEST_CHECK(out_json != NULL);

    TEST_CHECK(strncmp(out_json, data_out, flb_sds_len(out_json)) == 0);
    flb_sds_destroy(d);
    flb_sds_destroy(out_json);
    flb_free(out_buf);
    flb_free(data_in);
    flb_free(data_out);
}

void test_json_pack_bug342()
{
    int i = 0;
    int records = 0;
    int fd;
    int ret;
    size_t off = 0;
    ssize_t r = 0;
    char *out;
    char buf[1024*4];
    int out_size;
    size_t total = 0;
    int bytes[] = {1, 3, 3, 5, 5, 35, 17, 23,
                   46, 37, 49, 51, 68, 70, 86, 268,
                   120, 178, 315, 754, 753, 125};
    struct stat st;
    struct flb_pack_state state;
    msgpack_unpacked result;
    ret = stat(JSON_BUG342, &st);
    if (ret == -1) {
        perror("stat");
        exit(EXIT_FAILURE);
    }

    for (i = 0; i < (sizeof(bytes)/sizeof(int)); i++) {
        total += bytes[i];
    }

    TEST_CHECK(total == st.st_size);
    if (total != st.st_size) {
        exit(EXIT_FAILURE);
    }

    fd = open(JSON_BUG342, O_RDONLY);
    if (fd == -1) {
        perror("open");
        exit(EXIT_FAILURE);
    }

    flb_pack_state_init(&state);
    state.multiple = FLB_TRUE;

    for (i = 0; i < (sizeof(bytes)/sizeof(int)); i++) {
        r = read(fd, buf + off, bytes[i]);
        TEST_CHECK(r == bytes[i]);
        if (r <= 0) {
            perror("read");
            exit(EXIT_FAILURE);
        }
        off += r;

        ret = flb_pack_json_state(buf, off, &out, &out_size, &state);
        TEST_CHECK(ret != FLB_ERR_JSON_INVAL);
        if (ret == FLB_ERR_JSON_INVAL) {
            exit(EXIT_FAILURE);
        }
        else if (ret == FLB_ERR_JSON_PART) {
            continue;
        }
        else if (ret == 0) {
            /* remove used bytes */
            consume_bytes(buf, state.last_byte, off);
            off -= state.last_byte;

            /* reset the packer state */
            flb_pack_state_reset(&state);
            flb_pack_state_init(&state);
            state.multiple = FLB_TRUE;
        }

        size_t coff = 0;
        msgpack_unpacked_init(&result);
        while (msgpack_unpack_next(&result, out, out_size, &coff) == MSGPACK_UNPACK_SUCCESS) {
            records++;
        }
        msgpack_unpacked_destroy(&result);

        TEST_CHECK(off >= state.last_byte);
        if (off < state.last_byte) {
            exit(1);
        }
        flb_free(out);
    }
    flb_pack_state_reset(&state);
    close(fd);
    TEST_CHECK(records == 240);
}


/* Iterate data/pack/ directory and compose an array with files to test */
static int utf8_tests_create()
{
    int i = 0;
    int len;
    int ret;
    char ext_mp[PATH_MAX];
    char ext_json[PATH_MAX];
    DIR *dir;
    struct pack_test *test;
    struct dirent *entry;
    struct stat st;

    memset(pt, '\0', sizeof(pt));

    dir = opendir(PACK_SAMPLES);
    TEST_CHECK(dir != NULL);
    if (dir == NULL) {
        exit(EXIT_FAILURE);
    }

    while ((entry = readdir(dir)) != NULL) {
        if (entry->d_type != DT_REG) {
            continue;
        }

        len = strlen(entry->d_name);
        if (strcmp(entry->d_name + (len - 3), ".mp") != 0) {
            continue;
        }

        snprintf(ext_mp, sizeof(ext_mp) - 1,
                 "%s%s", PACK_SAMPLES, entry->d_name);
        len = snprintf(ext_json, sizeof(ext_json) - 1, "%s%s",
                       PACK_SAMPLES, entry->d_name);
        snprintf(ext_json + (len - 3), sizeof(ext_json) - len - 3,
                 "%s", ".json");


        /* Validate new paths */
        ret = stat(ext_mp, &st);
        if (ret == -1) {
            printf("Unit test msgpack not found: %s\n", ext_mp);
            exit(EXIT_FAILURE);
        }

        ret = stat(ext_json, &st);
        if (ret == -1) {
            printf("Unit test result JSON not found: %s\n", ext_json);
            exit(EXIT_FAILURE);
        }

        /* Insert into table */
        test = &pt[i];
        test->msgpack = flb_strdup(ext_mp);
        test->json    = flb_strdup(ext_json);
        i++;
    }

    closedir(dir);
    return i;
}

static void utf8_tests_destroy(int s)
{
    int i;
    struct pack_test *test;

    for (i = 0; i < s; i++) {
        test = &pt[i];
        flb_free(test->msgpack);
        flb_free(test->json);
    }
}

void test_utf8_to_json()
{
    int i;
    int ret;
    int n_tests;
    char *file_msgp;
    char *file_json;
    flb_sds_t out_buf;
    size_t out_size;
    size_t msgp_size;
    size_t json_size;
    struct stat st;
    struct pack_test *test;

    n_tests = utf8_tests_create();

    /* Iterate unit tests table */
    for (i = 0; i < n_tests; i++) {
        test = &pt[i];
        if (!test->msgpack) {
            break;
        }

        file_msgp = mk_file_to_buffer(test->msgpack);
        TEST_CHECK(file_msgp != NULL);
        stat(test->msgpack, &st);
        msgp_size = st.st_size;

        file_json = mk_file_to_buffer(test->json);
        TEST_CHECK(file_json != NULL);
        if (!file_json) {
            printf("Missing JSON file: %s\n", test->json);
            flb_free(file_msgp);
            continue;
        }

        json_size = strlen(file_json);

        out_buf = flb_msgpack_raw_to_json_sds(file_msgp, msgp_size);
        TEST_CHECK(out_buf != NULL);
        out_size = flb_sds_len(out_buf);

        ret = strcmp(file_json, out_buf);
        if (ret != 0) {
            TEST_CHECK(ret == 0);
            printf("[test] %s\n", test->json);
            printf("       EXPECTED => '%s'\n", file_json);
            printf("       ENCODED  => '%s'\n", out_buf);
        }

        TEST_CHECK(out_size == json_size);

        if (out_buf) {
            flb_sds_destroy(out_buf);
        }
        flb_free(file_msgp);
        flb_free(file_json);
    }

    utf8_tests_destroy(n_tests);
}

void test_json_pack_bug1278()
{
    int i;
    int len;
    int ret;
    int items;
    int type;
    char *p_in;
    char *p_out;
    char *out_buf;
    size_t out_size;
    msgpack_sbuffer mp_sbuf;
    msgpack_packer mp_pck;
    msgpack_unpacked result;
    msgpack_object root;
    msgpack_object val;
    size_t off = 0;
    flb_sds_t json;
    char tmp[32];

    char *in[]  = {
                   "one\atwo",
                   "one\btwo",
                   "one\ttwo",
                   "one\ntwo",
                   "one\vtwo",
                   "one\ftwo",
                   "one\rtwo",
                   "\\n",
    };

    char *out[] = {
                   "\"one\\u0007two\"",
                   "\"one\\btwo\"",
                   "\"one\\ttwo\"",
                   "\"one\\ntwo\"",
                   "\"one\\u000btwo\"",
                   "\"one\\ftwo\"",
                   "\"one\\rtwo\"",
                   "\"\\\\n\"",
    };

    printf("\n");
    items = sizeof(in) / sizeof(char *);
    for (i = 0; i < items; i++) {
        p_in = in[i];
        p_out = out[i];

        len = strlen(p_in);

        msgpack_sbuffer_init(&mp_sbuf);
        msgpack_packer_init(&mp_pck, &mp_sbuf, msgpack_sbuffer_write);

        msgpack_pack_str(&mp_pck, len);
        msgpack_pack_str_body(&mp_pck, p_in, len);

        /* Pack raw string as JSON */
        json = flb_msgpack_raw_to_json_sds(mp_sbuf.data, mp_sbuf.size);

        /* Compare expected JSON output */
        ret = strcmp(p_out, json);
        TEST_CHECK(ret == 0);
        if (ret != 0) {
            printf("== JSON comparisson failed ==\n");
            printf("expected: %s\n", p_out);
            printf("output  : %s\n", json);
        }
        else {
            printf("test %i out => %s\n", i, json);
        }
        /* Put JSON string in a map and convert it to msgpack */
        snprintf(tmp, sizeof(tmp) -1 , "{\"log\": %s}", json);
        ret = flb_pack_json(tmp, strlen(tmp), &out_buf, &out_size, &type);
        TEST_CHECK(ret == 0);
        if (ret != 0) {
            printf("failed packaging to JSON\n");
        }

        /* Unpack 'log' value and compare it to the original raw */
        off = 0;
        msgpack_unpacked_init(&result);
        ret = msgpack_unpack_next(&result, out_buf, out_size, &off);
        TEST_CHECK(ret == MSGPACK_UNPACK_SUCCESS);

        /* Check parent type is a map */
        root = result.data;
        TEST_CHECK(root.type == MSGPACK_OBJECT_MAP);

        /* Get map value */
        val = root.via.map.ptr[0].val;
        TEST_CHECK(val.type == MSGPACK_OBJECT_STR);

        /* Compare bytes length */
        len = strlen(p_in);
        TEST_CHECK(len == val.via.str.size);
        if (len != val.via.str.size) {
            printf("failed comparing string length\n");
        }

        /* Compare raw bytes */
        ret = memcmp(val.via.str.ptr, p_in, len);
        TEST_CHECK(ret == 0);
        if (ret != 0) {
            printf("failed comparing to original value\n");
        }

        /* Relese resources */
        flb_free(out_buf);
        flb_sds_destroy(json);
        msgpack_unpacked_destroy(&result);
        msgpack_sbuffer_destroy(&mp_sbuf);

    }
}

<<<<<<< HEAD
void test_json_pack_nan()
{
    int ret;
    char json_str[128] = {0};
    char *p = NULL;
    struct flb_config config;
    msgpack_sbuffer mp_sbuf;
    msgpack_packer mp_pck;
    msgpack_object obj;
    msgpack_zone mempool;

    config.convert_nan_to_null = FLB_TRUE;

    // initialize msgpack
    msgpack_sbuffer_init(&mp_sbuf);
    msgpack_packer_init(&mp_pck, &mp_sbuf, msgpack_sbuffer_write);
    msgpack_pack_double(&mp_pck, NAN);
    msgpack_zone_init(&mempool, 2048);
    msgpack_unpack(mp_sbuf.data, mp_sbuf.size, NULL, &mempool, &obj);
    msgpack_zone_destroy(&mempool);
    msgpack_sbuffer_destroy(&mp_sbuf);

    // convert msgpack to json
    ret = flb_msgpack_to_json(&json_str[0], sizeof(json_str), &obj);
    TEST_CHECK(ret >= 0);

    p = strstr(&json_str[0], "nan");
    if (!TEST_CHECK(p != NULL)) {
        TEST_MSG("json should be nan. json_str=%s", json_str);
    }

    // convert. nan -> null
    memset(&json_str[0], 0, sizeof(json_str));
    flb_pack_init(&config);
    ret = flb_msgpack_to_json(&json_str[0], sizeof(json_str), &obj);
    TEST_CHECK(ret >= 0);

    p = strstr(&json_str[0], "null");
    if (!TEST_CHECK(p != NULL)) {
        TEST_MSG("json should be null. json_str=%s", json_str);
    }

    // clear setting
    config.convert_nan_to_null = FLB_FALSE;
    flb_pack_init(&config);
}

=======
static int check_msgpack_val(msgpack_object obj, int expected_type, char *expected_val)
{
    int len;

    if (!TEST_CHECK(obj.type == expected_type)) {
        TEST_MSG("type mismatch\nexpected=%d got=%d", expected_type, obj.type);
        return -1;
    }
    switch(obj.type) {
    case MSGPACK_OBJECT_MAP:
        if(!TEST_CHECK(obj.via.map.size == atoi(expected_val))) {
            TEST_MSG("map size mismatch\nexpected=%s got=%d", expected_val, obj.via.map.size);
            return -1;
        }
        break;

    case MSGPACK_OBJECT_ARRAY:
        if(!TEST_CHECK(obj.via.array.size == atoi(expected_val))) {
            TEST_MSG("array size mismatch\nexpected=%s got=%d", expected_val, obj.via.array.size);
            return -1;
        }
        break;

    case MSGPACK_OBJECT_STR:
        len = strlen(expected_val);
        if (!TEST_CHECK(obj.via.str.size == strlen(expected_val))) {
            TEST_MSG("str size mismatch\nexpected=%d got=%d", len, obj.via.str.size);
            return -1;
        }
        else if(!TEST_CHECK(strncmp(expected_val, obj.via.str.ptr ,len) == 0)) {
            TEST_MSG("str mismatch\nexpected=%.*s got=%.*s", len, expected_val, len, obj.via.str.ptr);
            return -1;
        }
        break;

    case MSGPACK_OBJECT_POSITIVE_INTEGER:
        if(!TEST_CHECK(obj.via.u64 == (uint64_t)atoi(expected_val))) {
            TEST_MSG("int mismatch\nexpected=%s got=%"PRIu64, expected_val, obj.via.u64);
            return -1;
        }
        break;

    case MSGPACK_OBJECT_BOOLEAN:
        if (obj.via.boolean) {
            if(!TEST_CHECK(strncasecmp(expected_val, "true",4) == 0)) {
                TEST_MSG("bool mismatch\nexpected=%s got=true", expected_val);
                return -1;
            }
        }
        else {
            if(!TEST_CHECK(strncasecmp(expected_val, "false",5) == 0)) {
                TEST_MSG("bool mismatch\nexpected=%s got=false", expected_val);
                return -1;
            }
        }
        break;

    default:
        TEST_MSG("unknown type %d", obj.type);
        return -1;
    }

    return 0;
}

/*
 * https://github.com/fluent/fluent-bit/issues/5336
 * Pack "valid JSON + partial JSON"
 */
#define JSON_BUG5336 "{\"int\":10, \"string\":\"hello\", \"bool\":true, \"array\":[0,1,2]}"
void test_json_pack_bug5336()
{
    int ret;
    char *json_valid = JSON_BUG5336;
    size_t len = strlen(json_valid);

    char *json_incomplete = JSON_BUG5336 JSON_BUG5336;
    char *out = NULL;
    int out_size;
    struct flb_pack_state state;
    int i;

    msgpack_unpacked result;
    msgpack_object obj;
    size_t off = 0;

    int loop_cnt = 0;

    for (i=len; i<len*2; i++) {
        loop_cnt++;

        flb_pack_state_init(&state);

        /* Pass small string size to create incomplete JSON */
        ret = flb_pack_json_state(json_incomplete, i, &out, &out_size, &state);
        if (!TEST_CHECK(ret != FLB_ERR_JSON_INVAL)) {
            TEST_MSG("%ld: FLB_ERR_JSON_INVAL\njson=%.*s", i-len, i, json_incomplete);
            exit(EXIT_FAILURE);
        }
        else if(!TEST_CHECK(ret != FLB_ERR_JSON_PART)) {
            TEST_MSG("%ld: FLB_ERR_JSON_PART\njson=%.*s", i-len, i, json_incomplete);
            exit(EXIT_FAILURE);
        }

        /* unpack parsed data */
        msgpack_unpacked_init(&result);
        off = 0;
        TEST_CHECK(msgpack_unpack_next(&result, out, out_size, &off) == MSGPACK_UNPACK_SUCCESS);

        TEST_CHECK(check_msgpack_val(result.data, MSGPACK_OBJECT_MAP, "4" /*map size*/) == 0);

        /* "int":10 */
        obj = result.data.via.map.ptr[0].key;
        TEST_CHECK(check_msgpack_val(obj, MSGPACK_OBJECT_STR, "int") == 0);
        obj = result.data.via.map.ptr[0].val;
        TEST_CHECK(check_msgpack_val(obj, MSGPACK_OBJECT_POSITIVE_INTEGER, "10") == 0);

        /* "string":"hello"*/
        obj = result.data.via.map.ptr[1].key;
        TEST_CHECK(check_msgpack_val(obj, MSGPACK_OBJECT_STR, "string") == 0);
        obj = result.data.via.map.ptr[1].val;
        TEST_CHECK(check_msgpack_val(obj, MSGPACK_OBJECT_STR, "hello") == 0);

        /* "bool":true */
        obj = result.data.via.map.ptr[2].key;
        TEST_CHECK(check_msgpack_val(obj, MSGPACK_OBJECT_STR, "bool") == 0);
        obj = result.data.via.map.ptr[2].val;
        TEST_CHECK(check_msgpack_val(obj, MSGPACK_OBJECT_BOOLEAN, "true") == 0);

        /* "array":[0,1,2] */
        obj = result.data.via.map.ptr[3].key;
        TEST_CHECK(check_msgpack_val(obj, MSGPACK_OBJECT_STR, "array") == 0);
        obj = result.data.via.map.ptr[3].val;
        TEST_CHECK(check_msgpack_val(obj, MSGPACK_OBJECT_ARRAY, "3" /*array size*/) == 0);
        TEST_CHECK(check_msgpack_val(obj.via.array.ptr[0], MSGPACK_OBJECT_POSITIVE_INTEGER, "0") == 0);
        TEST_CHECK(check_msgpack_val(obj.via.array.ptr[1], MSGPACK_OBJECT_POSITIVE_INTEGER, "1") == 0);
        TEST_CHECK(check_msgpack_val(obj.via.array.ptr[2], MSGPACK_OBJECT_POSITIVE_INTEGER, "2") == 0);

        msgpack_unpacked_destroy(&result);
        flb_free(out);
        flb_pack_state_reset(&state);
    }

    if(!TEST_CHECK(loop_cnt == len)) {
        TEST_MSG("loop_cnt expect=%ld got=%d", len, loop_cnt);
    }
}
>>>>>>> 4e7ff297

TEST_LIST = {
    /* JSON maps iteration */
    { "json_pack"          , test_json_pack },
    { "json_pack_iter"     , test_json_pack_iter},
    { "json_pack_mult"     , test_json_pack_mult},
    { "json_pack_mult_iter", test_json_pack_mult_iter},
    { "json_macros"        , test_msgpack_to_json_macros},
    { "json_dup_keys"      , test_json_dup_keys},
    { "json_pack_bug342"   , test_json_pack_bug342},
    { "json_pack_bug1278"  , test_json_pack_bug1278},
<<<<<<< HEAD
    { "json_pack_nan"      , test_json_pack_nan},
=======
    { "json_pack_bug5336"  , test_json_pack_bug5336},
>>>>>>> 4e7ff297

    /* Mixed bytes, check JSON encoding */
    { "utf8_to_json", test_utf8_to_json},
    { 0 }
};<|MERGE_RESOLUTION|>--- conflicted
+++ resolved
@@ -635,7 +635,6 @@
     }
 }
 
-<<<<<<< HEAD
 void test_json_pack_nan()
 {
     int ret;
@@ -683,7 +682,6 @@
     flb_pack_init(&config);
 }
 
-=======
 static int check_msgpack_val(msgpack_object obj, int expected_type, char *expected_val)
 {
     int len;
@@ -831,7 +829,6 @@
         TEST_MSG("loop_cnt expect=%ld got=%d", len, loop_cnt);
     }
 }
->>>>>>> 4e7ff297
 
 TEST_LIST = {
     /* JSON maps iteration */
@@ -843,11 +840,8 @@
     { "json_dup_keys"      , test_json_dup_keys},
     { "json_pack_bug342"   , test_json_pack_bug342},
     { "json_pack_bug1278"  , test_json_pack_bug1278},
-<<<<<<< HEAD
     { "json_pack_nan"      , test_json_pack_nan},
-=======
     { "json_pack_bug5336"  , test_json_pack_bug5336},
->>>>>>> 4e7ff297
 
     /* Mixed bytes, check JSON encoding */
     { "utf8_to_json", test_utf8_to_json},
