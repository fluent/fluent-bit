--- conflicted
+++ resolved
@@ -31,12 +31,9 @@
   bucket_queue.c
   flb_event_loop.c
   ring_buffer.c
-<<<<<<< HEAD
   parser_ltsv.c
-=======
   parser_regex.c
   env.c
->>>>>>> abb65a1f
   )
 
 # Config format
