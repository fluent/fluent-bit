--- conflicted
+++ resolved
@@ -31,11 +31,8 @@
   bucket_queue.c
   flb_event_loop.c
   ring_buffer.c
-<<<<<<< HEAD
   parser_regex.c
-=======
   env.c
->>>>>>> 316890d8
   )
 
 # Config format
