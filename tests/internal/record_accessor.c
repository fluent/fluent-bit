--- conflicted
+++ resolved
@@ -949,18 +949,6 @@
 }
 
 TEST_LIST = {
-<<<<<<< HEAD
-    { "keys"          , cb_keys},
-    { "dash_key"      , cb_dash_key},
-    { "translate"     , cb_translate},
-    { "translate_tag" , cb_translate_tag},
-    { "dots_subkeys"  , cb_dots_subkeys},
-    { "array_id"      , cb_array_id},
-    { "get_kv_pair"   , cb_get_kv_pair},
-    { "update_key_val", cb_update_key_val},
-    { "update_key", cb_update_key},
-    { "update_val", cb_update_val},
-=======
     { "keys"            , cb_keys},
     { "dash_key"        , cb_dash_key},
     { "dot_slash_key"   , cb_dot_and_slash_key},
@@ -970,6 +958,8 @@
     { "array_id"        , cb_array_id},
     { "get_kv_pair"     , cb_get_kv_pair},
     { "key_order_lookup", cb_key_order_lookup},
->>>>>>> c8020889
+    { "update_key_val", cb_update_key_val},
+    { "update_key", cb_update_key},
+    { "update_val", cb_update_val},
     { NULL }
 };