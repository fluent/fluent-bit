/* -*- Mode: C; tab-width: 4; indent-tabs-mode: nil; c-basic-offset: 4 -*- */

/*  Fluent Bit
 *  ==========
 *  Copyright (C) 2019-2020 The Fluent Bit Authors
 *  Copyright (C) 2015-2018 Treasure Data Inc.
 *
 *  Licensed under the Apache License, Version 2.0 (the "License");
 *  you may not use this file except in compliance with the License.
 *  You may obtain a copy of the License at
 *
 *      http://www.apache.org/licenses/LICENSE-2.0
 *
 *  Unless required by applicable law or agreed to in writing, software
 *  distributed under the License is distributed on an "AS IS" BASIS,
 *  WITHOUT WARRANTIES OR CONDITIONS OF ANY KIND, either express or implied.
 *  See the License for the specific language governing permissions and
 *  limitations under the License.
 */

#include <fluent-bit/flb_info.h>
#include <fluent-bit/flb_mem.h>
#include <fluent-bit/flb_error.h>
#include <fluent-bit/flb_sds.h>
#include <fluent-bit/flb_pack.h>
#include <fluent-bit/flb_record_accessor.h>
#include <fluent-bit/record_accessor/flb_ra_parser.h>
#include <msgpack.h>

#include "flb_tests_internal.h"

#include <stdlib.h>

static int create_map(char *input_json, msgpack_object *out_map,
                      char **out_buf, msgpack_unpacked *out_result)
{
    int len;
    int ret;
    size_t out_size;
    int type;
    size_t off = 0;

    if (input_json == NULL || out_map == NULL) {
        return -1;
    }
    len = strlen(input_json);
    ret = flb_pack_json(input_json, len, out_buf, &out_size, &type);
    if (!TEST_CHECK(ret == 0)) {
        TEST_MSG("can't convert. input=%s", input_json);
        exit(EXIT_FAILURE);
    }
    /* Unpack msgpack object */
    msgpack_unpacked_init(out_result);
    msgpack_unpack_next(out_result, *out_buf, out_size, &off);
    *out_map = out_result->data;

    return 0;
}

static int set_str_to_msgpack_object(char *str, msgpack_object *obj)
{
    if (str == NULL || obj == NULL) {
        return -1;
    }
        /* create value object to overwrite */
    obj->type     = MSGPACK_OBJECT_STR;
    obj->via.str.size = strlen(str);
    obj->via.str.ptr  = str;
    return 0;
}


void cb_keys()
{
    struct flb_record_accessor *ra;

    printf("\n=== test ===");
    ra = flb_ra_create("$aaa['a'] extra $bbb['b'] final access", FLB_TRUE);
    TEST_CHECK(ra != NULL);
    if (!ra) {
        exit(EXIT_FAILURE);
    }
    TEST_CHECK(mk_list_size(&ra->list) == 4);
    flb_ra_dump(ra);
    flb_ra_destroy(ra);

    printf("\n=== test ===");
    ra = flb_ra_create("$b['x']['y']", FLB_TRUE);
    TEST_CHECK(ra != NULL);
    if (!ra) {
        exit(EXIT_FAILURE);
    }
    TEST_CHECK(mk_list_size(&ra->list) == 1);
    flb_ra_dump(ra);
    flb_ra_destroy(ra);

    printf("\n=== test ===");
    ra = flb_ra_create("$z", FLB_TRUE);
    TEST_CHECK(ra != NULL);
    if (!ra) {
        exit(EXIT_FAILURE);
    }
    TEST_CHECK(mk_list_size(&ra->list) == 1);
    flb_ra_dump(ra);
    flb_ra_destroy(ra);

    printf("\n=== test ===");
    ra = flb_ra_create("abc", FLB_TRUE);
    TEST_CHECK(ra != NULL);
    if (!ra) {
        exit(EXIT_FAILURE);
    }
    TEST_CHECK(mk_list_size(&ra->list) == 1);
    flb_ra_dump(ra);
    flb_ra_destroy(ra);

    ra = flb_ra_create("$abc['a'", FLB_TRUE);
    TEST_CHECK(ra == NULL);

    ra = flb_ra_create("", FLB_TRUE);
    flb_ra_destroy(ra);
}

void cb_translate()
{
    int len;
    int ret;
    int type;
    size_t off = 0;
    char *out_buf;
    size_t out_size;
    char *json;
    char *fmt;
    char *fmt_out;
    flb_sds_t str;
    msgpack_unpacked result;
    msgpack_object map;
    struct flb_record_accessor *ra;

    /* Sample JSON message */
    json =
        "{\"k1\": \"string\", \"k2\": true, \"k3\": false," \
        " \"k4\": 0.123456789, \"k5\": 123456789,"          \
        " \"k6\": {\"s1\": {\"s2\": \"nested\"}}}";

    /* Convert to msgpack */
    len = strlen(json);
    ret = flb_pack_json(json, len, &out_buf, &out_size, &type);
    TEST_CHECK(ret == 0);
    if (ret == -1) {
        exit(EXIT_FAILURE);
    }

    /* Set environment variables */
    putenv("FLB_ENV=translated");

    /* Formatter */
    fmt =                                                               \
        "START k1 => \"$k1\", k2 => $k2 (bool), k3 => $k3 (bool), "    \
        "k4 => $k4 (float), k5 => $k5 (int),"                           \
        "k6 => $k6['s1']['s2'] (nested), k8 => $k8 (nothing), ${FLB_ENV} END";

    fmt_out = \
        "START k1 => \"string\", k2 => true (bool), "                   \
        "k3 => false (bool), k4 => 0.123457 (float), "                  \
        "k5 => 123456789 (int),k6 => nested (nested), "           \
        "k8 =>  (nothing), translated END";

    ra = flb_ra_create(fmt, FLB_TRUE);
    TEST_CHECK(ra != NULL);
    if (!ra) {
        exit(EXIT_FAILURE);
    }

    /* Unpack msgpack object */
    msgpack_unpacked_init(&result);
    msgpack_unpack_next(&result, out_buf, out_size, &off);
    map = result.data;

    /* Do translation */
    str = flb_ra_translate(ra, NULL, -1, map, NULL);
    TEST_CHECK(str != NULL);
    if (!str) {
        exit(EXIT_FAILURE);
    }

    TEST_CHECK(flb_sds_len(str) == strlen(fmt_out));
    TEST_CHECK(memcmp(str, fmt_out, strlen(fmt_out)) == 0);
    printf("== input ==\n%s\n== output ==\n%s\n", str, fmt_out);

    flb_sds_destroy(str);
    flb_ra_destroy(ra);
    flb_free(out_buf);
    msgpack_unpacked_destroy(&result);
}

void cb_translate_tag()
{
    int len;
    int ret;
    int type;
    size_t off = 0;
    char *out_buf;
    size_t out_size;
    char *json;
    char *fmt;
    flb_sds_t str;
    msgpack_unpacked result;
    msgpack_object map;
    struct flb_record_accessor *ra;

    /* Sample JSON message */
    json =
        "{\"k1\": \"string\", \"k2\": true, \"k3\": false," \
        " \"k4\": 0.123456789, \"k5\": 123456789,"          \
        " \"k6\": {\"s1\": {\"s2\": \"nested\"}}}";

    /* Convert to msgpack */
    len = strlen(json);
    ret = flb_pack_json(json, len, &out_buf, &out_size, &type);
    TEST_CHECK(ret == 0);
    if (ret == -1) {
        exit(EXIT_FAILURE);
    }

    fmt = "$TAG";
    ra = flb_ra_create(fmt, FLB_TRUE);
    TEST_CHECK(ra != NULL);
    if (!ra) {
        exit(EXIT_FAILURE);
    }

    /* Unpack msgpack object */
    msgpack_unpacked_init(&result);
    msgpack_unpack_next(&result, out_buf, out_size, &off);
    map = result.data;

    /* Do translation */
    str = flb_ra_translate(ra, "testapp", 7, map, NULL);
    TEST_CHECK(str != NULL);
    if (!str) {
        exit(EXIT_FAILURE);
    }
    TEST_CHECK(flb_sds_len(str) == 7);

    flb_sds_destroy(str);
    flb_ra_destroy(ra);
    flb_free(out_buf);
    msgpack_unpacked_destroy(&result);
}

void cb_dots_subkeys()
{
    int len;
    int ret;
    int type;
    size_t off = 0;
    char *out_buf;
    size_t out_size;
    char *json;
    char *fmt;
    char *fmt_out;
    flb_sds_t str;
    msgpack_unpacked result;
    msgpack_object map;
    struct flb_record_accessor *ra;

    /* Sample JSON message */
    json =
        "{\"key1\": \"something\", \"kubernetes\": {\"annotations\": "
        "{\"fluentbit.io/tag\": \"thetag\"}}}";

    /* Convert to msgpack */
    len = strlen(json);
    ret = flb_pack_json(json, len, &out_buf, &out_size, &type);
    TEST_CHECK(ret == 0);
    if (ret == -1) {
        exit(EXIT_FAILURE);
    }

    /* Formatter */
    fmt = flb_sds_create("$kubernetes['annotations']['fluentbit.io/tag']");
    fmt_out = "thetag";

    ra = flb_ra_create(fmt, FLB_FALSE);
    TEST_CHECK(ra != NULL);
    if (!ra) {
        exit(EXIT_FAILURE);
    }

    /* Unpack msgpack object */
    msgpack_unpacked_init(&result);
    msgpack_unpack_next(&result, out_buf, out_size, &off);
    map = result.data;

    /* Do translation */
    str = flb_ra_translate(ra, NULL, -1, map, NULL);
    TEST_CHECK(str != NULL);
    if (!str) {
        exit(EXIT_FAILURE);
    }

    TEST_CHECK(flb_sds_len(str) == strlen(fmt_out));
    TEST_CHECK(memcmp(str, fmt_out, strlen(fmt_out)) == 0);
    printf("== input ==\n%s\n== output ==\n%s\n", str, fmt_out);

    flb_sds_destroy(str);
    flb_sds_destroy(fmt);
    flb_ra_destroy(ra);
    flb_free(out_buf);
    msgpack_unpacked_destroy(&result);
}

void cb_array_id()
{
    int len;
    int ret;
    int type;
    size_t off = 0;
    char *out_buf;
    size_t out_size;
    char *json;
    char *fmt;
    char *fmt_out;
    flb_sds_t str;
    msgpack_unpacked result;
    msgpack_object map;
    struct flb_record_accessor *ra;

    /* Sample JSON message */
    json =
        "{\"key1\": \"something\", "
        "\"kubernetes\": "
        "   [true, "
        "    false, "
        "    {\"a\": false, "
        "     \"annotations\": { "
        "                       \"fluentbit.io/tag\": \"thetag\""
        "}}]}";

    /* Convert to msgpack */
    len = strlen(json);
    ret = flb_pack_json(json, len, &out_buf, &out_size, &type);
    TEST_CHECK(ret == 0);
    if (ret == -1) {
        exit(EXIT_FAILURE);
    }

    /* Formatter */
    fmt = flb_sds_create("$kubernetes[2]['annotations']['fluentbit.io/tag']");
    fmt_out = "thetag";

    ra = flb_ra_create(fmt, FLB_FALSE);
    TEST_CHECK(ra != NULL);
    if (!ra) {
        exit(EXIT_FAILURE);
    }

    /* Unpack msgpack object */
    msgpack_unpacked_init(&result);
    msgpack_unpack_next(&result, out_buf, out_size, &off);
    map = result.data;

    /* Do translation */
    str = flb_ra_translate(ra, NULL, -1, map, NULL);
    TEST_CHECK(str != NULL);
    if (!str) {
        exit(EXIT_FAILURE);
    }

    TEST_CHECK(flb_sds_len(str) == strlen(fmt_out));
    TEST_CHECK(memcmp(str, fmt_out, strlen(fmt_out)) == 0);
    printf("== input ==\n%s\n== output ==\n%s\n", str, fmt_out);

    flb_sds_destroy(str);
    flb_sds_destroy(fmt);
    flb_ra_destroy(ra);
    flb_free(out_buf);
    msgpack_unpacked_destroy(&result);
}

void cb_get_kv_pair()
{
    int len;
    int ret;
    int type;
    size_t off = 0;
    char *out_buf;
    size_t out_size;
    char *json;
    char *fmt;
    char *fmt_out;
    msgpack_object *start_key;
    msgpack_object *out_key;
    msgpack_object *out_val;
    msgpack_unpacked result;
    msgpack_object map;
    struct flb_record_accessor *ra;

    /* Sample JSON message */
    json =
        "{\"key1\": \"something\", "
        "\"kubernetes\": "
        "   [true, "
        "    false, "
        "    {\"a\": false, "
        "     \"annotations\": { "
        "                       \"fluentbit.io/tag\": \"thetag\""
        "}}]}";

    /* Convert to msgpack */
    len = strlen(json);
    ret = flb_pack_json(json, len, &out_buf, &out_size, &type);
    TEST_CHECK(ret == 0);
    if (ret == -1) {
        exit(EXIT_FAILURE);
    }

    /* Formatter */
    fmt = flb_sds_create("$kubernetes[2]['annotations']['fluentbit.io/tag']");
    fmt_out = "thetag";

    ra = flb_ra_create(fmt, FLB_FALSE);
    TEST_CHECK(ra != NULL);
    if (!ra) {
        exit(EXIT_FAILURE);
    }

    /* Unpack msgpack object */
    msgpack_unpacked_init(&result);
    msgpack_unpack_next(&result, out_buf, out_size, &off);
    map = result.data;

    /* Do translation */
    ret = flb_ra_get_kv_pair(ra, map, &start_key, &out_key, &out_val);
    TEST_CHECK(ret == 0);
    if (ret != 0) {
        exit(EXIT_FAILURE);
    }

    TEST_CHECK(out_val->type == MSGPACK_OBJECT_STR);
    TEST_CHECK(out_val->via.str.size == strlen(fmt_out));
    TEST_CHECK(memcmp(out_val->via.str.ptr, fmt_out, strlen(fmt_out)) == 0);

    flb_sds_destroy(fmt);
    flb_ra_destroy(ra);
    flb_free(out_buf);
    msgpack_unpacked_destroy(&result);
}

void cb_update_key_val()
{
    int ret;
    size_t off = 0;
    char *json;
    flb_sds_t fmt;
    flb_sds_t updated_fmt;
    char *fmt_out_key = "updated_key";
    char *fmt_out_val = "updated_val";

    char *out_buf = NULL;
    size_t out_size = 0;

    msgpack_unpacked result;
    msgpack_unpacked out_result;

    msgpack_object map;
    msgpack_object *start_key = NULL;
    msgpack_object *out_key = NULL;
    msgpack_object *out_val = NULL;
    void *updated_map;
    msgpack_object in_key;
    msgpack_object in_val;

    struct flb_record_accessor *ra;
    struct flb_record_accessor *updated_ra;

    /* Sample JSON message */
    json =
        "{\"key1\": \"something\", "
        "\"kubernetes\": "
        "   [true, "
        "    false, "
        "    {\"a\": false, "
        "     \"annotations\": { "
        "                       \"fluentbit.io/tag\": \"thetag\""
        "}}]}";
    ret = create_map(json, &map, &out_buf, &result);
    if(!TEST_CHECK(ret == 0)) {
        TEST_MSG("failed create map");
        if (out_buf != NULL) {
            flb_free(out_buf);
        }
        exit(EXIT_FAILURE);
    }

    /* Formatter */
    fmt = flb_sds_create("$kubernetes[2]['annotations']['fluentbit.io/tag']");
    ra = flb_ra_create(fmt, FLB_FALSE);
    if(!TEST_CHECK(ra != NULL)) {
        exit(EXIT_FAILURE);
    }

    /* Formatter */
    updated_fmt = flb_sds_create("$kubernetes[2]['annotations']['updated_key']");
    updated_ra = flb_ra_create(updated_fmt, FLB_FALSE);
    if(!TEST_CHECK(updated_ra != NULL)) {
        exit(EXIT_FAILURE);
    }

    /* create key object to overwrite */
    ret = set_str_to_msgpack_object(fmt_out_key, &in_key);
    if (!TEST_CHECK(ret == 0)) {
        TEST_MSG("failed to set object");
        exit(EXIT_FAILURE);
    }
    /* create value object to overwrite */
    ret = set_str_to_msgpack_object(fmt_out_val, &in_val);
    if (!TEST_CHECK(ret == 0)) {
        TEST_MSG("failed to set object");
        exit(EXIT_FAILURE);
    }

    /* Update only value */
    ret = flb_ra_update_kv_pair(ra, map, (void**)&updated_map, &out_size, &in_key, &in_val);
    TEST_CHECK(ret == 0);
    off = 0;
    msgpack_unpacked_init(&out_result);
    if (msgpack_unpack_next(&out_result, updated_map, out_size, &off)
        != MSGPACK_UNPACK_SUCCESS) {
        TEST_MSG("failed to unpack");
        exit(EXIT_FAILURE);
    }
    ret = flb_ra_get_kv_pair(updated_ra, out_result.data, &start_key, &out_key, &out_val);
    if (!TEST_CHECK(ret == 0)) {
        printf("print out_result\n");
        msgpack_object_print(stdout, out_result.data);
        exit(EXIT_FAILURE);
    }

    /* Check updated key */
    TEST_CHECK(out_key->type == MSGPACK_OBJECT_STR);
    TEST_CHECK(out_key->via.str.size == strlen(fmt_out_key));
    TEST_CHECK(memcmp(out_key->via.str.ptr, fmt_out_key, strlen(fmt_out_key)) == 0);

    /* Check updated val */
    TEST_CHECK(out_val->type == MSGPACK_OBJECT_STR);
    TEST_CHECK(out_val->via.str.size == strlen(fmt_out_val));
    TEST_CHECK(memcmp(out_val->via.str.ptr, fmt_out_val, strlen(fmt_out_val)) == 0);

    msgpack_unpacked_destroy(&out_result);
    msgpack_unpacked_destroy(&result);
    flb_free(updated_map);
    flb_sds_destroy(updated_fmt);
    flb_sds_destroy(fmt);
    flb_ra_destroy(updated_ra);
    flb_ra_destroy(ra);
    flb_free(out_buf);
}

void cb_update_val()
{
    int ret;
    size_t off = 0;
    char *json;
    flb_sds_t fmt;
    char *fmt_out = "updated";
    char *out_buf = NULL;
    size_t out_size = 0;

    msgpack_unpacked result;
    msgpack_unpacked out_result;

    msgpack_object map;
    msgpack_object *start_key = NULL;
    msgpack_object *out_key = NULL;
    msgpack_object *out_val = NULL;
    void *updated_map;
    msgpack_object in_val;

    struct flb_record_accessor *ra;

    /* Sample JSON message */
    json =
        "{\"key1\": \"something\", "
        "\"kubernetes\": "
        "   [true, "
        "    false, "
        "    {\"a\": false, "
        "     \"annotations\": { "
        "                       \"fluentbit.io/tag\": \"thetag\""
        "}}]}";
    ret = create_map(json, &map, &out_buf, &result);
    if(!TEST_CHECK(ret == 0)) {
        TEST_MSG("failed create map");
        if (out_buf != NULL) {
            flb_free(out_buf);
        }
        exit(EXIT_FAILURE);
    }

    /* Formatter */
    fmt = flb_sds_create("$kubernetes[2]['annotations']['fluentbit.io/tag']");
    ra = flb_ra_create(fmt, FLB_FALSE);
    if(!TEST_CHECK(ra != NULL)) {
        exit(EXIT_FAILURE);
    }

    /* create value object to overwrite */
    ret = set_str_to_msgpack_object(fmt_out, &in_val);
    if (!TEST_CHECK(ret == 0)) {
        TEST_MSG("failed to set object");
        exit(EXIT_FAILURE);
    }

    /* Update only value */
    ret = flb_ra_update_kv_pair(ra, map, (void**)&updated_map, &out_size, NULL, &in_val);
    TEST_CHECK(ret == 0);
    off = 0;
    msgpack_unpacked_init(&out_result);
    if (msgpack_unpack_next(&out_result, updated_map, out_size, &off)
        != MSGPACK_UNPACK_SUCCESS) {
        TEST_MSG("failed to unpack");
        exit(EXIT_FAILURE);
    }
    ret = flb_ra_get_kv_pair(ra, out_result.data, &start_key, &out_key, &out_val);
    if (!TEST_CHECK(ret == 0)) {
        printf("print out_result\n");
        msgpack_object_print(stdout, out_result.data);
        exit(EXIT_FAILURE);
    }

    /* Check updated val */
    TEST_CHECK(out_val->type == MSGPACK_OBJECT_STR);
    TEST_CHECK(out_val->via.str.size == strlen(fmt_out));
    TEST_CHECK(memcmp(out_val->via.str.ptr, fmt_out, strlen(fmt_out)) == 0);

    msgpack_unpacked_destroy(&out_result);
    msgpack_unpacked_destroy(&result);
    flb_free(updated_map);
    flb_sds_destroy(fmt);
    flb_ra_destroy(ra);
    flb_free(out_buf);
}

void cb_update_key()
{
    int ret;
    size_t off = 0;
    char *json;
    flb_sds_t fmt;
    flb_sds_t updated_fmt;
    char *fmt_out = "updated_key";


    char *out_buf = NULL;
    size_t out_size = 0;

    msgpack_unpacked result;
    msgpack_unpacked out_result;

    msgpack_object map;
    msgpack_object *start_key = NULL;
    msgpack_object *out_key = NULL;
    msgpack_object *out_val = NULL;
    void *updated_map;
    msgpack_object in_key;

    struct flb_record_accessor *ra;
    struct flb_record_accessor *updated_ra;

    /* Sample JSON message */
    json =
        "{\"key1\": \"something\", "
        "\"kubernetes\": "
        "   [true, "
        "    false, "
        "    {\"a\": false, "
        "     \"annotations\": { "
        "                       \"fluentbit.io/tag\": \"thetag\""
        "}}]}";
    ret = create_map(json, &map, &out_buf, &result);
    if(!TEST_CHECK(ret == 0)) {
        TEST_MSG("failed create map");
        if (out_buf != NULL) {
            flb_free(out_buf);
        }
        exit(EXIT_FAILURE);
    }

    /* Formatter */
    fmt = flb_sds_create("$kubernetes[2]['annotations']['fluentbit.io/tag']");
    ra = flb_ra_create(fmt, FLB_FALSE);
    if(!TEST_CHECK(ra != NULL)) {
        exit(EXIT_FAILURE);
    }

    /* Formatter */
    updated_fmt = flb_sds_create("$kubernetes[2]['annotations']['updated_key']");
    updated_ra = flb_ra_create(updated_fmt, FLB_FALSE);
    if(!TEST_CHECK(updated_ra != NULL)) {
        exit(EXIT_FAILURE);
    }

    /* create key object to overwrite */
    ret = set_str_to_msgpack_object(fmt_out, &in_key);
    if (!TEST_CHECK(ret == 0)) {
        TEST_MSG("failed to set object");
        exit(EXIT_FAILURE);
    }

    /* Update only value */
    ret = flb_ra_update_kv_pair(ra, map, (void**)&updated_map, &out_size, &in_key, NULL);
    TEST_CHECK(ret == 0);
    off = 0;
    msgpack_unpacked_init(&out_result);
    if (msgpack_unpack_next(&out_result, updated_map, out_size, &off)
        != MSGPACK_UNPACK_SUCCESS) {
        TEST_MSG("failed to unpack");
        exit(EXIT_FAILURE);
    }
    ret = flb_ra_get_kv_pair(updated_ra, out_result.data, &start_key, &out_key, &out_val);
    if (!TEST_CHECK(ret == 0)) {
        printf("print out_result\n");
        msgpack_object_print(stdout, out_result.data);
        exit(EXIT_FAILURE);
    }

    /* Check updated key */
    TEST_CHECK(out_key->type == MSGPACK_OBJECT_STR);
    TEST_CHECK(out_key->via.str.size == strlen(fmt_out));
    TEST_CHECK(memcmp(out_key->via.str.ptr, fmt_out, strlen(fmt_out)) == 0);

    msgpack_unpacked_destroy(&out_result);
    msgpack_unpacked_destroy(&result);
    flb_free(updated_map);
    flb_sds_destroy(updated_fmt);
    flb_sds_destroy(fmt);
    flb_ra_destroy(updated_ra);
    flb_ra_destroy(ra);
    flb_free(out_buf);
}
  
void cb_dash_key()
{
    int len;
    int ret;
    int type;
    size_t off = 0;
    char *out_buf;
    size_t out_size;
    char *json;
    char *fmt;
    char *fmt_out;
    flb_sds_t str;
    msgpack_unpacked result;
    msgpack_object map;
    struct flb_record_accessor *ra;

    /* Sample JSON message */
    json = "{\"key-dash\": \"something\"}";

    /* Convert to msgpack */
    len = strlen(json);
    ret = flb_pack_json(json, len, &out_buf, &out_size, &type);
    TEST_CHECK(ret == 0);
    if (ret == -1) {
        exit(EXIT_FAILURE);
    }

    /* Formatter */
    fmt = flb_sds_create("$key-dash");
    fmt_out = "something";

    ra = flb_ra_create(fmt, FLB_FALSE);
    TEST_CHECK(ra != NULL);
    if (!ra) {
        exit(EXIT_FAILURE);
    }

    /* Unpack msgpack object */
    msgpack_unpacked_init(&result);
    msgpack_unpack_next(&result, out_buf, out_size, &off);
    map = result.data;

    /* Do translation */
    str = flb_ra_translate(ra, NULL, -1, map, NULL);
    TEST_CHECK(str != NULL);
    if (!str) {
        exit(EXIT_FAILURE);
    }

    TEST_CHECK(flb_sds_len(str) == strlen(fmt_out));
    TEST_CHECK(memcmp(str, fmt_out, strlen(fmt_out)) == 0);
    printf("== input ==\n%s\n== output ==\n%s\n", str, fmt_out);

    flb_sds_destroy(str);
    flb_sds_destroy(fmt);
    flb_ra_destroy(ra);
    flb_free(out_buf);
    msgpack_unpacked_destroy(&result);
}

void cb_dot_and_slash_key()
{
    int len;
    int ret;
    int type;
    size_t off = 0;
    char *out_buf;
    size_t out_size;
    char *json;
    char *fmt;
    char *fmt_out;
    flb_sds_t str;
    msgpack_unpacked result;
    msgpack_object map;
    struct flb_record_accessor *ra;

    /* Sample JSON message */
    json = "{\"root.with/symbols\": \"something\"}";

    /* Convert to msgpack */
    len = strlen(json);
    ret = flb_pack_json(json, len, &out_buf, &out_size, &type);
    TEST_CHECK(ret == 0);
    if (ret == -1) {
        exit(EXIT_FAILURE);
    }

    /* Formatter */
    fmt = flb_sds_create("$root.with/symbols");
    if (!TEST_CHECK(fmt != NULL)) {
        exit(EXIT_FAILURE);
    }

    fmt_out = "something";

    ra = flb_ra_create(fmt, FLB_FALSE);
    TEST_CHECK(ra != NULL);
    if (!ra) {
        exit(EXIT_FAILURE);
    }

    /* Unpack msgpack object */
    msgpack_unpacked_init(&result);
    msgpack_unpack_next(&result, out_buf, out_size, &off);
    map = result.data;

    /* Do translation */
    str = flb_ra_translate(ra, NULL, -1, map, NULL);
    TEST_CHECK(str != NULL);
    if (!str) {
        exit(EXIT_FAILURE);
    }

    TEST_CHECK(flb_sds_len(str) == strlen(fmt_out));
    TEST_CHECK(memcmp(str, fmt_out, strlen(fmt_out)) == 0);
    printf("== input ==\n%s\n== output ==\n%s\n", str, fmt_out);

    flb_sds_destroy(str);
    flb_sds_destroy(fmt);
    flb_ra_destroy(ra);
    flb_free(out_buf);
    msgpack_unpacked_destroy(&result);
}

static int order_lookup_check(char *buf, size_t size,
                              char *fmt, char *expected_out)
{
    size_t off = 0;
    char *fmt_out;
    flb_sds_t str;
    msgpack_unpacked result;
    msgpack_object map;
    struct flb_record_accessor *ra;

    /* Check bool is 'true' */
    fmt = flb_sds_create(fmt);
    if (!TEST_CHECK(fmt != NULL)) {
        exit(EXIT_FAILURE);
    }
    fmt_out = expected_out;

    ra = flb_ra_create(fmt, FLB_FALSE);
    TEST_CHECK(ra != NULL);
    if (!ra) {
        exit(EXIT_FAILURE);
    }

    /* Unpack msgpack object */
    msgpack_unpacked_init(&result);
    msgpack_unpack_next(&result, buf, size, &off);
    map = result.data;

    /* Do translation */
    str = flb_ra_translate(ra, NULL, -1, map, NULL);
    TEST_CHECK(str != NULL);
    if (!str) {
        exit(EXIT_FAILURE);
    }

    TEST_CHECK(flb_sds_len(str) == strlen(expected_out));
    if (flb_sds_len(str) != strlen(expected_out)) {
        printf("received: '%s', expected: '%s'\n", str, fmt_out);
    }

    TEST_CHECK(memcmp(str, expected_out, strlen(expected_out)) == 0);

    flb_sds_destroy(str);
    flb_sds_destroy(fmt);
    flb_ra_destroy(ra);
    msgpack_unpacked_destroy(&result);

    return 0;
}

void cb_key_order_lookup()
{
    int len;
    int ret;
    int type;
    char *out_buf;
    size_t out_size;
    char *json;

    /* Sample JSON message */
    json = "{\"key\": \"abc\", \"bool\": false, \"bool\": true, "
             "\"str\": \"bad\", \"str\": \"good\", "
             "\"num\": 0, \"num\": 1}";

    /* Convert to msgpack */
    len = strlen(json);
    ret = flb_pack_json(json, len, &out_buf, &out_size, &type);
    TEST_CHECK(ret == 0);
    if (ret == -1) {
        exit(EXIT_FAILURE);
    }

    printf("\n-- record --\n");
    flb_pack_print(out_buf, out_size);

    /* check expected outputs per record accessor pattern */
    order_lookup_check(out_buf, out_size, "$bool", "true");
    order_lookup_check(out_buf, out_size, "$str" , "good");
    order_lookup_check(out_buf, out_size, "$num" , "1");

    flb_free(out_buf);
}

void cb_issue_4917()
{
    int len;
    int ret;
    int type;
    char *out_buf;
    size_t out_size;
    char *json;
    char *fmt_out;
    size_t off = 0;
    flb_sds_t fmt;
    flb_sds_t str;
    struct flb_record_accessor *ra;
    msgpack_unpacked result;
    msgpack_object map;

    fmt_out = "from.new.fluent.bit.out";

    /* Sample JSON message */
    json = "{\"tool\": \"fluent\", \"sub\": {\"s1\": {\"s2\": \"bit\"}}}";
    /* Convert to msgpack */
    len = strlen(json);
    ret = flb_pack_json(json, len, &out_buf, &out_size, &type);
    TEST_CHECK(ret == 0);
    if (ret == -1) {
        exit(EXIT_FAILURE);
    }

    printf("\n-- record --\n");
    flb_pack_print(out_buf, out_size);

    /* Formatter */
    fmt = flb_sds_create("from.new.$tool.$sub['s1']['s2'].out");
    if (!TEST_CHECK(fmt != NULL)) {
        flb_free(out_buf);
        exit(EXIT_FAILURE);
    }

    /* create ra */
    ra = flb_ra_create(fmt, FLB_FALSE);
    TEST_CHECK(ra != NULL);
    if (!ra) {
        flb_sds_destroy(fmt);
        flb_free(out_buf);
        exit(EXIT_FAILURE);
    }

    /* Unpack msgpack object */
    msgpack_unpacked_init(&result);
    msgpack_unpack_next(&result, out_buf, out_size, &off);
    map = result.data;

    /* Do translation */
    str = flb_ra_translate(ra, NULL, -1, map, NULL);
    TEST_CHECK(str != NULL);
    if (!str) {
        flb_ra_destroy(ra);
        msgpack_unpacked_destroy(&result);
        flb_sds_destroy(fmt);
        flb_free(out_buf);
        exit(EXIT_FAILURE);
    }
    TEST_CHECK(flb_sds_len(str) == strlen(fmt_out));
    TEST_CHECK(memcmp(str, fmt_out, strlen(fmt_out)) == 0);
    printf("== input ==\n%s\n== output ==\n%s\n", str, fmt_out);

    flb_sds_destroy(fmt);
    flb_sds_destroy(str);
    flb_ra_destroy(ra);
    flb_free(out_buf);
    msgpack_unpacked_destroy(&result);
}

TEST_LIST = {
    { "keys"            , cb_keys},
    { "dash_key"        , cb_dash_key},
    /*
     * If #4370 is fixed, this testcase should be enabled.
    { "dot_slash_key"   , cb_dot_and_slash_key},
    */
    { "translate"       , cb_translate},
    { "translate_tag"   , cb_translate_tag},
    { "dots_subkeys"    , cb_dots_subkeys},
    { "array_id"        , cb_array_id},
    { "get_kv_pair"     , cb_get_kv_pair},
    { "key_order_lookup", cb_key_order_lookup},
<<<<<<< HEAD
    { "update_key_val", cb_update_key_val},
    { "update_key", cb_update_key},
    { "update_val", cb_update_val},
=======
    { "issue_4917"      , cb_issue_4917},
>>>>>>> 07f5ea49
    { NULL }
};<|MERGE_RESOLUTION|>--- conflicted
+++ resolved
@@ -1034,12 +1034,9 @@
     { "array_id"        , cb_array_id},
     { "get_kv_pair"     , cb_get_kv_pair},
     { "key_order_lookup", cb_key_order_lookup},
-<<<<<<< HEAD
     { "update_key_val", cb_update_key_val},
     { "update_key", cb_update_key},
     { "update_val", cb_update_val},
-=======
     { "issue_4917"      , cb_issue_4917},
->>>>>>> 07f5ea49
     { NULL }
 };