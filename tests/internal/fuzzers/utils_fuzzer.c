/*  Fluent Bit
 *  ==========
 *  Copyright (C) 2019-2021 The Fluent Bit Authors
 *  Copyright (C) 2015-2018 Treasure Data Inc.
 *
 *  Licensed under the Apache License, Version 2.0 (the "License");
 *  you may not use this file except in compliance with the License.
 *  You may obtain a copy of the License at
 *
 *      http://www.apache.org/licenses/LICENSE-2.0
 *
 *  Unless required by applicable law or agreed to in writing, software
 *  distributed under the License is distributed on an "AS IS" BASIS,
 *  WITHOUT WARRANTIES OR CONDITIONS OF ANY KIND, either express or implied.
 *  See the License for the specific language governing permissions and
 *  limitations under the License.
 */

#include <stdint.h>
#include <string.h>
#include <stdlib.h>
#include <msgpack.h>
#include <fluent-bit/flb_mem.h>
#include <fluent-bit/flb_utils.h>
#include <fluent-bit/flb_slist.h>
#include <fluent-bit/flb_gzip.h>
#include <fluent-bit/flb_hash.h>
#include <fluent-bit/flb_uri.h>
#include <fluent-bit/flb_sha512.h>
#include <fluent-bit/flb_regex.h>
#include "flb_fuzz_header.h"

int LLVMFuzzerTestOneInput(const uint8_t *data, size_t size)
{
    TIMEOUT_GUARD

    if (size < 750) {
        return 0;
    }

<<<<<<< HEAD
    flb_malloc_p = 0;
=======
    uint64_t ran_hash = *(uint64_t *)data;
    char *null_terminated1 = get_null_terminated(25, &data, &size);
    char *null_terminated2 = get_null_terminated(25, &data, &size);
    char *null_terminated3 = get_null_terminated(25, &data, &size);
>>>>>>> cd92cf36

    /* Prepare a general null-terminated string */
    char *null_terminated = (char*)malloc(size+1);
    null_terminated[size] = '\0';
    memcpy(null_terminated, data, size);

    /* Fuzzing of flb_utils.c */
    int sec;
    long nsec;
    size_t new_size;
    char *prot    = NULL;
    char *host    = NULL;
    char *port    = NULL;
    char *uri     = NULL;
    char *new_dst = NULL;

    if (flb_utils_write_str_buf(null_terminated, size, &new_dst, &new_size) == 0) {
        flb_free(new_dst);
    }

    struct mk_list *list = flb_utils_split(null_terminated, 'A', 3);
    if (list != NULL) {
        flb_utils_split_free(list);
    }

    if (flb_utils_url_split(null_terminated, &prot, &host, &port, &uri) == 0) {
        flb_free(prot);
        flb_free(port);
        flb_free(host);
        flb_free(uri);
    }

    char *split_protocol = NULL;
    char *split_username = NULL;
    char *split_password = NULL;
    char *split_host     = NULL;
    char *split_port     = NULL;
    if (flb_utils_proxy_url_split(null_terminated, &split_protocol,
            &split_username, &split_password, &split_host, &split_port) == 0) {
        if (split_protocol) {
            flb_free(split_protocol);
        }
        if (split_username) {
            flb_free(split_username);
        }
        if (split_password) {
            flb_free(split_password);
        }
        if (split_host) {
            flb_free(split_host);
        }
        if (split_port) {
            flb_free(split_port);
        }
    }


    flb_utils_size_to_bytes(null_terminated);
    flb_utils_time_split(null_terminated, &sec, &nsec);
    flb_utils_time_to_seconds(null_terminated);
    flb_utils_bool(null_terminated);
    flb_utils_hex2int(null_terminated, size);

    /* Fuzzong of flb_uri.c */
    struct flb_uri *uri2 = NULL;
    uri2 = flb_uri_create(null_terminated);
    if (uri2 != NULL) {
        flb_uri_get(uri2, (int)data[0]);
        flb_uri_dump(uri2);
        flb_uri_destroy(uri2);
    }
    flb_sds_t encoded = flb_uri_encode((char*)data, size);
    if (encoded != NULL) {
        flb_sds_destroy(encoded);
    }

    /* Fuzzing of flb_hash.c */
    struct flb_hash *ht = NULL;
    ht = flb_hash_create((int)(data[2] % 0x04),
                         (size_t)data[0],
                         (int)data[1]);
    if (ht != NULL) {
        flb_hash_add(ht, null_terminated, size, null_terminated, size);

        char *out_buf = NULL;
        size_t out_size;
        flb_hash_get(ht, null_terminated, size, (void **)&out_buf, &out_size);

        /* now let's create some more instances */
        char *instances1[128] = { NULL };
        char *instances2[128] = { NULL };
        for (int i = 0; i < 128; i++) {
            char *in1 = malloc(3);
            char *in2 = malloc(3);
            memcpy(in1, data+(i*4), 2);
            memcpy(in2, data+(i*4)+2, 2);
            in1[2] = '\0';
            in2[2] = '\0';
            flb_hash_add(ht, in1, 2, in2, 2);
            instances1[i] = in1;
            instances2[i] = in2;
        }

        for(int i = 0; i < 20; i++) {
            char *hash_out_buf;
            size_t hash_out_size;
            flb_hash_get_by_id(ht, (int)data[i], null_terminated,
                               (const char **)&hash_out_buf, &hash_out_size);
        }

        flb_hash_del(ht, null_terminated1);
        flb_hash_exists(ht, ran_hash);
        flb_hash_del_ptr(ht, null_terminated2, strlen(null_terminated2), NULL);
        flb_hash_get_ptr(ht, null_terminated3, strlen(null_terminated3));

        flb_hash_destroy(ht);
        for (int i =0; i<128; i++) {
            flb_free(instances1[i]);
            flb_free(instances2[i]);
        }
    }

    /* sds */
    flb_sds_t fs = flb_sds_create_len((const char*)data, size);
    if (fs != NULL) {
        fs = flb_sds_cat_esc(fs, "AAABBBCCC", 9, "ABC", 3);
        if (fs != NULL) {
            flb_sds_destroy(fs);
        }
    }

    /* Fuzzing of flb_gzip.c */
    void *str = NULL;
    size_t len;
    void *out_data = NULL;
    size_t out_len;
    if (flb_gzip_compress((char*)data, size, &str, &len) != -1) {
        flb_gzip_uncompress(str, len, &out_data, &out_len);
    }
    if (str != NULL) {
        free(str);
    }
    if (out_data != NULL) {
        free(out_data);
    }
    void *out_data2 = NULL;
    size_t out2_len;
    int uncompress_ret = flb_gzip_uncompress((char*)data, size, &out_data2, &out2_len);
    if (uncompress_ret != -1 && out_data2 != NULL) {
        flb_free(out_data2);
    }

    /* Fuzzing the sha routines */
    struct flb_sha512 sha512;
    uint8_t buf[64];
    flb_sha512_init(&sha512);
    flb_sha512_update(&sha512, null_terminated, 32);
    flb_sha512_update(&sha512, null_terminated+32, 32);
    flb_sha512_update(&sha512, null_terminated+64, 32);
    flb_sha512_sum(&sha512, buf);


    /* regex */
    char *pregex = "^(?<INT>[^ ]+) (?<FLOAT>[^ ]+) (?<BOOL>[^ ]+) (?<STRING>.+)$";
    flb_regex_init();
    struct flb_regex *freg = flb_regex_create(pregex);
    if (freg != NULL) {
        flb_regex_match(freg, (unsigned char*)null_terminated, size);
        flb_regex_destroy(freg);
    }
    flb_regex_exit();

    /* slist */
    struct mk_list list3;
    flb_slist_create(&list3);
    flb_sds_t slist_str = flb_sds_create_len((const char*)data, size);
    flb_slist_add_sds(&list3, slist_str);
    flb_slist_entry_get(&list3, 100);
    flb_slist_dump(&list3);
    flb_slist_destroy(&list3);


    /* General cleanup */
    flb_free(null_terminated);
    flb_free(null_terminated1);
    flb_free(null_terminated2);
    flb_free(null_terminated3);
    return 0;
}<|MERGE_RESOLUTION|>--- conflicted
+++ resolved
@@ -38,14 +38,12 @@
         return 0;
     }
 
-<<<<<<< HEAD
     flb_malloc_p = 0;
-=======
+
     uint64_t ran_hash = *(uint64_t *)data;
     char *null_terminated1 = get_null_terminated(25, &data, &size);
     char *null_terminated2 = get_null_terminated(25, &data, &size);
     char *null_terminated3 = get_null_terminated(25, &data, &size);
->>>>>>> cd92cf36
 
     /* Prepare a general null-terminated string */
     char *null_terminated = (char*)malloc(size+1);
