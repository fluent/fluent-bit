--- conflicted
+++ resolved
@@ -22,12 +22,9 @@
     {"cpu.rpi"        , "mem.*"      , FLB_FALSE},
     {"cpu.rpi"        , "*u.r*"      , FLB_TRUE},
     {"hoge"           , "hogeeeeeee" , FLB_FALSE},
-<<<<<<< HEAD
     {"hogeeeeee"      , "hoge"       , FLB_FALSE},
-    {"hoge"           , "AhogeA"     , FLB_FALSE}
-=======
+    {"hoge"           , "AhogeA"     , FLB_FALSE},
     {"test"           , "test"       , FLB_TRUE}
->>>>>>> 270e229b
 };
 
 void test_router_wildcard()
