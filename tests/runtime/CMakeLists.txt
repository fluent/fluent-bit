--- conflicted
+++ resolved
@@ -37,21 +37,13 @@
   FLB_RT_TEST(FLB_FILTER_GREP            "filter_grep.c")
   FLB_RT_TEST(FLB_FILTER_THROTTLE        "filter_throttle.c")
   FLB_RT_TEST(FLB_FILTER_THROTTLE_SIZE   "filter_throttle_size.c")
-<<<<<<< HEAD
   FLB_RT_TEST(FLB_FILTER_NEST       "filter_nest.c")
   FLB_RT_TEST(FLB_FILTER_KUBERNETES "filter_kubernetes.c")
   FLB_RT_TEST(FLB_FILTER_PARSER     "filter_parser.c")
   FLB_RT_TEST(FLB_FILTER_MODIFY     "filter_modify.c")
   FLB_RT_TEST(FLB_FILTER_LUA        "filter_lua.c")
   FLB_RT_TEST(FLB_FILTER_TYPE_CONVERTER "filter_type_converter.c")
-=======
-  FLB_RT_TEST(FLB_FILTER_NEST            "filter_nest.c")
-  FLB_RT_TEST(FLB_FILTER_KUBERNETES      "filter_kubernetes.c")
-  FLB_RT_TEST(FLB_FILTER_PARSER          "filter_parser.c")
-  FLB_RT_TEST(FLB_FILTER_MODIFY          "filter_modify.c")
-  FLB_RT_TEST(FLB_FILTER_LUA             "filter_lua.c")
   FLB_RT_TEST(FLB_FILTER_RECORD_MODIFIER "filter_record_modifier.c")
->>>>>>> 38ad394f
 endif()
 
 
