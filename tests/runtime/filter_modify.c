/* -*- Mode: C; tab-width: 4; indent-tabs-mode: nil; c-basic-offset: 4 -*- */

#include <fluent-bit.h>
#include "flb_tests_runtime.h"

struct filter_test {
    flb_ctx_t *flb;    /* Fluent Bit library context */
    int i_ffd;         /* Input fd  */
    int f_ffd;         /* Filter fd */
};

/* Callback to check expected results */
static int cb_check_result(void *record, size_t size, void *data)
{
    char *p;
    char *expected;
    char *result;

    expected = (char *) data;
    result = (char *) record;

    p = strstr(result, expected);
    TEST_CHECK(p != NULL);

    if (!p) {
        flb_error("Expected to find: '%s' in result '%s'",
                  expected, result);
    }
    /*
     * If you want to debug your test
     *
     * printf("Expect: '%s' in result '%s'", expected, result);
     */

    flb_free(record);
    return 0;
}



static struct filter_test *filter_test_create(struct flb_lib_out_cb *data)
{
    int i_ffd;
    int f_ffd;
    int o_ffd;
    struct filter_test *ctx;

    ctx = flb_malloc(sizeof(struct filter_test));
    if (!ctx) {
        flb_errno();
        return NULL;
    }

    /* Service config */
    ctx->flb = flb_create();
    flb_service_set(ctx->flb,
                    "Flush", "0.200000000",
                    "Grace", "1",
                    NULL);

    /* Input */
    i_ffd = flb_input(ctx->flb, (char *) "lib", NULL);
    TEST_CHECK(i_ffd >= 0);
    flb_input_set(ctx->flb, i_ffd, "tag", "test", NULL);
    ctx->i_ffd = i_ffd;

    /* Filter configuration */
    f_ffd = flb_filter(ctx->flb, (char *) "modify", NULL);
    TEST_CHECK(f_ffd >= 0);
    flb_filter_set(ctx->flb, f_ffd, "match", "*", NULL);
    ctx->f_ffd = f_ffd;

    /* Output */
    o_ffd = flb_output(ctx->flb, (char *) "lib", (void *) data);
    TEST_CHECK(o_ffd >= 0);
    flb_output_set(ctx->flb, o_ffd,
                   "match", "test",
                   "format", "json",
                   NULL);

    return ctx;
}

static void filter_test_destroy(struct filter_test *ctx)
{
    sleep(1);
    flb_stop(ctx->flb);
    flb_destroy(ctx->flb);
    flb_free(ctx);
}

/* Operation: SET / append new record */
static void flb_test_op_set_append()
{
    int len;
    int ret;
    int bytes;
    char *p;
    struct flb_lib_out_cb cb_data;
    struct filter_test *ctx;

    /* Create test context */
    ctx = filter_test_create((void *) &cb_data);
    if (!ctx) {
        exit(EXIT_FAILURE);
    }

    /* Configure filter */
    ret = flb_filter_set(ctx->flb, ctx->f_ffd,
                         "set", "test_key test_value",
                         NULL);
    TEST_CHECK(ret == 0);

    /* Prepare output callback with expected result */
    cb_data.cb = cb_check_result;
    cb_data.data = "\"test_key\":\"test_value\"";

    /* Start the engine */
    ret = flb_start(ctx->flb);
    TEST_CHECK(ret == 0);

    /* Ingest data samples */
    p = "[0, {\"k\":\"sample\"}]";
    len = strlen(p);
    bytes = flb_lib_push(ctx->flb, ctx->i_ffd, p, len);
    TEST_CHECK(bytes == len);

    filter_test_destroy(ctx);
}

/* Operation: SET / replace value of existing key */
static void flb_test_op_set_replace()
{
    int len;
    int ret;
    int bytes;
    char *p;
    struct flb_lib_out_cb cb_data;
    struct filter_test *ctx;

    /* Create test context */
    ctx = filter_test_create((void *) &cb_data);
    if (!ctx) {
        exit(EXIT_FAILURE);
    }

    /* Configure filter */
    ret = flb_filter_set(ctx->flb, ctx->f_ffd,
                         "set", "k test_value",
                         NULL);
    TEST_CHECK(ret == 0);

    /* Prepare output callback with expected result */
    cb_data.cb = cb_check_result;
    cb_data.data = "\"k\":\"test_value\"";

    /* Start the engine */
    ret = flb_start(ctx->flb);
    TEST_CHECK(ret == 0);

    /* Ingest data samples */
    p = "[0, {\"k\":\"sample\"}]";
    len = strlen(p);
    bytes = flb_lib_push(ctx->flb, ctx->i_ffd, p, len);
    TEST_CHECK(bytes == len);

    filter_test_destroy(ctx);
}

/* Operation: REMOVE */
static void flb_test_op_remove()
{
    int len;
    int ret;
    int bytes;
    char *p;
    struct flb_lib_out_cb cb_data;
    struct filter_test *ctx;

    /* Create test context */
    ctx = filter_test_create((void *) &cb_data);
    if (!ctx) {
        exit(EXIT_FAILURE);
    }

    /* Configure filter */
    ret = flb_filter_set(ctx->flb, ctx->f_ffd,
                         "remove", "remove",
                         NULL);
    TEST_CHECK(ret == 0);

    /* Prepare output callback with expected result */
    cb_data.cb = cb_check_result;
    cb_data.data = "\"k\":\"sample\"";

    /* Start the engine */
    ret = flb_start(ctx->flb);
    TEST_CHECK(ret == 0);

    /* Ingest data samples */
    p = "[0, {\"k\":\"sample\",\"remove\":\"sample to remove\"}]";
    len = strlen(p);
    bytes = flb_lib_push(ctx->flb, ctx->i_ffd, p, len);
    TEST_CHECK(bytes == len);

    filter_test_destroy(ctx);
}

/* Operation: REMOVE_WILDCARD */
static void flb_test_op_remove_wildcard()
{
    int len;
    int ret;
    int bytes;
    char *p;
    struct flb_lib_out_cb cb_data;
    struct filter_test *ctx;

    /* Create test context */
    ctx = filter_test_create((void *) &cb_data);
    if (!ctx) {
        exit(EXIT_FAILURE);
    }

    /* Configure filter */
    ret = flb_filter_set(ctx->flb, ctx->f_ffd,
                         "remove_wildcard", "k",
                         NULL);
    TEST_CHECK(ret == 0);

    /* Prepare output callback with expected result */
    cb_data.cb = cb_check_result;
    cb_data.data = "\"a3\":\"sample3\"";

    /* Start the engine */
    ret = flb_start(ctx->flb);
    TEST_CHECK(ret == 0);

    /* Ingest data samples */
    p = "[0,{\"k1\":\"sample1\",\"k2\":\"sample2\",\"a3\":\"sample3\"}]";
    len = strlen(p);
    bytes = flb_lib_push(ctx->flb, ctx->i_ffd, p, len);
    TEST_CHECK(bytes == len);

    filter_test_destroy(ctx);
}

/* Operation: REMOVE_REGEX */
static void flb_test_op_remove_regex()
{
    int len;
    int ret;
    int bytes;
    char *p;
    struct flb_lib_out_cb cb_data;
    struct filter_test *ctx;

    /* Create test context */
    ctx = filter_test_create((void *) &cb_data);
    if (!ctx) {
        exit(EXIT_FAILURE);
    }

    /* Configure filter */
    ret = flb_filter_set(ctx->flb, ctx->f_ffd,
                         "remove_regex", "^[a-z][0-9]$",
                         NULL);
    TEST_CHECK(ret == 0);

    /* Prepare output callback with expected result */
    cb_data.cb = cb_check_result;
    cb_data.data = "\"A3\":\"sample3\"";

    /* Start the engine */
    ret = flb_start(ctx->flb);
    TEST_CHECK(ret == 0);

    /* Ingest data samples */
    p = "[0,{\"k1\":\"sample1\",\"k2\":\"sample2\",\"A3\":\"sample3\"}]";
    len = strlen(p);
    bytes = flb_lib_push(ctx->flb, ctx->i_ffd, p, len);
    TEST_CHECK(bytes == len);

    filter_test_destroy(ctx);
}

/*
 * Operation: RENAME / Try to rename Key where 'renamed' key already
 * exists: do nothing.
 */
static void flb_test_op_rename_exists()
{
    int len;
    int ret;
    int bytes;
    char *p;
    struct flb_lib_out_cb cb_data;
    struct filter_test *ctx;

    /* Create test context */
    ctx = filter_test_create((void *) &cb_data);
    if (!ctx) {
        exit(EXIT_FAILURE);
    }

    /* Configure filter */
    ret = flb_filter_set(ctx->flb, ctx->f_ffd,
                         "rename", "A3 k2",
                         NULL);
    TEST_CHECK(ret == 0);

    /* Prepare output callback with expected result */
    cb_data.cb = cb_check_result;
    cb_data.data = "\"k1\":\"sample1\",\"k2\":\"sample2\",\"A3\":\"sample3\"";

    /* Start the engine */
    ret = flb_start(ctx->flb);
    TEST_CHECK(ret == 0);

    /* Ingest data samples */
    p = "[0,{\"k1\":\"sample1\",\"k2\":\"sample2\",\"A3\":\"sample3\"}]";
    len = strlen(p);
    bytes = flb_lib_push(ctx->flb, ctx->i_ffd, p, len);
    TEST_CHECK(bytes == len);

    filter_test_destroy(ctx);
}

/* Operation: RENAME / Rename when key DON'T exists */
static void flb_test_op_rename_no_exists()
{
    int len;
    int ret;
    int bytes;
    char *p;
    struct flb_lib_out_cb cb_data;
    struct filter_test *ctx;

    /* Create test context */
    ctx = filter_test_create((void *) &cb_data);
    if (!ctx) {
        exit(EXIT_FAILURE);
    }

    /* Configure filter */
    ret = flb_filter_set(ctx->flb, ctx->f_ffd,
                         "rename", "A3 a3",
                         NULL);
    TEST_CHECK(ret == 0);

    /* Prepare output callback with expected result */
    cb_data.cb = cb_check_result;
    cb_data.data = "\"k1\":\"sample1\",\"k2\":\"sample2\",\"a3\":\"sample3\"";
    /* Start the engine */
    ret = flb_start(ctx->flb);
    TEST_CHECK(ret == 0);

    /* Ingest data samples */
    p = "[0,{\"k1\":\"sample1\",\"k2\":\"sample2\",\"A3\":\"sample3\"}]";
    len = strlen(p);
    bytes = flb_lib_push(ctx->flb, ctx->i_ffd, p, len);
    TEST_CHECK(bytes == len);

    filter_test_destroy(ctx);
}

/*
 * Operation: HARD_RENAME / Try to rename Key where 'renamed' key already
 * exists: do nothing.
 */
static void flb_test_op_hard_rename_exists()
{
    int len;
    int ret;
    int bytes;
    char *p;
    struct flb_lib_out_cb cb_data;
    struct filter_test *ctx;

    /* Create test context */
    ctx = filter_test_create((void *) &cb_data);
    if (!ctx) {
        exit(EXIT_FAILURE);
    }

    /* Configure filter */
    ret = flb_filter_set(ctx->flb, ctx->f_ffd,
                         "hard_rename", "k2 k1",
                         NULL);
    TEST_CHECK(ret == 0);

    /* Prepare output callback with expected result */
    cb_data.cb = cb_check_result;
    cb_data.data = "\"k1\":\"sample2\"";

    /* Start the engine */
    ret = flb_start(ctx->flb);
    TEST_CHECK(ret == 0);

    /* Ingest data samples */
    p = "[0,{\"k1\":\"sample1\",\"k2\":\"sample2\"}]";
    len = strlen(p);
    bytes = flb_lib_push(ctx->flb, ctx->i_ffd, p, len);
    TEST_CHECK(bytes == len);

    filter_test_destroy(ctx);
}

/* Operation: HARD_RENAME / Rename when key DON'T exists */
static void flb_test_op_hard_rename_no_exists()
{
    int len;
    int ret;
    int bytes;
    char *p;
    struct flb_lib_out_cb cb_data;
    struct filter_test *ctx;

    /* Create test context */
    ctx = filter_test_create((void *) &cb_data);
    if (!ctx) {
        exit(EXIT_FAILURE);
    }

    /* Configure filter */
    ret = flb_filter_set(ctx->flb, ctx->f_ffd,
                         "hard_rename", "k2 k3",
                         NULL);
    TEST_CHECK(ret == 0);

    /* Prepare output callback with expected result */
    cb_data.cb = cb_check_result;
    cb_data.data = "\"k3\":\"sample2\"";

    /* Start the engine */
    ret = flb_start(ctx->flb);
    TEST_CHECK(ret == 0);

    /* Ingest data samples */
    p = "[0,{\"k1\":\"sample1\",\"k2\":\"sample2\"}]";
    len = strlen(p);
    bytes = flb_lib_push(ctx->flb, ctx->i_ffd, p, len);
    TEST_CHECK(bytes == len);

    filter_test_destroy(ctx);
}

/* Operation: COPY / Target key already exists, do nothing */
static void flb_test_op_copy_exists()
{
    int len;
    int ret;
    int bytes;
    char *p;
    struct flb_lib_out_cb cb_data;
    struct filter_test *ctx;

    /* Create test context */
    ctx = filter_test_create((void *) &cb_data);
    if (!ctx) {
        exit(EXIT_FAILURE);
    }

    /* Configure filter */
    ret = flb_filter_set(ctx->flb, ctx->f_ffd,
                         "copy", "k1 k2",
                         NULL);
    TEST_CHECK(ret == 0);

    /* Prepare output callback with expected result */
    cb_data.cb = cb_check_result;
    cb_data.data = "\"k1\":\"sample1\",\"k2\":\"sample2\"";

    /* Start the engine */
    ret = flb_start(ctx->flb);
    TEST_CHECK(ret == 0);

    /* Ingest data samples */
    p = "[0,{\"k1\":\"sample1\",\"k2\":\"sample2\"}]";
    len = strlen(p);
    bytes = flb_lib_push(ctx->flb, ctx->i_ffd, p, len);
    TEST_CHECK(bytes == len);

    filter_test_destroy(ctx);
}

/* Operation: COPY / Target key no exists, make a copy */
static void flb_test_op_copy_no_exists()
{
    int len;
    int ret;
    int bytes;
    char *p;
    struct flb_lib_out_cb cb_data;
    struct filter_test *ctx;

    /* Create test context */
    ctx = filter_test_create((void *) &cb_data);
    if (!ctx) {
        exit(EXIT_FAILURE);
    }

    /* Configure filter */
    ret = flb_filter_set(ctx->flb, ctx->f_ffd,
                         "copy", "k1 k3",
                         NULL);
    TEST_CHECK(ret == 0);

    /* Prepare output callback with expected result */
    cb_data.cb = cb_check_result;
    cb_data.data = "\"k3\":\"sample1\"";

    /* Start the engine */
    ret = flb_start(ctx->flb);
    TEST_CHECK(ret == 0);

    /* Ingest data samples */
    p = "[0,{\"k1\":\"sample1\",\"k2\":\"sample2\"}]";
    len = strlen(p);
    bytes = flb_lib_push(ctx->flb, ctx->i_ffd, p, len);
    TEST_CHECK(bytes == len);

    filter_test_destroy(ctx);
}

/* Operation: HARD_COPY / if target key exists, replace value */
static void flb_test_op_hard_copy_exists()
{
    int len;
    int ret;
    int bytes;
    char *p;
    struct flb_lib_out_cb cb_data;
    struct filter_test *ctx;

    /* Create test context */
    ctx = filter_test_create((void *) &cb_data);
    if (!ctx) {
        exit(EXIT_FAILURE);
    }

    /* Configure filter */
    ret = flb_filter_set(ctx->flb, ctx->f_ffd,
                         "hard_copy", "k1 k2",
                         NULL);
    TEST_CHECK(ret == 0);

    /* Prepare output callback with expected result */
    cb_data.cb = cb_check_result;
    cb_data.data = "\"k1\":\"sample1\",\"k2\":\"sample1\"";

    /* Start the engine */
    ret = flb_start(ctx->flb);
    TEST_CHECK(ret == 0);

    /* Ingest data samples */
    p = "[0, {\"k1\":\"sample1\",\"k2\":\"sample2\"}]";
    len = strlen(p);
    bytes = flb_lib_push(ctx->flb, ctx->i_ffd, p, len);
    TEST_CHECK(bytes == len);

    filter_test_destroy(ctx);
}

/* Operation: HARD_COPY / if key don't exists make a copy */
static void flb_test_op_hard_copy_no_exists()
{
    int len;
    int ret;
    int bytes;
    char *p;
    struct flb_lib_out_cb cb_data;
    struct filter_test *ctx;

    /* Create test context */
    ctx = filter_test_create((void *) &cb_data);
    if (!ctx) {
        exit(EXIT_FAILURE);
    }

    /* Configure filter */
    ret = flb_filter_set(ctx->flb, ctx->f_ffd,
                         "hard_copy", "k1 k3",
                         NULL);
    TEST_CHECK(ret == 0);

    /* Prepare output callback with expected result */
    cb_data.cb = cb_check_result;
    cb_data.data = "\"k3\":\"sample1\"";

    /* Start the engine */
    ret = flb_start(ctx->flb);
    TEST_CHECK(ret == 0);

    /* Ingest data samples */
    p = "[0,{\"k1\":\"sample1\",\"k2\":\"sample2\"}]";
    len = strlen(p);
    bytes = flb_lib_push(ctx->flb, ctx->i_ffd, p, len);
    TEST_CHECK(bytes == len);

    filter_test_destroy(ctx);
}


/* Condition: KEY_EXISTS / If key exists, make a copy */
static void flb_test_cond_key_exists()
{
    int len;
    int ret;
    int bytes;
    char *p;
    struct flb_lib_out_cb cb_data;
    struct filter_test *ctx;

    /* Create test context */
    ctx = filter_test_create((void *) &cb_data);
    if (!ctx) {
        exit(EXIT_FAILURE);
    }

    /* Configure filter */
    ret = flb_filter_set(ctx->flb, ctx->f_ffd,
                         "condition", "key_exists k1",
                         "copy", "k1 k3_copy",
                         NULL);
    TEST_CHECK(ret == 0);

    /* Prepare output callback with expected result */
    cb_data.cb = cb_check_result;
    cb_data.data = "\"k3_copy\":\"sample1\"";

    /* Start the engine */
    ret = flb_start(ctx->flb);
    TEST_CHECK(ret == 0);

    /* Ingest data samples */
    p = "[0,{\"k1\":\"sample1\",\"k2\":\"sample2\"}]";
    len = strlen(p);
    bytes = flb_lib_push(ctx->flb, ctx->i_ffd, p, len);
    TEST_CHECK(bytes == len);

    filter_test_destroy(ctx);
}

/* Condition: KEY_EXISTS / If nested key exists, make a copy */
static void flb_test_cond_key_exists_nest()
{
    int len;
    int ret;
    int bytes;
    char *p;
    struct flb_lib_out_cb cb_data;
    struct filter_test *ctx;

    /* Create test context */
    ctx = filter_test_create((void *) &cb_data);
    if (!ctx) {
        exit(EXIT_FAILURE);
    }

    /* Configure filter */
    ret = flb_filter_set(ctx->flb, ctx->f_ffd,
                         "condition", "key_exists $nest['k1']",
                         "add", "key found",
                         NULL);
    TEST_CHECK(ret == 0);

    /* Prepare output callback with expected result */
    cb_data.cb = cb_check_result;
    cb_data.data = "\"key\":\"found\"";

    /* Start the engine */
    ret = flb_start(ctx->flb);
    TEST_CHECK(ret == 0);

    /* Ingest data samples */
    p = "[0,{\"k1\":\"sample1\",\"k2\":\"sample2\", \"nest\":{\"k1\":\"nest\"}}]";
    len = strlen(p);
    bytes = flb_lib_push(ctx->flb, ctx->i_ffd, p, len);
    TEST_CHECK(bytes == len);

    filter_test_destroy(ctx);
}

/* Condition: KEY_DOES_NOT_EXISTS / If key does not exists, add a dummy key */
static void flb_test_cond_key_does_not_exist()
{
    int len;
    int ret;
    int bytes;
    char *p;
    struct flb_lib_out_cb cb_data;
    struct filter_test *ctx;

    /* Create test context */
    ctx = filter_test_create((void *) &cb_data);
    if (!ctx) {
        exit(EXIT_FAILURE);
    }

    /* Configure filter */
    ret = flb_filter_set(ctx->flb, ctx->f_ffd,
                         "condition", "key_does_not_exist k3",
                         "copy", "k1 k3",
                         NULL);
    TEST_CHECK(ret == 0);

    /* Prepare output callback with expected result */
    cb_data.cb = cb_check_result;
    cb_data.data = "\"k3\":\"sample1\"";

    /* Start the engine */
    ret = flb_start(ctx->flb);
    TEST_CHECK(ret == 0);

    /* Ingest data samples */
    p = "[0,{\"k1\":\"sample1\",\"k2\":\"sample2\"}]";
    len = strlen(p);
    bytes = flb_lib_push(ctx->flb, ctx->i_ffd, p, len);
    TEST_CHECK(bytes == len);

    filter_test_destroy(ctx);
}

/* Condition: KEY_DOES_NOT_EXISTS / If key does not exists, add a dummy key */
static void flb_test_cond_key_does_not_exist_nest()
{
    int len;
    int ret;
    int bytes;
    char *p;
    struct flb_lib_out_cb cb_data;
    struct filter_test *ctx;

    /* Create test context */
    ctx = filter_test_create((void *) &cb_data);
    if (!ctx) {
        exit(EXIT_FAILURE);
    }

    /* Configure filter */
    ret = flb_filter_set(ctx->flb, ctx->f_ffd,
                         "condition", "key_does_not_exist $nest['k1']",
                         "add", "key not_found",
                         NULL);
    TEST_CHECK(ret == 0);

    /* Prepare output callback with expected result */
    cb_data.cb = cb_check_result;
    cb_data.data = "\"key\":\"not_found\"";

    /* Start the engine */
    ret = flb_start(ctx->flb);
    TEST_CHECK(ret == 0);

    /* Ingest data samples */
    p = "[0,{\"k1\":\"sample1\",\"k2\":\"sample2\", \"nest\":{\"k\":\"sample\"}}]";
    len = strlen(p);
    bytes = flb_lib_push(ctx->flb, ctx->i_ffd, p, len);
    TEST_CHECK(bytes == len);

    filter_test_destroy(ctx);
}

/* Condition: A_KEY_MATCHES / If key matches, add a dummy key */
static void flb_test_cond_a_key_matches()
{
    int len;
    int ret;
    int bytes;
    char *p;
    struct flb_lib_out_cb cb_data;
    struct filter_test *ctx;

    /* Create test context */
    ctx = filter_test_create((void *) &cb_data);
    if (!ctx) {
        exit(EXIT_FAILURE);
    }

    /* Configure filter */
    ret = flb_filter_set(ctx->flb, ctx->f_ffd,
                         "condition", "a_key_matches ^[a-z][0-9]$",
                         "copy", "c1 c1_matched",
                         NULL);
    TEST_CHECK(ret == 0);

    /* Prepare output callback with expected result */
    cb_data.cb = cb_check_result;
    cb_data.data = "\"c1_matched\":\"sample3\"";

    /* Start the engine */
    ret = flb_start(ctx->flb);
    TEST_CHECK(ret == 0);

    /* Ingest data samples */
    p = "[0,{\"aa\":\"sample1\",\"bb\":\"sample2\",\"c1\":\"sample3\"}]";
    len = strlen(p);
    bytes = flb_lib_push(ctx->flb, ctx->i_ffd, p, len);
    TEST_CHECK(bytes == len);

    filter_test_destroy(ctx);
}

/* Condition: NO_KEY_MATCHES / If no key matches, add a dummy key */
static void flb_test_cond_no_key_matches()
{
    int len;
    int ret;
    int bytes;
    char *p;
    struct flb_lib_out_cb cb_data;
    struct filter_test *ctx;

    /* Create test context */
    ctx = filter_test_create((void *) &cb_data);
    if (!ctx) {
        exit(EXIT_FAILURE);
    }

    /* Configure filter */
    ret = flb_filter_set(ctx->flb, ctx->f_ffd,
                         "condition", "no_key_matches ^[0-9]$",
                         "copy", "c1 no_matches",
                         NULL);
    TEST_CHECK(ret == 0);

    /* Prepare output callback with expected result */
    cb_data.cb = cb_check_result;
    cb_data.data = "\"no_matches\":\"sample3\"";

    /* Start the engine */
    ret = flb_start(ctx->flb);
    TEST_CHECK(ret == 0);

    /* Ingest data samples */
    p = "[0,{\"aa\":\"sample1\",\"bb\":\"sample2\",\"c1\":\"sample3\"}]";
    len = strlen(p);
    bytes = flb_lib_push(ctx->flb, ctx->i_ffd, p, len);
    TEST_CHECK(bytes == len);

    filter_test_destroy(ctx);
}

/* Condition: KEY_VALUE_EQUALS / If key value matches, add a dummy key */
static void flb_test_cond_key_value_equals()
{
    int len;
    int ret;
    int bytes;
    char *p;
    struct flb_lib_out_cb cb_data;
    struct filter_test *ctx;

    /* Create test context */
    ctx = filter_test_create((void *) &cb_data);
    if (!ctx) {
        exit(EXIT_FAILURE);
    }

    /* Configure filter */
    ret = flb_filter_set(ctx->flb, ctx->f_ffd,
                         "condition", "key_value_equals bb sample2",
                         "copy", "c1 no_matches",
                         NULL);
    TEST_CHECK(ret == 0);

    /* Prepare output callback with expected result */
    cb_data.cb = cb_check_result;
    cb_data.data = "\"no_matches\":\"sample3\"";

    /* Start the engine */
    ret = flb_start(ctx->flb);
    TEST_CHECK(ret == 0);

    /* Ingest data samples */
    p = "[0,{\"aa\":\"sample1\",\"bb\":\"sample2\",\"c1\":\"sample3\"}]";
    len = strlen(p);
    bytes = flb_lib_push(ctx->flb, ctx->i_ffd, p, len);
    TEST_CHECK(bytes == len);

    filter_test_destroy(ctx);
}

/* Condition: KEY_VALUE_EQUALS / If key value matches, add a dummy key */
static void flb_test_cond_key_value_equals_nest()
{
    int len;
    int ret;
    int bytes;
    char *p;
    struct flb_lib_out_cb cb_data;
    struct filter_test *ctx;

    /* Create test context */
    ctx = filter_test_create((void *) &cb_data);
    if (!ctx) {
        exit(EXIT_FAILURE);
    }

    /* Configure filter */
    ret = flb_filter_set(ctx->flb, ctx->f_ffd,
                         "condition", "key_value_equals $nest['k1'] sample2",
                         "add", "key found",
                         NULL);
    TEST_CHECK(ret == 0);

    /* Prepare output callback with expected result */
    cb_data.cb = cb_check_result;
    cb_data.data = "\"key\":\"found\"";

    /* Start the engine */
    ret = flb_start(ctx->flb);
    TEST_CHECK(ret == 0);

    /* Ingest data samples */
    p = "[0,{\"aa\":\"sample1\",\"bb\":\"sample2\",\"c1\":\"sample3\", \"nest\":{\"k1\":\"sample2\"}}]";
    len = strlen(p);
    bytes = flb_lib_push(ctx->flb, ctx->i_ffd, p, len);
    TEST_CHECK(bytes == len);

    filter_test_destroy(ctx);
}

/* Condition: KEY_VALUE_DOES_NOT_EQUAL / If key value mismatch, add a key */
static void flb_test_cond_key_value_does_not_equal()
{
    int len;
    int ret;
    int bytes;
    char *p;
    struct flb_lib_out_cb cb_data;
    struct filter_test *ctx;

    /* Create test context */
    ctx = filter_test_create((void *) &cb_data);
    if (!ctx) {
        exit(EXIT_FAILURE);
    }

    /* Configure filter */
    ret = flb_filter_set(ctx->flb, ctx->f_ffd,
                         "condition", "key_value_does_not_equal bb sample3",
                         "copy", "c1 no_matches",
                         NULL);
    TEST_CHECK(ret == 0);

    /* Prepare output callback with expected result */
    cb_data.cb = cb_check_result;
    cb_data.data = "\"no_matches\":\"sample3\"";

    /* Start the engine */
    ret = flb_start(ctx->flb);
    TEST_CHECK(ret == 0);

    /* Ingest data samples */
    p = "[0,{\"aa\":\"sample1\",\"bb\":\"sample2\",\"c1\":\"sample3\"}]";
    len = strlen(p);
    bytes = flb_lib_push(ctx->flb, ctx->i_ffd, p, len);
    TEST_CHECK(bytes == len);

    filter_test_destroy(ctx);
}

/* Condition: KEY_VALUE_DOES_NOT_EQUAL / If key value mismatch, add a key */
static void flb_test_cond_key_value_does_not_equal_nest()
{
    int len;
    int ret;
    int bytes;
    char *p;
    struct flb_lib_out_cb cb_data;
    struct filter_test *ctx;

    /* Create test context */
    ctx = filter_test_create((void *) &cb_data);
    if (!ctx) {
        exit(EXIT_FAILURE);
    }

    /* Configure filter */
    ret = flb_filter_set(ctx->flb, ctx->f_ffd,
                         "condition", "key_value_does_not_equal $nest['k1'] sample2",
                         "add", "key not_found",
                         NULL);
    TEST_CHECK(ret == 0);

    /* Prepare output callback with expected result */
    cb_data.cb = cb_check_result;
    cb_data.data = "\"key\":\"not_found\"";

    /* Start the engine */
    ret = flb_start(ctx->flb);
    TEST_CHECK(ret == 0);

    /* Ingest data samples */
    p = "[0,{\"aa\":\"sample1\",\"bb\":\"sample2\",\"c1\":\"sample3\", \"nest\":{\"k1\":\"sample3\"}}]";
    len = strlen(p);
    bytes = flb_lib_push(ctx->flb, ctx->i_ffd, p, len);
    TEST_CHECK(bytes == len);

    filter_test_destroy(ctx);
}

/* Condition: KEY_VALUE_MATCHES / If key match, add a key */
static void flb_test_cond_key_value_matches()
{
    int len;
    int ret;
    int bytes;
    char *p;
    struct flb_lib_out_cb cb_data;
    struct filter_test *ctx;

    /* Create test context */
    ctx = filter_test_create((void *) &cb_data);
    if (!ctx) {
        exit(EXIT_FAILURE);
    }

    /* Configure filter */
    ret = flb_filter_set(ctx->flb, ctx->f_ffd,
                         "condition", "key_value_matches k2 ^[a-z][0-9]$",
                         "copy", "k1 matches",
                         NULL);
    TEST_CHECK(ret == 0);

    /* Prepare output callback with expected result */
    cb_data.cb = cb_check_result;
    cb_data.data = "\"matches\":\"sample1\"";

    /* Start the engine */
    ret = flb_start(ctx->flb);
    TEST_CHECK(ret == 0);

    /* Ingest data samples */
    p = "[0,{\"k1\":\"sample1\",\"k2\":\"z2\"}]";
    len = strlen(p);
    bytes = flb_lib_push(ctx->flb, ctx->i_ffd, p, len);
    TEST_CHECK(bytes == len);

    filter_test_destroy(ctx);
}

/* Condition: KEY_VALUE_MATCHES / If key match, add a key */
static void flb_test_cond_key_value_matches_nest()
{
    int len;
    int ret;
    int bytes;
    char *p;
    struct flb_lib_out_cb cb_data;
    struct filter_test *ctx;

    /* Create test context */
    ctx = filter_test_create((void *) &cb_data);
    if (!ctx) {
        exit(EXIT_FAILURE);
    }

    /* Configure filter */
    ret = flb_filter_set(ctx->flb, ctx->f_ffd,
                         "condition", "key_value_matches $nest['k2'] ^[a-z][0-9]$",
                         "add", "kv matches",
                         NULL);
    TEST_CHECK(ret == 0);

    /* Prepare output callback with expected result */
    cb_data.cb = cb_check_result;
    cb_data.data = "\"kv\":\"matches\"";

    /* Start the engine */
    ret = flb_start(ctx->flb);
    TEST_CHECK(ret == 0);

    /* Ingest data samples */
    p = "[0,{\"k1\":\"sample1\",\"k2\":\"z2\", \"nest\":{\"k2\":\"z2\"}}]";
    len = strlen(p);
    bytes = flb_lib_push(ctx->flb, ctx->i_ffd, p, len);
    TEST_CHECK(bytes == len);

    filter_test_destroy(ctx);
}

/* Condition: KEY_VALUE_DOES_NOT_MATCH / If key mismatch, add a key */
static void flb_test_cond_key_value_does_not_match()
{
    int len;
    int ret;
    int bytes;
    char *p;
    struct flb_lib_out_cb cb_data;
    struct filter_test *ctx;

    /* Create test context */
    ctx = filter_test_create((void *) &cb_data);
    if (!ctx) {
        exit(EXIT_FAILURE);
    }

    /* Configure filter */
    ret = flb_filter_set(ctx->flb, ctx->f_ffd,
                         "condition", "key_value_does_not_match k2 ^[a-z][0-9]$",
                         "copy", "k1 no_matches",
                         NULL);
    TEST_CHECK(ret == 0);

    /* Prepare output callback with expected result */
    cb_data.cb = cb_check_result;
    cb_data.data = "\"no_matches\":\"sample1\"";

    /* Start the engine */
    ret = flb_start(ctx->flb);
    TEST_CHECK(ret == 0);

    /* Ingest data samples */
    p = "[0,{\"k1\":\"sample1\",\"k2\":\"22\"}]";
    len = strlen(p);
    bytes = flb_lib_push(ctx->flb, ctx->i_ffd, p, len);
    TEST_CHECK(bytes == len);

    filter_test_destroy(ctx);
}

/* Condition: KEY_VALUE_DOES_NOT_MATCH / If key mismatch, add a key */
static void flb_test_cond_key_value_does_not_match_nest()
{
    int len;
    int ret;
    int bytes;
    char *p;
    struct flb_lib_out_cb cb_data;
    struct filter_test *ctx;

    /* Create test context */
    ctx = filter_test_create((void *) &cb_data);
    if (!ctx) {
        exit(EXIT_FAILURE);
    }

    /* Configure filter */
    ret = flb_filter_set(ctx->flb, ctx->f_ffd,
                         "condition", "key_value_does_not_match $nest['k2'] ^[a-z][0-9]$",
                         "add", "kv no_matches",
                         NULL);
    TEST_CHECK(ret == 0);

    /* Prepare output callback with expected result */
    cb_data.cb = cb_check_result;
    cb_data.data = "\"kv\":\"no_matches\"";

    /* Start the engine */
    ret = flb_start(ctx->flb);
    TEST_CHECK(ret == 0);

    /* Ingest data samples */
    p = "[0,{\"k1\":\"sample1\",\"k2\":\"22\",\"nest\":{\"k2\":\"22\"}}]";
    len = strlen(p);
    bytes = flb_lib_push(ctx->flb, ctx->i_ffd, p, len);
    TEST_CHECK(bytes == len);

    filter_test_destroy(ctx);
}

/* Condition: MATCHING_KEYS_HAVE_MATCHING_VALUES / If key match, add a key */
static void flb_test_cond_matching_keys_have_matching_values()
{
    int len;
    int ret;
    int bytes;
    char *p;
    struct flb_lib_out_cb cb_data;
    struct filter_test *ctx;

    /* Create test context */
    ctx = filter_test_create((void *) &cb_data);
    if (!ctx) {
        exit(EXIT_FAILURE);
    }

    /* Configure filter */
    ret = flb_filter_set(ctx->flb, ctx->f_ffd,
                         "condition",
                         "matching_keys_have_matching_values "\
                         "^[a-z][0-9]$ ^[a-z][0-9]$",
                         "copy", "k1 matches",
                         NULL);
    TEST_CHECK(ret == 0);

    /* Prepare output callback with expected result */
    cb_data.cb = cb_check_result;
    cb_data.data = "\"matches\":\"n1\"";

    /* Start the engine */
    ret = flb_start(ctx->flb);
    TEST_CHECK(ret == 0);

    /* Ingest data samples */
    p = "[0,{\"k1\":\"n1\",\"k2\":\"n3\"}]";
    len = strlen(p);
    bytes = flb_lib_push(ctx->flb, ctx->i_ffd, p, len);
    TEST_CHECK(bytes == len);

    filter_test_destroy(ctx);
}

/* Condition: MATCHING_KEYS_DOES_NOT_HAVE_MATCHING_VALUES */
static void flb_test_cond_matching_keys_do_not_have_matching_values()
{
    int len;
    int ret;
    int bytes;
    char *p;
    struct flb_lib_out_cb cb_data;
    struct filter_test *ctx;

    /* Create test context */
    ctx = filter_test_create((void *) &cb_data);
    if (!ctx) {
        exit(EXIT_FAILURE);
    }

    /* Configure filter */
    ret = flb_filter_set(ctx->flb, ctx->f_ffd,
                         "condition",
                         "matching_keys_do_not_have_matching_values "\
                         "^[a-z][0-9]$ ^[a-z][0-9]$",
                         "copy", "k1 no_matches",
                         NULL);
    TEST_CHECK(ret == 0);

    /* Prepare output callback with expected result */
    cb_data.cb = cb_check_result;
    cb_data.data = "\"no_matches\":\"aa\"";

    /* Start the engine */
    ret = flb_start(ctx->flb);
    TEST_CHECK(ret == 0);

    /* Ingest data samples */
    p = "[0,{\"k1\":\"aa\",\"k2\":\"bb\"}]";
    len = strlen(p);
    bytes = flb_lib_push(ctx->flb, ctx->i_ffd, p, len);
    TEST_CHECK(bytes == len);

    filter_test_destroy(ctx);
}

/* Test all operations */
static void flb_test_cond_chain()
{
    int len;
    int ret;
    int bytes;
    char *p;
    struct flb_lib_out_cb cb_data;
    struct filter_test *ctx;

    /* Create test context */
    ctx = filter_test_create((void *) &cb_data);
    if (!ctx) {
        exit(EXIT_FAILURE);
    }

    /* Configure filter */
    ret = flb_filter_set(ctx->flb, ctx->f_ffd,
                         "condition", "key_exists k1",
                         "condition", "key_does_not_exist k2",
                         "add", "k2 sample_2",
                         "condition", "a_key_matches ^[a-z]1$",
                         "add", "k3 3",
                         "condition", "no_key_matches ^[0-9]$",
                         "condition", "key_value_equals k1 sample",
                         "add", "k4 4",
                         "condition", "key_value_does_not_equal k1 sampl",
                         "condition", "key_value_matches k1 ^[a-z]+$",
                         "condition", "key_value_does_not_match k1 aa",

                         "condition",
                         "matching_keys_have_matching_values " \
                         "^[a-z][0-9]$ ^[a-z]+$",

                         "condition",
                         "matching_keys_do_not_have_matching_values "   \
                         "^[a-z][0-9]$ ^[a-z][0-9]$",

                         "add", "k5 5",
                         NULL);
    TEST_CHECK(ret == 0);

    /* Prepare output callback with expected result */
    cb_data.cb = cb_check_result;
    cb_data.data = "\"k5\":\"5\"";

    /* Start the engine */
    ret = flb_start(ctx->flb);
    TEST_CHECK(ret == 0);

    /* Ingest data samples */
    p = "[0,{\"k1\":\"sample\"}]";
    len = strlen(p);
    bytes = flb_lib_push(ctx->flb, ctx->i_ffd, p, len);
    TEST_CHECK(bytes == len);

    filter_test_destroy(ctx);
}


pthread_mutex_t result_mutex = PTHREAD_MUTEX_INITIALIZER;
int  num_output = 0;


static void add_output_num()
{
    pthread_mutex_lock(&result_mutex);
    num_output++;
    pthread_mutex_unlock(&result_mutex);
}

static void clear_output_num()
{
    pthread_mutex_lock(&result_mutex);
    num_output = 0;
    pthread_mutex_unlock(&result_mutex);
}

static int get_output_num()
{
    int ret;
    pthread_mutex_lock(&result_mutex);
    ret = num_output;
    pthread_mutex_unlock(&result_mutex);

    return ret;
}

static int callback_count(void* data, size_t size, void* cb_data)
{
    if (size > 0) {
        flb_debug("[test_filter_modify] received message: %s", (char*)data);
        add_output_num(); /* success */
        flb_free(data);
    }
    return 0;
}


// to check issue https://github.com/fluent/fluent-bit/issues/1077
static void flb_test_not_drop_multi_event()
{
    int count = 0;
    int expected = 3;

    char *p;
    int len;
    int ret;
    int bytes;

    struct filter_test *ctx;
    struct flb_lib_out_cb cb_data;


    clear_output_num();
    cb_data.cb = callback_count;

    /* Create test context */
    ctx = filter_test_create((void *) &cb_data);
    if (!ctx) {
        exit(EXIT_FAILURE);
    }

    /* Configure filter */
    ret = flb_filter_set(ctx->flb, ctx->f_ffd,
                         "condition", "key_value_equals cond true",
                         "add", "data matched",
                         NULL);
    TEST_CHECK(ret == 0);

        /* Start the engine */
    ret = flb_start(ctx->flb);
    TEST_CHECK(ret == 0);

    /* Ingest multiple events */
    p = "[0, {\"cond\":\"false\", \"data\": \"something\"}]";
    len = strlen(p);
    bytes = flb_lib_push(ctx->flb, ctx->i_ffd, p, len);
    TEST_CHECK(bytes == len);

    p = "[0, {\"cond\":\"true\", \"data\": \"something\"}]";
    len = strlen(p);
    bytes = flb_lib_push(ctx->flb, ctx->i_ffd, p, len);
    TEST_CHECK(bytes == len);

    p = "[0, {\"data\": \"something\"}]";
    len = strlen(p);
    bytes = flb_lib_push(ctx->flb, ctx->i_ffd, p, len);
    TEST_CHECK(bytes == len);

    sleep(1); /* waiting flush */
    count = get_output_num();

    TEST_CHECK_(count == expected, "Expected number of events %d, got %d", expected, count );


    filter_test_destroy(ctx);

}

/* to check issue https://github.com/fluent/fluent-bit/issues/4319 */
static void flb_test_issue_4319()
{
    char *p;
    int len;
    int ret;
    int bytes;

    struct filter_test *ctx;
    struct flb_lib_out_cb cb_data;


    clear_output_num();

    /* Prepare output callback with expected result */
    cb_data.cb = cb_check_result;
    cb_data.data = "\"ok\":\"sample\"";

    /* Create test context */
    ctx = filter_test_create((void *) &cb_data);
    if (!ctx) {
        exit(EXIT_FAILURE);
    }

    /* Configure filter */
    ret = flb_filter_set(ctx->flb, ctx->f_ffd,
                         /* set key which doesn't exist */
                         "condition", "key_value_does_not_equal aaa sample",
                         "rename", "ok error",
                         NULL);
    TEST_CHECK(ret == 0);

        /* Start the engine */
    ret = flb_start(ctx->flb);
    TEST_CHECK(ret == 0);

    /* Ingest event */
    p = "[0, {\"ok\":\"sample\"}]";
    len = strlen(p);
    bytes = flb_lib_push(ctx->flb, ctx->i_ffd, p, len);
    TEST_CHECK(bytes == len);

    sleep(1); /* waiting flush */

    filter_test_destroy(ctx);
}


/*
 * to check issue https://github.com/fluent/fluent-bit/issues/4319
   Key_value_does_not_match case
*/
static void flb_test_issue_4319_2()
{
    char *p;
    int len;
    int ret;
    int bytes;

    struct filter_test *ctx;
    struct flb_lib_out_cb cb_data;


    clear_output_num();

    /* Prepare output callback with expected result */
    cb_data.cb = cb_check_result;
    cb_data.data = "\"ok\":\"sample\"";

    /* Create test context */
    ctx = filter_test_create((void *) &cb_data);
    if (!ctx) {
        exit(EXIT_FAILURE);
    }

    /* Configure filter */
    ret = flb_filter_set(ctx->flb, ctx->f_ffd,
                         /* set key which doesn't exist */
                         "condition", "key_value_does_not_match aaa sample",
                         "rename", "ok error",
                         NULL);
    TEST_CHECK(ret == 0);

        /* Start the engine */
    ret = flb_start(ctx->flb);
    TEST_CHECK(ret == 0);

    /* Ingest event */
    p = "[0, {\"ok\":\"sample\"}]";
    len = strlen(p);
    bytes = flb_lib_push(ctx->flb, ctx->i_ffd, p, len);
    TEST_CHECK(bytes == len);

    sleep(1); /* waiting flush */

    filter_test_destroy(ctx);
}

<<<<<<< HEAD
/* https://github.com/fluent/fluent-bit/issues/1225 */
static void flb_test_issue_1225()
{
    int len;
    int ret;
    int bytes;
    char *p;
    struct flb_lib_out_cb cb_data;
    struct filter_test *ctx;
=======
/*
 * to check issue https://github.com/fluent/fluent-bit/issues/7075
*/
static void flb_test_issue_7075()
{
    char *p;
    int len;
    int ret;
    int bytes;

    struct filter_test *ctx;
    struct flb_lib_out_cb cb_data;

    clear_output_num();

    /* Prepare output callback with expected result */
    cb_data.cb = cb_check_result;
    cb_data.data = "\"matched\":true";
>>>>>>> 2d1430ea

    /* Create test context */
    ctx = filter_test_create((void *) &cb_data);
    if (!ctx) {
        exit(EXIT_FAILURE);
    }

    /* Configure filter */
    ret = flb_filter_set(ctx->flb, ctx->f_ffd,
<<<<<<< HEAD
                         "condition", "key_value_matches \"key 1\" \".*with spaces.*\"",
                         "add", "\"key 2\" \"second value with spaces\"",
                         NULL);
    TEST_CHECK(ret == 0);

    /* Prepare output callback with expected result */
    cb_data.cb = cb_check_result;
    cb_data.data = "\"key 1\":\"first value with spaces\","\
                   "\"key 2\":\"second value with spaces\"";

    /* Start the engine */
    ret = flb_start(ctx->flb);
    TEST_CHECK(ret == 0);

    /* Ingest data samples */
    p = "[0,{\"key 1\":\"first value with spaces\"}]";
=======
                         /* set key which doesn't exist */
                         "condition", "key_value_matches ok true",
                         "rename", "ok matched",
                         NULL);
    TEST_CHECK(ret == 0);

        /* Start the engine */
    ret = flb_start(ctx->flb);
    TEST_CHECK(ret == 0);

    /* Ingest event */
    p = "[0, {\"ok\":true}]";
>>>>>>> 2d1430ea
    len = strlen(p);
    bytes = flb_lib_push(ctx->flb, ctx->i_ffd, p, len);
    TEST_CHECK(bytes == len);

<<<<<<< HEAD
    filter_test_destroy(ctx);
}


=======
    sleep(1); /* waiting flush */

    filter_test_destroy(ctx);
}

>>>>>>> 2d1430ea
TEST_LIST = {
    /* Operations / Commands */
    {"op_set_append"            , flb_test_op_set_append },
    {"op_set_replace"           , flb_test_op_set_replace },
    {"op_remove"                , flb_test_op_remove },
    {"op_remove_wildcard"       , flb_test_op_remove_wildcard },
    {"op_remove_regex"          , flb_test_op_remove_regex },
    {"op_rename_exists"         , flb_test_op_rename_exists },
    {"op_rename_no_exists"      , flb_test_op_rename_no_exists },
    {"op_hard_rename_exists"    , flb_test_op_hard_rename_exists },
    {"op_hard_rename_no_exists" , flb_test_op_hard_rename_no_exists },
    {"op_copy_exists"           , flb_test_op_copy_exists },
    {"op_copy_no_exists"        , flb_test_op_copy_no_exists },
    {"op_hard_copy_exists"      , flb_test_op_hard_copy_exists },
    {"op_hard_copy_no_exists"   , flb_test_op_hard_copy_no_exists },

    /* Conditions (nested) */
    {"cond_key_value_matches_nest", flb_test_cond_key_value_matches_nest },
    {"cond_key_value_does_not_match_nest", flb_test_cond_key_value_does_not_match_nest },
    {"cond_key_exists_nest", flb_test_cond_key_exists_nest },
    {"cond_key_does_not_exist_nest", flb_test_cond_key_does_not_exist_nest },
    {"cond_key_value_equals_nest", flb_test_cond_key_value_equals_nest },
    {"cond_key_value_does_not_equal_nest", flb_test_cond_key_value_does_not_equal_nest },

    /* Conditions */
    {"cond_key_exists", flb_test_cond_key_exists },
    {"cond_key_does_not_exist", flb_test_cond_key_does_not_exist },
    {"cond_a_key_matches", flb_test_cond_a_key_matches },
    {"cond_no_key_matches", flb_test_cond_no_key_matches },
    {"cond_key_value_equals", flb_test_cond_key_value_equals },
    {"cond_key_value_does_not_equal", flb_test_cond_key_value_does_not_equal },
    {"cond_key_value_matches", flb_test_cond_key_value_matches },
    {"cond_key_value_does_not_match", flb_test_cond_key_value_does_not_match },
    {"cond_matching_keys_have_matching_values",
     flb_test_cond_matching_keys_have_matching_values },
    {"cond_matching_keys_do_not_have_matching_values",
     flb_test_cond_matching_keys_do_not_have_matching_values },
    {"cond_chain", flb_test_cond_chain },

    /* Bug fixes */
    {"multiple events are not dropped", flb_test_not_drop_multi_event },
    {"cond_key_value_does_not_equal and key does not exist", flb_test_issue_4319 },
    {"cond_key_value_does_not_matches and key does not exist", flb_test_issue_4319_2 },
<<<<<<< HEAD
    {"operation_with_whitespace", flb_test_issue_1225 },
=======
    {"Key_value_matches and value is bool type", flb_test_issue_7075},
>>>>>>> 2d1430ea

    {NULL, NULL}
};<|MERGE_RESOLUTION|>--- conflicted
+++ resolved
@@ -1504,7 +1504,6 @@
     filter_test_destroy(ctx);
 }
 
-<<<<<<< HEAD
 /* https://github.com/fluent/fluent-bit/issues/1225 */
 static void flb_test_issue_1225()
 {
@@ -1514,7 +1513,39 @@
     char *p;
     struct flb_lib_out_cb cb_data;
     struct filter_test *ctx;
-=======
+
+    /* Create test context */
+    ctx = filter_test_create((void *) &cb_data);
+    if (!ctx) {
+        exit(EXIT_FAILURE);
+    }
+
+    /* Configure filter */
+    ret = flb_filter_set(ctx->flb, ctx->f_ffd,
+                         "condition", "key_value_matches \"key 1\" \".*with spaces.*\"",
+                         "add", "\"key 2\" \"second value with spaces\"",
+                         NULL);
+    TEST_CHECK(ret == 0);
+
+    /* Prepare output callback with expected result */
+    cb_data.cb = cb_check_result;
+    cb_data.data = "\"key 1\":\"first value with spaces\","\
+                   "\"key 2\":\"second value with spaces\"";
+
+    /* Start the engine */
+    ret = flb_start(ctx->flb);
+    TEST_CHECK(ret == 0);
+
+    /* Ingest data samples */
+    p = "[0,{\"key 1\":\"first value with spaces\"}]";
+    len = strlen(p);
+    bytes = flb_lib_push(ctx->flb, ctx->i_ffd, p, len);
+    TEST_CHECK(bytes == len);
+
+    filter_test_destroy(ctx);
+}
+
+
 /*
  * to check issue https://github.com/fluent/fluent-bit/issues/7075
 */
@@ -1533,34 +1564,15 @@
     /* Prepare output callback with expected result */
     cb_data.cb = cb_check_result;
     cb_data.data = "\"matched\":true";
->>>>>>> 2d1430ea
-
-    /* Create test context */
-    ctx = filter_test_create((void *) &cb_data);
-    if (!ctx) {
-        exit(EXIT_FAILURE);
-    }
-
-    /* Configure filter */
-    ret = flb_filter_set(ctx->flb, ctx->f_ffd,
-<<<<<<< HEAD
-                         "condition", "key_value_matches \"key 1\" \".*with spaces.*\"",
-                         "add", "\"key 2\" \"second value with spaces\"",
-                         NULL);
-    TEST_CHECK(ret == 0);
-
-    /* Prepare output callback with expected result */
-    cb_data.cb = cb_check_result;
-    cb_data.data = "\"key 1\":\"first value with spaces\","\
-                   "\"key 2\":\"second value with spaces\"";
-
-    /* Start the engine */
-    ret = flb_start(ctx->flb);
-    TEST_CHECK(ret == 0);
-
-    /* Ingest data samples */
-    p = "[0,{\"key 1\":\"first value with spaces\"}]";
-=======
+
+    /* Create test context */
+    ctx = filter_test_create((void *) &cb_data);
+    if (!ctx) {
+        exit(EXIT_FAILURE);
+    }
+
+    /* Configure filter */
+    ret = flb_filter_set(ctx->flb, ctx->f_ffd,
                          /* set key which doesn't exist */
                          "condition", "key_value_matches ok true",
                          "rename", "ok matched",
@@ -1573,23 +1585,15 @@
 
     /* Ingest event */
     p = "[0, {\"ok\":true}]";
->>>>>>> 2d1430ea
-    len = strlen(p);
-    bytes = flb_lib_push(ctx->flb, ctx->i_ffd, p, len);
-    TEST_CHECK(bytes == len);
-
-<<<<<<< HEAD
-    filter_test_destroy(ctx);
-}
-
-
-=======
+    len = strlen(p);
+    bytes = flb_lib_push(ctx->flb, ctx->i_ffd, p, len);
+    TEST_CHECK(bytes == len);
+
     sleep(1); /* waiting flush */
 
     filter_test_destroy(ctx);
 }
 
->>>>>>> 2d1430ea
 TEST_LIST = {
     /* Operations / Commands */
     {"op_set_append"            , flb_test_op_set_append },
@@ -1633,11 +1637,8 @@
     {"multiple events are not dropped", flb_test_not_drop_multi_event },
     {"cond_key_value_does_not_equal and key does not exist", flb_test_issue_4319 },
     {"cond_key_value_does_not_matches and key does not exist", flb_test_issue_4319_2 },
-<<<<<<< HEAD
+    {"Key_value_matches and value is bool type", flb_test_issue_7075},
     {"operation_with_whitespace", flb_test_issue_1225 },
-=======
-    {"Key_value_matches and value is bool type", flb_test_issue_7075},
->>>>>>> 2d1430ea
 
     {NULL, NULL}
 };