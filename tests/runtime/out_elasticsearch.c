--- conflicted
+++ resolved
@@ -735,7 +735,7 @@
 
 /* Test list */
 TEST_LIST = {
-<<<<<<< HEAD
+    {"long_index"            , flb_test_long_index },
     {"div0_error"            , flb_test_div0 },
     {"write_operation_index" , flb_test_write_operation_index },
     {"write_operation_create", flb_test_write_operation_create },
@@ -747,15 +747,5 @@
     {"tag_key"               , flb_test_tag_key },
     {"replace_dots"          , flb_test_replace_dots },
     {"id_key"                , flb_test_id_key },
-=======
-    {"long_index"           , flb_test_long_index },
-    {"div0_error"           , flb_test_div0 },
-    {"index_type"           , flb_test_index_type },
-    {"logstash_format"      , flb_test_logstash_format },
-    {"logstash_format_nanos", flb_test_logstash_format_nanos },
-    {"tag_key"              , flb_test_tag_key },
-    {"replace_dots"         , flb_test_replace_dots },
-    {"id_key"               , flb_test_id_key },
->>>>>>> 0fbca8d3
     {NULL, NULL}
 };